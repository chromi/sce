# SPDX-License-Identifier: (GPL-2.0-only OR BSD-2-Clause)
%YAML 1.2
---
$id: http://devicetree.org/schemas/crypto/qcom,inline-crypto-engine.yaml#
$schema: http://devicetree.org/meta-schemas/core.yaml#

title: Qualcomm Technologies, Inc. (QTI) Inline Crypto Engine

maintainers:
  - Bjorn Andersson <andersson@kernel.org>

properties:
  compatible:
    items:
      - enum:
          - qcom,sa8775p-inline-crypto-engine
          - qcom,sc7180-inline-crypto-engine
<<<<<<< HEAD
=======
          - qcom,sc7280-inline-crypto-engine
>>>>>>> 0c383648
          - qcom,sm8450-inline-crypto-engine
          - qcom,sm8550-inline-crypto-engine
          - qcom,sm8650-inline-crypto-engine
      - const: qcom,inline-crypto-engine

  reg:
    maxItems: 1

  clocks:
    maxItems: 1

required:
  - compatible
  - reg
  - clocks

additionalProperties: false

examples:
  - |
    #include <dt-bindings/clock/qcom,sm8550-gcc.h>

    crypto@1d88000 {
      compatible = "qcom,sm8550-inline-crypto-engine",
                   "qcom,inline-crypto-engine";
      reg = <0x01d88000 0x8000>;
      clocks = <&gcc GCC_UFS_PHY_ICE_CORE_CLK>;
    };
...<|MERGE_RESOLUTION|>--- conflicted
+++ resolved
@@ -15,10 +15,7 @@
       - enum:
           - qcom,sa8775p-inline-crypto-engine
           - qcom,sc7180-inline-crypto-engine
-<<<<<<< HEAD
-=======
           - qcom,sc7280-inline-crypto-engine
->>>>>>> 0c383648
           - qcom,sm8450-inline-crypto-engine
           - qcom,sm8550-inline-crypto-engine
           - qcom,sm8650-inline-crypto-engine
