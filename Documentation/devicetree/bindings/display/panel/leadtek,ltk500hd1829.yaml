# SPDX-License-Identifier: (GPL-2.0-only OR BSD-2-Clause)
%YAML 1.2
---
$id: http://devicetree.org/schemas/display/panel/leadtek,ltk500hd1829.yaml#
$schema: http://devicetree.org/meta-schemas/core.yaml#

title: Leadtek LTK500HD1829 5.0in 720x1280 DSI panel

maintainers:
  - Heiko Stuebner <heiko.stuebner@theobroma-systems.com>

allOf:
  - $ref: panel-common.yaml#

properties:
  compatible:
    enum:
      - leadtek,ltk101b4029w
      - leadtek,ltk500hd1829
<<<<<<< HEAD
  reg: true
=======

  reg:
    maxItems: 1

>>>>>>> 0c383648
  backlight: true
  reset-gpios: true
  iovcc-supply:
    description: regulator that supplies the iovcc voltage
  vcc-supply:
    description: regulator that supplies the vcc voltage

required:
  - compatible
  - reg
  - backlight
  - iovcc-supply
  - vcc-supply

additionalProperties: false

examples:
  - |
    dsi {
        #address-cells = <1>;
        #size-cells = <0>;

        panel@0 {
            compatible = "leadtek,ltk500hd1829";
            reg = <0>;
            backlight = <&backlight>;
            iovcc-supply = <&vcc_1v8>;
            vcc-supply = <&vcc_2v8>;
        };
    };

...<|MERGE_RESOLUTION|>--- conflicted
+++ resolved
@@ -17,14 +17,10 @@
     enum:
       - leadtek,ltk101b4029w
       - leadtek,ltk500hd1829
-<<<<<<< HEAD
-  reg: true
-=======
 
   reg:
     maxItems: 1
 
->>>>>>> 0c383648
   backlight: true
   reset-gpios: true
   iovcc-supply:
