--- conflicted
+++ resolved
@@ -2,12 +2,8 @@
 	uniphier-ld11-global.dtb \
 	uniphier-ld11-ref.dtb \
 	uniphier-ld20-global.dtb \
-<<<<<<< HEAD
-	uniphier-ld20-ref.dtb
-=======
 	uniphier-ld20-ref.dtb \
 	uniphier-pxs3-ref.dtb
->>>>>>> bb176f67
 
 always		:= $(dtb-y)
 clean-files	:= *.dtb