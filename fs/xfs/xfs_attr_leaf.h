--- conflicted
+++ resolved
@@ -105,10 +105,5 @@
 				     struct xfs_attr_leafblock *from);
 void	xfs_attr3_leaf_hdr_to_disk(struct xfs_attr_leafblock *to,
 				   struct xfs_attr3_icleaf_hdr *from);
-<<<<<<< HEAD
-
-extern const struct xfs_buf_ops xfs_attr3_leaf_buf_ops;
-=======
->>>>>>> d8ec26d7
 
 #endif	/* __XFS_ATTR_LEAF_H__ */