--- conflicted
+++ resolved
@@ -4521,12 +4521,9 @@
 	ALC288_FIXUP_DELL_HEADSET_MODE,
 	ALC288_FIXUP_DELL1_MIC_NO_PRESENCE,
 	ALC288_FIXUP_DELL_XPS_13_GPIO6,
-<<<<<<< HEAD
-	ALC298_FIXUP_DELL1_MIC_NO_PRESENCE,
-=======
 	ALC292_FIXUP_DELL_E7X,
 	ALC292_FIXUP_DISABLE_AAMIX,
->>>>>>> 8b99aba7
+	ALC298_FIXUP_DELL1_MIC_NO_PRESENCE,
 };
 
 static const struct hda_fixup alc269_fixups[] = {
@@ -5049,7 +5046,16 @@
 		.chained = true,
 		.chain_id = ALC288_FIXUP_DELL1_MIC_NO_PRESENCE
 	},
-<<<<<<< HEAD
+	[ALC292_FIXUP_DISABLE_AAMIX] = {
+		.type = HDA_FIXUP_FUNC,
+		.v.func = alc_fixup_disable_aamix,
+	},
+	[ALC292_FIXUP_DELL_E7X] = {
+		.type = HDA_FIXUP_FUNC,
+		.v.func = alc_fixup_dell_xps13,
+		.chained = true,
+		.chain_id = ALC292_FIXUP_DISABLE_AAMIX
+	},
 	[ALC298_FIXUP_DELL1_MIC_NO_PRESENCE] = {
 		.type = HDA_FIXUP_PINS,
 		.v.pins = (const struct hda_pintbl[]) {
@@ -5059,17 +5065,6 @@
 		},
 		.chained = true,
 		.chain_id = ALC269_FIXUP_HEADSET_MODE
-=======
-	[ALC292_FIXUP_DISABLE_AAMIX] = {
-		.type = HDA_FIXUP_FUNC,
-		.v.func = alc_fixup_disable_aamix,
-	},
-	[ALC292_FIXUP_DELL_E7X] = {
-		.type = HDA_FIXUP_FUNC,
-		.v.func = alc_fixup_dell_xps13,
-		.chained = true,
-		.chain_id = ALC292_FIXUP_DISABLE_AAMIX
->>>>>>> 8b99aba7
 	},
 };
 
