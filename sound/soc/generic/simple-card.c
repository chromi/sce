--- conflicted
+++ resolved
@@ -17,61 +17,11 @@
 #include <sound/soc.h>
 
 #define DPCM_SELECTABLE 1
-<<<<<<< HEAD
-
-struct simple_priv {
-	struct snd_soc_card snd_card;
-	struct simple_dai_props {
-		struct asoc_simple_dai *cpu_dai;
-		struct asoc_simple_dai *codec_dai;
-		struct snd_soc_dai_link_component codecs; /* single codec */
-		struct snd_soc_dai_link_component platforms;
-		struct asoc_simple_card_data adata;
-		struct snd_soc_codec_conf *codec_conf;
-		unsigned int mclk_fs;
-	} *dai_props;
-	struct asoc_simple_jack hp_jack;
-	struct asoc_simple_jack mic_jack;
-	struct snd_soc_dai_link *dai_link;
-	struct asoc_simple_dai *dais;
-	struct snd_soc_codec_conf *codec_conf;
-};
-
-struct link_info {
-	int dais; /* number of dai  */
-	int link; /* number of link */
-	int conf; /* number of codec_conf */
-	int cpu;  /* turn for CPU / Codec */
-};
-
-#define simple_priv_to_card(priv) (&(priv)->snd_card)
-#define simple_priv_to_props(priv, i) ((priv)->dai_props + (i))
-#define simple_priv_to_dev(priv) (simple_priv_to_card(priv)->dev)
-#define simple_priv_to_link(priv, i) (simple_priv_to_card(priv)->dai_link + (i))
-=======
->>>>>>> 0ecfebd2
 
 #define DAI	"sound-dai"
 #define CELL	"#sound-dai-cells"
 #define PREFIX	"simple-audio-card,"
 
-<<<<<<< HEAD
-static int simple_startup(struct snd_pcm_substream *substream)
-{
-	struct snd_soc_pcm_runtime *rtd = substream->private_data;
-	struct simple_priv *priv = snd_soc_card_get_drvdata(rtd->card);
-	struct simple_dai_props *dai_props =
-		simple_priv_to_props(priv, rtd->num);
-	int ret;
-
-	ret = asoc_simple_card_clk_enable(dai_props->cpu_dai);
-	if (ret)
-		return ret;
-
-	ret = asoc_simple_card_clk_enable(dai_props->codec_dai);
-	if (ret)
-		asoc_simple_card_clk_disable(dai_props->cpu_dai);
-=======
 static const struct snd_soc_ops simple_ops = {
 	.startup	= asoc_simple_startup,
 	.shutdown	= asoc_simple_shutdown,
@@ -115,7 +65,6 @@
 		if (ret < 0)
 			return ret;
 	}
->>>>>>> 0ecfebd2
 
 	*dai_of_node = args.np;
 
@@ -125,28 +74,6 @@
 	return 0;
 }
 
-<<<<<<< HEAD
-static void simple_shutdown(struct snd_pcm_substream *substream)
-{
-	struct snd_soc_pcm_runtime *rtd = substream->private_data;
-	struct simple_priv *priv = snd_soc_card_get_drvdata(rtd->card);
-	struct simple_dai_props *dai_props =
-		simple_priv_to_props(priv, rtd->num);
-
-	asoc_simple_card_clk_disable(dai_props->cpu_dai);
-
-	asoc_simple_card_clk_disable(dai_props->codec_dai);
-}
-
-static int simple_set_clk_rate(struct asoc_simple_dai *simple_dai,
-			       unsigned long rate)
-{
-	if (!simple_dai)
-		return 0;
-
-	if (!simple_dai->clk)
-		return 0;
-=======
 static void simple_parse_convert(struct device *dev,
 				 struct device_node *np,
 				 struct asoc_simple_data *adata)
@@ -170,7 +97,6 @@
 {
 	struct device_node *node = of_get_parent(cpu);
 	char prop[128];
->>>>>>> 0ecfebd2
 
 	snprintf(prop, sizeof(prop), "%smclk-fs", PREFIX);
 	of_property_read_u32(top,	prop, &props->mclk_fs);
@@ -183,22 +109,6 @@
 	of_node_put(node);
 }
 
-<<<<<<< HEAD
-static int simple_hw_params(struct snd_pcm_substream *substream,
-			    struct snd_pcm_hw_params *params)
-{
-	struct snd_soc_pcm_runtime *rtd = substream->private_data;
-	struct snd_soc_dai *codec_dai = rtd->codec_dai;
-	struct snd_soc_dai *cpu_dai = rtd->cpu_dai;
-	struct simple_priv *priv = snd_soc_card_get_drvdata(rtd->card);
-	struct simple_dai_props *dai_props =
-		simple_priv_to_props(priv, rtd->num);
-	unsigned int mclk, mclk_fs = 0;
-	int ret = 0;
-
-	if (dai_props->mclk_fs)
-		mclk_fs = dai_props->mclk_fs;
-=======
 static int simple_dai_link_of_dpcm(struct asoc_simple_priv *priv,
 				   struct device_node *np,
 				   struct device_node *codec,
@@ -236,20 +146,12 @@
 
 	if (li->cpu) {
 		int is_single_links = 0;
->>>>>>> 0ecfebd2
 
 		/* BE is dummy */
 		codecs->of_node		= NULL;
 		codecs->dai_name	= "snd-soc-dummy-dai";
 		codecs->name		= "snd-soc-dummy";
 
-<<<<<<< HEAD
-		ret = simple_set_clk_rate(dai_props->codec_dai, mclk);
-		if (ret < 0)
-			return ret;
-
-		ret = simple_set_clk_rate(dai_props->cpu_dai, mclk);
-=======
 		/* FE settings */
 		dai_link->dynamic		= 1;
 		dai_link->dpcm_merged_format	= 1;
@@ -268,7 +170,6 @@
 		ret = asoc_simple_set_dailink_name(dev, dai_link,
 						   "fe.%s",
 						   dai_link->cpu_dai_name);
->>>>>>> 0ecfebd2
 		if (ret < 0)
 			return ret;
 
@@ -314,27 +215,6 @@
 					     "prefix");
 	}
 
-<<<<<<< HEAD
-static const struct snd_soc_ops simple_ops = {
-	.startup	= simple_startup,
-	.shutdown	= simple_shutdown,
-	.hw_params	= simple_hw_params,
-};
-
-static int simple_dai_init(struct snd_soc_pcm_runtime *rtd)
-{
-	struct simple_priv *priv = snd_soc_card_get_drvdata(rtd->card);
-	struct simple_dai_props *dai_props = simple_priv_to_props(priv, rtd->num);
-	int ret;
-
-	ret = asoc_simple_card_init_dai(rtd->codec_dai,
-					dai_props->codec_dai);
-	if (ret < 0)
-		return ret;
-
-	ret = asoc_simple_card_init_dai(rtd->cpu_dai,
-					dai_props->cpu_dai);
-=======
 	simple_parse_convert(dev, np, &dai_props->adata);
 	simple_parse_mclk_fs(top, np, codec, dai_props, prefix);
 
@@ -346,7 +226,6 @@
 
 	ret = asoc_simple_parse_daifmt(dev, node, codec,
 				       prefix, &dai_link->dai_fmt);
->>>>>>> 0ecfebd2
 	if (ret < 0)
 		return ret;
 
@@ -358,205 +237,7 @@
 	return 0;
 }
 
-<<<<<<< HEAD
-static int simple_be_hw_params_fixup(struct snd_soc_pcm_runtime *rtd,
-				     struct snd_pcm_hw_params *params)
-{
-	struct simple_priv *priv = snd_soc_card_get_drvdata(rtd->card);
-	struct simple_dai_props *dai_props = simple_priv_to_props(priv, rtd->num);
-
-	asoc_simple_card_convert_fixup(&dai_props->adata, params);
-
-	return 0;
-}
-
-static void simple_get_conversion(struct device *dev,
-				  struct device_node *np,
-				  struct asoc_simple_card_data *adata)
-{
-	struct device_node *top = dev->of_node;
-	struct device_node *node = of_get_parent(np);
-
-	asoc_simple_card_parse_convert(dev, top,  PREFIX, adata);
-	asoc_simple_card_parse_convert(dev, node, PREFIX, adata);
-	asoc_simple_card_parse_convert(dev, node, NULL,   adata);
-	asoc_simple_card_parse_convert(dev, np,   NULL,   adata);
-
-	of_node_put(node);
-}
-
-static int simple_dai_link_of_dpcm(struct simple_priv *priv,
-				   struct device_node *np,
-				   struct device_node *codec,
-				   struct link_info *li,
-				   bool is_top)
-=======
 static int simple_dai_link_of(struct asoc_simple_priv *priv,
-			      struct device_node *np,
-			      struct device_node *codec,
-			      struct link_info *li,
-			      bool is_top)
->>>>>>> 0ecfebd2
-{
-	struct device *dev = simple_priv_to_dev(priv);
-	struct snd_soc_dai_link *dai_link = simple_priv_to_link(priv, li->link);
-	struct simple_dai_props *dai_props = simple_priv_to_props(priv, li->link);
-<<<<<<< HEAD
-	struct asoc_simple_dai *dai;
-	struct snd_soc_dai_link_component *codecs = dai_link->codecs;
-	struct device_node *top = dev->of_node;
-	struct device_node *node = of_get_parent(np);
-=======
-	struct asoc_simple_dai *cpu_dai;
-	struct asoc_simple_dai *codec_dai;
-	struct device_node *top = dev->of_node;
-	struct device_node *cpu = NULL;
-	struct device_node *node = NULL;
-	struct device_node *plat = NULL;
->>>>>>> 0ecfebd2
-	char prop[128];
-	char *prefix = "";
-	int ret;
-
-	/*
-	 *	 |CPU   |Codec   : turn
-	 * CPU	 |Pass  |return
-	 * Codec |return|Pass
-	 * np
-	 */
-	if (li->cpu == (np == codec))
-		return 0;
-
-	dev_dbg(dev, "link_of DPCM (%pOF)\n", np);
-
-	li->link++;
-
-	of_node_put(node);
-
-<<<<<<< HEAD
-	/* For single DAI link & old style of DT node */
-	if (is_top)
-		prefix = PREFIX;
-
-	if (li->cpu) {
-		int is_single_links = 0;
-
-		/* BE is dummy */
-		codecs->of_node		= NULL;
-		codecs->dai_name	= "snd-soc-dummy-dai";
-		codecs->name		= "snd-soc-dummy";
-
-		/* FE settings */
-		dai_link->dynamic		= 1;
-		dai_link->dpcm_merged_format	= 1;
-
-		dai =
-		dai_props->cpu_dai	= &priv->dais[li->dais++];
-
-		ret = asoc_simple_card_parse_cpu(np, dai_link, DAI, CELL,
-						 &is_single_links);
-		if (ret)
-			return ret;
-
-		ret = asoc_simple_card_parse_clk_cpu(dev, np, dai_link, dai);
-		if (ret < 0)
-			return ret;
-
-		ret = asoc_simple_card_set_dailink_name(dev, dai_link,
-							"fe.%s",
-							dai_link->cpu_dai_name);
-		if (ret < 0)
-			return ret;
-
-		asoc_simple_card_canonicalize_cpu(dai_link, is_single_links);
-	} else {
-		struct snd_soc_codec_conf *cconf;
-
-		/* FE is dummy */
-		dai_link->cpu_of_node		= NULL;
-		dai_link->cpu_dai_name		= "snd-soc-dummy-dai";
-		dai_link->cpu_name		= "snd-soc-dummy";
-
-		/* BE settings */
-		dai_link->no_pcm		= 1;
-		dai_link->be_hw_params_fixup	= simple_be_hw_params_fixup;
-
-		dai =
-		dai_props->codec_dai	= &priv->dais[li->dais++];
-
-		cconf =
-		dai_props->codec_conf	= &priv->codec_conf[li->conf++];
-
-		ret = asoc_simple_card_parse_codec(np, dai_link, DAI, CELL);
-		if (ret < 0)
-			return ret;
-
-		ret = asoc_simple_card_parse_clk_codec(dev, np, dai_link, dai);
-		if (ret < 0)
-			return ret;
-
-		ret = asoc_simple_card_set_dailink_name(dev, dai_link,
-							"be.%s",
-							codecs->dai_name);
-		if (ret < 0)
-			return ret;
-
-		/* check "prefix" from top node */
-		snd_soc_of_parse_node_prefix(top, cconf, codecs->of_node,
-					      PREFIX "prefix");
-		snd_soc_of_parse_node_prefix(node, cconf, codecs->of_node,
-					     "prefix");
-		snd_soc_of_parse_node_prefix(np, cconf, codecs->of_node,
-					     "prefix");
-	}
-=======
-	/*
-	 *	 |CPU   |Codec   : turn
-	 * CPU	 |Pass  |return
-	 * Codec |return|return
-	 * np
-	 */
-	if (!li->cpu || np == codec)
-		return 0;
-
-	cpu  = np;
-	node = of_get_parent(np);
-	li->link++;
-
-	dev_dbg(dev, "link_of (%pOF)\n", node);
-
-	/* For single DAI link & old style of DT node */
-	if (is_top)
-		prefix = PREFIX;
->>>>>>> 0ecfebd2
-
-	simple_get_conversion(dev, np, &dai_props->adata);
-
-	asoc_simple_card_canonicalize_platform(dai_link);
-
-	ret = asoc_simple_card_of_parse_tdm(np, dai);
-	if (ret)
-		return ret;
-
-	snprintf(prop, sizeof(prop), "%smclk-fs", prefix);
-	of_property_read_u32(top,  PREFIX "mclk-fs", &dai_props->mclk_fs);
-	of_property_read_u32(node, prop, &dai_props->mclk_fs);
-	of_property_read_u32(np,   prop, &dai_props->mclk_fs);
-
-	ret = asoc_simple_card_parse_daifmt(dev, node, codec,
-					    prefix, &dai_link->dai_fmt);
-	if (ret < 0)
-		return ret;
-
-	dai_link->dpcm_playback		= 1;
-	dai_link->dpcm_capture		= 1;
-	dai_link->ops			= &simple_ops;
-	dai_link->init			= simple_dai_init;
-
-	return 0;
-}
-
-static int simple_dai_link_of(struct simple_priv *priv,
 			      struct device_node *np,
 			      struct device_node *codec,
 			      struct link_info *li,
@@ -602,30 +283,12 @@
 	codec_dai		=
 	dai_props->codec_dai	= &priv->dais[li->dais++];
 
-<<<<<<< HEAD
-	ret = asoc_simple_card_parse_daifmt(dev, node, codec,
-					    prefix, &dai_link->dai_fmt);
-	if (ret < 0)
-		goto dai_link_of_err;
-
-	snprintf(prop, sizeof(prop), "%smclk-fs", prefix);
-	of_property_read_u32(top,  PREFIX "mclk-fs", &dai_props->mclk_fs);
-	of_property_read_u32(node,  prop, &dai_props->mclk_fs);
-	of_property_read_u32(cpu,   prop, &dai_props->mclk_fs);
-	of_property_read_u32(codec, prop, &dai_props->mclk_fs);
-
-	ret = asoc_simple_card_parse_cpu(cpu, dai_link,
-					 DAI, CELL, &single_cpu);
-	if (ret < 0)
-		goto dai_link_of_err;
-=======
 	ret = asoc_simple_parse_daifmt(dev, node, codec,
 				       prefix, &dai_link->dai_fmt);
 	if (ret < 0)
 		goto dai_link_of_err;
 
 	simple_parse_mclk_fs(top, cpu, codec, dai_props, prefix);
->>>>>>> 0ecfebd2
 
 	ret = asoc_simple_parse_cpu(cpu, dai_link, &single_cpu);
 	if (ret < 0)
@@ -651,12 +314,6 @@
 	if (ret < 0)
 		goto dai_link_of_err;
 
-<<<<<<< HEAD
-	ret = asoc_simple_card_set_dailink_name(dev, dai_link,
-						"%s-%s",
-						dai_link->cpu_dai_name,
-						dai_link->codecs->dai_name);
-=======
 	ret = asoc_simple_parse_clk_codec(dev, codec, dai_link, codec_dai);
 	if (ret < 0)
 		goto dai_link_of_err;
@@ -665,38 +322,29 @@
 					   "%s-%s",
 					   dai_link->cpu_dai_name,
 					   dai_link->codecs->dai_name);
->>>>>>> 0ecfebd2
 	if (ret < 0)
 		goto dai_link_of_err;
 
 	dai_link->ops = &simple_ops;
-<<<<<<< HEAD
-	dai_link->init = simple_dai_init;
-
-	asoc_simple_card_canonicalize_cpu(dai_link, single_cpu);
-	asoc_simple_card_canonicalize_platform(dai_link);
-=======
 	dai_link->init = asoc_simple_dai_init;
 
 	asoc_simple_canonicalize_cpu(dai_link, single_cpu);
 	asoc_simple_canonicalize_platform(dai_link);
->>>>>>> 0ecfebd2
 
 dai_link_of_err:
 	of_node_put(plat);
 	of_node_put(node);
-<<<<<<< HEAD
 
 	return ret;
 }
 
-static int simple_for_each_link(struct simple_priv *priv,
+static int simple_for_each_link(struct asoc_simple_priv *priv,
 			struct link_info *li,
-			int (*func_noml)(struct simple_priv *priv,
+			int (*func_noml)(struct asoc_simple_priv *priv,
 					 struct device_node *np,
 					 struct device_node *codec,
 					 struct link_info *li, bool is_top),
-			int (*func_dpcm)(struct simple_priv *priv,
+			int (*func_dpcm)(struct asoc_simple_priv *priv,
 					 struct device_node *np,
 					 struct device_node *codec,
 					 struct link_info *li, bool is_top))
@@ -717,7 +365,7 @@
 
 	/* loop for all dai-link */
 	do {
-		struct asoc_simple_card_data adata;
+		struct asoc_simple_data adata;
 		struct device_node *codec;
 		struct device_node *np;
 		int num = of_get_child_count(node);
@@ -735,7 +383,7 @@
 		/* get convert-xxx property */
 		memset(&adata, 0, sizeof(adata));
 		for_each_child_of_node(node, np)
-			simple_get_conversion(dev, np, &adata);
+			simple_parse_convert(dev, np, &adata);
 
 		/* loop for all CPU/Codec node */
 		for_each_child_of_node(node, np) {
@@ -760,97 +408,14 @@
 
 		node = of_get_next_child(top, node);
 	} while (!is_top && node);
-=======
->>>>>>> 0ecfebd2
 
  error:
 	of_node_put(node);
 	return ret;
 }
 
-<<<<<<< HEAD
-static int simple_parse_aux_devs(struct device_node *node,
-				 struct simple_priv *priv)
-=======
-static int simple_for_each_link(struct asoc_simple_priv *priv,
-			struct link_info *li,
-			int (*func_noml)(struct asoc_simple_priv *priv,
-					 struct device_node *np,
-					 struct device_node *codec,
-					 struct link_info *li, bool is_top),
-			int (*func_dpcm)(struct asoc_simple_priv *priv,
-					 struct device_node *np,
-					 struct device_node *codec,
-					 struct link_info *li, bool is_top))
-{
-	struct device *dev = simple_priv_to_dev(priv);
-	struct device_node *top = dev->of_node;
-	struct device_node *node;
-	uintptr_t dpcm_selectable = (uintptr_t)of_device_get_match_data(dev);
-	bool is_top = 0;
-	int ret = 0;
-
-	/* Check if it has dai-link */
-	node = of_get_child_by_name(top, PREFIX "dai-link");
-	if (!node) {
-		node = of_node_get(top);
-		is_top = 1;
-	}
-
-	/* loop for all dai-link */
-	do {
-		struct asoc_simple_data adata;
-		struct device_node *codec;
-		struct device_node *np;
-		int num = of_get_child_count(node);
-
-		/* get codec */
-		codec = of_get_child_by_name(node, is_top ?
-					     PREFIX "codec" : "codec");
-		if (!codec) {
-			ret = -ENODEV;
-			goto error;
-		}
-
-		of_node_put(codec);
-
-		/* get convert-xxx property */
-		memset(&adata, 0, sizeof(adata));
-		for_each_child_of_node(node, np)
-			simple_parse_convert(dev, np, &adata);
-
-		/* loop for all CPU/Codec node */
-		for_each_child_of_node(node, np) {
-			/*
-			 * It is DPCM
-			 * if it has many CPUs,
-			 * or has convert-xxx property
-			 */
-			if (dpcm_selectable &&
-			    (num > 2 ||
-			     adata.convert_rate || adata.convert_channels))
-				ret = func_dpcm(priv, np, codec, li, is_top);
-			/* else normal sound */
-			else
-				ret = func_noml(priv, np, codec, li, is_top);
-
-			if (ret < 0) {
-				of_node_put(np);
-				goto error;
-			}
-		}
-
-		node = of_get_next_child(top, node);
-	} while (!is_top && node);
-
- error:
-	of_node_put(node);
-	return ret;
-}
-
 static int simple_parse_aux_devs(struct device_node *node,
 				 struct asoc_simple_priv *priv)
->>>>>>> 0ecfebd2
 {
 	struct device *dev = simple_priv_to_dev(priv);
 	struct device_node *aux_node;
@@ -880,11 +445,7 @@
 	return 0;
 }
 
-<<<<<<< HEAD
-static int simple_parse_of(struct simple_priv *priv)
-=======
 static int simple_parse_of(struct asoc_simple_priv *priv)
->>>>>>> 0ecfebd2
 {
 	struct device *dev = simple_priv_to_dev(priv);
 	struct device_node *top = dev->of_node;
@@ -895,15 +456,6 @@
 	if (!top)
 		return -EINVAL;
 
-<<<<<<< HEAD
-	ret = asoc_simple_card_of_parse_widgets(card, PREFIX);
-	if (ret < 0)
-		return ret;
-
-	ret = asoc_simple_card_of_parse_routing(card, PREFIX);
-	if (ret < 0)
-		return ret;
-=======
 	ret = asoc_simple_parse_widgets(card, PREFIX);
 	if (ret < 0)
 		return ret;
@@ -915,7 +467,6 @@
 	ret = asoc_simple_parse_pin_switches(card, PREFIX);
 	if (ret < 0)
 		return ret;
->>>>>>> 0ecfebd2
 
 	/* Single/Muti DAI link(s) & New style of DT node */
 	memset(&li, 0, sizeof(li));
@@ -948,11 +499,7 @@
 	return ret;
 }
 
-<<<<<<< HEAD
-static int simple_count_noml(struct simple_priv *priv,
-=======
 static int simple_count_noml(struct asoc_simple_priv *priv,
->>>>>>> 0ecfebd2
 			     struct device_node *np,
 			     struct device_node *codec,
 			     struct link_info *li, bool is_top)
@@ -964,11 +511,7 @@
 	return 0;
 }
 
-<<<<<<< HEAD
-static int simple_count_dpcm(struct simple_priv *priv,
-=======
 static int simple_count_dpcm(struct asoc_simple_priv *priv,
->>>>>>> 0ecfebd2
 			     struct device_node *np,
 			     struct device_node *codec,
 			     struct link_info *li, bool is_top)
@@ -981,11 +524,7 @@
 	return 0;
 }
 
-<<<<<<< HEAD
-static void simple_get_dais_count(struct simple_priv *priv,
-=======
 static void simple_get_dais_count(struct asoc_simple_priv *priv,
->>>>>>> 0ecfebd2
 				  struct link_info *li)
 {
 	struct device *dev = simple_priv_to_dev(priv);
@@ -1054,11 +593,7 @@
 
 static int simple_soc_probe(struct snd_soc_card *card)
 {
-<<<<<<< HEAD
-	struct simple_priv *priv = snd_soc_card_get_drvdata(card);
-=======
 	struct asoc_simple_priv *priv = snd_soc_card_get_drvdata(card);
->>>>>>> 0ecfebd2
 	int ret;
 
 	ret = asoc_simple_init_hp(card, &priv->hp_jack, PREFIX);
@@ -1074,25 +609,12 @@
 
 static int simple_probe(struct platform_device *pdev)
 {
-<<<<<<< HEAD
-	struct simple_priv *priv;
-	struct snd_soc_dai_link *dai_link;
-	struct simple_dai_props *dai_props;
-	struct asoc_simple_dai *dais;
-	struct device *dev = &pdev->dev;
-	struct device_node *np = dev->of_node;
-	struct snd_soc_card *card;
-	struct snd_soc_codec_conf *cconf;
-	struct link_info li;
-	int ret, i;
-=======
 	struct asoc_simple_priv *priv;
 	struct device *dev = &pdev->dev;
 	struct device_node *np = dev->of_node;
 	struct snd_soc_card *card;
 	struct link_info li;
 	int ret;
->>>>>>> 0ecfebd2
 
 	/* Allocate the private data and the DAI link array */
 	priv = devm_kzalloc(dev, sizeof(*priv), GFP_KERNEL);
@@ -1109,41 +631,9 @@
 	if (!li.link || !li.dais)
 		return -EINVAL;
 
-<<<<<<< HEAD
-	dai_props = devm_kcalloc(dev, li.link, sizeof(*dai_props), GFP_KERNEL);
-	dai_link  = devm_kcalloc(dev, li.link, sizeof(*dai_link),  GFP_KERNEL);
-	dais      = devm_kcalloc(dev, li.dais, sizeof(*dais),      GFP_KERNEL);
-	cconf     = devm_kcalloc(dev, li.conf, sizeof(*cconf),     GFP_KERNEL);
-	if (!dai_props || !dai_link || !dais)
-		return -ENOMEM;
-
-	/*
-	 * Use snd_soc_dai_link_component instead of legacy style
-	 * It is codec only. but cpu/platform will be supported in the future.
-	 * see
-	 *	soc-core.c :: snd_soc_init_multicodec()
-	 */
-	for (i = 0; i < li.link; i++) {
-		dai_link[i].codecs	= &dai_props[i].codecs;
-		dai_link[i].num_codecs	= 1;
-		dai_link[i].platforms	= &dai_props[i].platforms;
-		dai_link[i].num_platforms = 1;
-	}
-
-	priv->dai_props		= dai_props;
-	priv->dai_link		= dai_link;
-	priv->dais		= dais;
-	priv->codec_conf	= cconf;
-
-	card->dai_link		= priv->dai_link;
-	card->num_links		= li.link;
-	card->codec_conf	= cconf;
-	card->num_configs	= li.conf;
-=======
 	ret = asoc_simple_init_priv(priv, &li);
 	if (ret < 0)
 		return ret;
->>>>>>> 0ecfebd2
 
 	if (np && of_device_is_available(np)) {
 
@@ -1158,12 +648,9 @@
 		struct asoc_simple_card_info *cinfo;
 		struct snd_soc_dai_link_component *codecs;
 		struct snd_soc_dai_link_component *platform;
-<<<<<<< HEAD
-=======
 		struct snd_soc_dai_link *dai_link = priv->dai_link;
 		struct simple_dai_props *dai_props = priv->dai_props;
 
->>>>>>> 0ecfebd2
 		int dai_idx = 0;
 
 		cinfo = dev->platform_data;
@@ -1196,19 +683,11 @@
 		dai_link->stream_name	= cinfo->name;
 		dai_link->cpu_dai_name	= cinfo->cpu_dai.name;
 		dai_link->dai_fmt	= cinfo->daifmt;
-<<<<<<< HEAD
-		dai_link->init		= simple_dai_init;
-		memcpy(priv->dai_props->cpu_dai, &cinfo->cpu_dai,
-					sizeof(*priv->dai_props->cpu_dai));
-		memcpy(priv->dai_props->codec_dai, &cinfo->codec_dai,
-					sizeof(*priv->dai_props->codec_dai));
-=======
 		dai_link->init		= asoc_simple_dai_init;
 		memcpy(dai_props->cpu_dai, &cinfo->cpu_dai,
 					sizeof(*dai_props->cpu_dai));
 		memcpy(dai_props->codec_dai, &cinfo->codec_dai,
 					sizeof(*dai_props->codec_dai));
->>>>>>> 0ecfebd2
 	}
 
 	snd_soc_card_set_drvdata(card, priv);
