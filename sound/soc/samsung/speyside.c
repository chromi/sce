--- conflicted
+++ resolved
@@ -25,11 +25,7 @@
 	int ret;
 
 	rtd = snd_soc_get_pcm_runtime(card, &card->dai_link[1]);
-<<<<<<< HEAD
-	codec_dai = rtd->codec_dai;
-=======
 	codec_dai = asoc_rtd_to_codec(rtd, 0);
->>>>>>> 04d5ce62
 
 	if (dapm->dev != codec_dai->dev)
 		return 0;
@@ -65,11 +61,7 @@
 	int ret;
 
 	rtd = snd_soc_get_pcm_runtime(card, &card->dai_link[1]);
-<<<<<<< HEAD
-	codec_dai = rtd->codec_dai;
-=======
 	codec_dai = asoc_rtd_to_codec(rtd, 0);
->>>>>>> 04d5ce62
 
 	if (dapm->dev != codec_dai->dev)
 		return 0;
