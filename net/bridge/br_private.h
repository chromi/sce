--- conflicted
+++ resolved
@@ -30,8 +30,6 @@
 #define BR_MULTICAST_DEFAULT_HASH_MAX 4096
 #define BR_MULTICAST_QUERY_INTVL_MIN msecs_to_jiffies(1000)
 #define BR_MULTICAST_STARTUP_QUERY_INTVL_MIN BR_MULTICAST_QUERY_INTVL_MIN
-
-#define BR_HWDOM_MAX BITS_PER_LONG
 
 #define BR_HWDOM_MAX BITS_PER_LONG
 
@@ -796,8 +794,6 @@
 			      bool swdev_notify);
 void br_fdb_offloaded_set(struct net_bridge *br, struct net_bridge_port *p,
 			  const unsigned char *addr, u16 vid, bool offloaded);
-int br_fdb_replay(const struct net_device *br_dev, const void *ctx, bool adding,
-		  struct notifier_block *nb);
 
 /* br_forward.c */
 enum br_pkt_type {
@@ -962,12 +958,6 @@
 				      struct netlink_ext_ack *extack);
 bool br_multicast_toggle_global_vlan(struct net_bridge_vlan *vlan, bool on);
 
-<<<<<<< HEAD
-int br_mdb_replay(struct net_device *br_dev, struct net_device *dev,
-		  const void *ctx, bool adding, struct notifier_block *nb,
-		  struct netlink_ext_ack *extack);
-=======
->>>>>>> df0cc57e
 int br_rports_fill_info(struct sk_buff *skb,
 			const struct net_bridge_mcast *brmctx);
 int br_multicast_dump_querier_state(struct sk_buff *skb,
@@ -975,13 +965,10 @@
 				    int nest_attr);
 size_t br_multicast_querier_state_size(void);
 size_t br_rports_size(const struct net_bridge_mcast *brmctx);
-<<<<<<< HEAD
-=======
 void br_multicast_set_query_intvl(struct net_bridge_mcast *brmctx,
 				  unsigned long val);
 void br_multicast_set_startup_query_intvl(struct net_bridge_mcast *brmctx,
 					  unsigned long val);
->>>>>>> df0cc57e
 
 static inline bool br_group_is_l2(const struct br_ip *group)
 {
@@ -1166,15 +1153,9 @@
 static inline bool
 br_multicast_ctx_vlan_global_disabled(const struct net_bridge_mcast *brmctx)
 {
-<<<<<<< HEAD
-	return br_opt_get(brmctx->br, BROPT_MCAST_VLAN_SNOOPING_ENABLED) &&
-	       br_multicast_ctx_is_vlan(brmctx) &&
-	       !(brmctx->vlan->priv_flags & BR_VLFLAG_GLOBAL_MCAST_ENABLED);
-=======
 	return br_multicast_ctx_is_vlan(brmctx) &&
 	       (!br_opt_get(brmctx->br, BROPT_MCAST_VLAN_SNOOPING_ENABLED) ||
 		!(brmctx->vlan->priv_flags & BR_VLFLAG_GLOBAL_MCAST_ENABLED));
->>>>>>> df0cc57e
 }
 
 static inline bool
@@ -1416,17 +1397,6 @@
 	return false;
 }
 
-<<<<<<< HEAD
-static inline int br_mdb_replay(struct net_device *br_dev,
-				struct net_device *dev, const void *ctx,
-				bool adding, struct notifier_block *nb,
-				struct netlink_ext_ack *extack)
-{
-	return -EOPNOTSUPP;
-}
-
-=======
->>>>>>> df0cc57e
 static inline bool
 br_multicast_ctx_options_equal(const struct net_bridge_mcast *brmctx1,
 			       const struct net_bridge_mcast *brmctx2)
@@ -1484,9 +1454,6 @@
 		    const struct net_bridge_port *p,
 		    u16 vid, u16 vid_range,
 		    int cmd);
-int br_vlan_replay(struct net_device *br_dev, struct net_device *dev,
-		   const void *ctx, bool adding, struct notifier_block *nb,
-		   struct netlink_ext_ack *extack);
 bool br_vlan_can_enter_range(const struct net_bridge_vlan *v_curr,
 			     const struct net_bridge_vlan *range_end);
 
@@ -1733,21 +1700,11 @@
 	return true;
 }
 
-<<<<<<< HEAD
-static inline int br_vlan_replay(struct net_device *br_dev,
-				 struct net_device *dev, const void *ctx,
-				 bool adding, struct notifier_block *nb,
-				 struct netlink_ext_ack *extack)
-{
-	return -EOPNOTSUPP;
-}
-=======
 static inline u16 br_vlan_flags(const struct net_bridge_vlan *v, u16 pvid)
 {
 	return 0;
 }
 
->>>>>>> df0cc57e
 #endif
 
 /* br_vlan_options.c */
@@ -2022,13 +1979,10 @@
 			       struct netlink_ext_ack *extack);
 void br_switchdev_fdb_notify(struct net_bridge *br,
 			     const struct net_bridge_fdb_entry *fdb, int type);
-<<<<<<< HEAD
-=======
 void br_switchdev_mdb_notify(struct net_device *dev,
 			     struct net_bridge_mdb_entry *mp,
 			     struct net_bridge_port_group *pg,
 			     int type);
->>>>>>> df0cc57e
 int br_switchdev_port_vlan_add(struct net_device *dev, u16 vid, u16 flags,
 			       struct netlink_ext_ack *extack);
 int br_switchdev_port_vlan_del(struct net_device *dev, u16 vid);
@@ -2112,8 +2066,6 @@
 static inline void
 br_switchdev_fdb_notify(struct net_bridge *br,
 			const struct net_bridge_fdb_entry *fdb, int type)
-<<<<<<< HEAD
-=======
 {
 }
 
@@ -2121,7 +2073,6 @@
 					   struct net_bridge_mdb_entry *mp,
 					   struct net_bridge_port_group *pg,
 					   int type)
->>>>>>> df0cc57e
 {
 }
 
