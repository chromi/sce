// SPDX-License-Identifier: GPL-2.0 OR BSD-3-Clause

/* COMMON Applications Kept Enhanced (CAKE) discipline
 *
 * Copyright (C) 2014-2018 Jonathan Morton <chromatix99@gmail.com>
 * Copyright (C) 2015-2018 Toke Høiland-Jørgensen <toke@toke.dk>
 * Copyright (C) 2014-2018 Dave Täht <dave.taht@gmail.com>
 * Copyright (C) 2015-2018 Sebastian Moeller <moeller0@gmx.de>
 * (C) 2015-2018 Kevin Darbyshire-Bryant <kevin@darbyshire-bryant.me.uk>
 * Copyright (C) 2017-2018 Ryan Mounce <ryan@mounce.com.au>
 *
 * The CAKE Principles:
 *		   (or, how to have your cake and eat it too)
 *
 * This is a combination of several shaping, AQM and FQ techniques into one
 * easy-to-use package:
 *
 * - An overall bandwidth shaper, to move the bottleneck away from dumb CPE
 *   equipment and bloated MACs.  This operates in deficit mode (as in sch_fq),
 *   eliminating the need for any sort of burst parameter (eg. token bucket
 *   depth).  Burst support is limited to that necessary to overcome scheduling
 *   latency.
 *
 * - A Diffserv-aware priority queue, giving more priority to certain classes,
 *   up to a specified fraction of bandwidth.  Above that bandwidth threshold,
 *   the priority is reduced to avoid starving other tins.
 *
 * - Each priority tin has a separate Flow Queue system, to isolate traffic
 *   flows from each other.  This prevents a burst on one flow from increasing
 *   the delay to another.  Flows are distributed to queues using a
 *   set-associative hash function.
 *
 * - Each queue is actively managed by Cobalt, which is a combination of the
 *   Codel and Blue AQM algorithms.  This serves flows fairly, and signals
 *   congestion early via ECN (if available) and/or packet drops, to keep
 *   latency low.  The codel parameters are auto-tuned based on the bandwidth
 *   setting, as is necessary at low bandwidths.
 *
 * The configuration parameters are kept deliberately simple for ease of use.
 * Everything has sane defaults.  Complete generality of configuration is *not*
 * a goal.
 *
 * The priority queue operates according to a weighted DRR scheme, combined with
 * a bandwidth tracker which reuses the shaper logic to detect which side of the
 * bandwidth sharing threshold the tin is operating.  This determines whether a
 * priority-based weight (high) or a bandwidth-based weight (low) is used for
 * that tin in the current pass.
 *
 * This qdisc was inspired by Eric Dumazet's fq_codel code, which he kindly
 * granted us permission to leverage.
 */

#include <linux/module.h>
#include <linux/types.h>
#include <linux/kernel.h>
#include <linux/jiffies.h>
#include <linux/string.h>
#include <linux/in.h>
#include <linux/errno.h>
#include <linux/init.h>
#include <linux/skbuff.h>
#include <linux/jhash.h>
#include <linux/slab.h>
#include <linux/vmalloc.h>
#include <linux/reciprocal_div.h>
#include <net/netlink.h>
#include <linux/if_vlan.h>
#include <net/pkt_sched.h>
#include <net/pkt_cls.h>
#include <net/tcp.h>
#include <net/flow_dissector.h>

#if IS_ENABLED(CONFIG_NF_CONNTRACK)
#include <net/netfilter/nf_conntrack_core.h>
#endif

#define CAKE_SET_WAYS (8)
#define CAKE_MAX_TINS (8)
#define CAKE_QUEUES (1024)
#define CAKE_FLOW_MASK 63
#define CAKE_FLOW_NAT_FLAG 64

/* struct cobalt_params - contains codel and blue parameters
 * @interval:	codel initial drop rate
 * @target:     maximum persistent sojourn time & blue update rate
 * @mtu_time:   serialisation delay of maximum-size packet
 * @p_inc:      increment of blue drop probability (0.32 fxp)
 * @p_dec:      decrement of blue drop probability (0.32 fxp)
 * @sce_ramp_lo:   scale factor for SCE ramp function below knee (0.32 fxp)
 * @sce_ramp_hi:   scale factor for SCE ramp function above knee (0.32 fxp)
 * @sce_ramp_knee: marking fraction at knee (at Codel target) (0.32 fxp)
 */
struct cobalt_params {
	u64	interval;
	u64	target;
	u64	mtu_time;
	u32	p_inc;
	u32	p_dec;
	u32	sce_ramp_lo;
	u32	sce_ramp_hi;
	u32	sce_ramp_knee;
};

/* struct cobalt_vars - contains codel and blue variables
 * @count:		codel dropping frequency
 * @rec_inv_sqrt:	reciprocal value of sqrt(count) >> 1
 * @drop_next:		time to drop next packet, or when we dropped last
 * @blue_timer:		Blue time to next drop
 * @p_drop:		BLUE drop probability (0.32 fxp)
 * @dropping:		set if in dropping state
 * @ecn_marked:		set if marked CE
 * @sce_marked:		set if marked SCE
 */
struct cobalt_vars {
	u32	count;
	u32	rec_inv_sqrt;
	ktime_t	drop_next;
	ktime_t	blue_timer;
	u32     p_drop;
	bool	dropping;
	bool    ecn_marked;
	bool    sce_marked;
};

enum {
	CAKE_SET_NONE = 0,
	CAKE_SET_SPARSE,
	CAKE_SET_SPARSE_WAIT, /* counted in SPARSE, actually in BULK */
	CAKE_SET_BULK,
	CAKE_SET_DECAYING
};

struct cake_flow {
	/* this stuff is all needed per-flow at dequeue time */
	struct sk_buff	  *head;
	struct sk_buff	  *tail;
	struct list_head  flowchain;
	s32		  deficit;
	u32		  dropped;
	struct cobalt_vars cvars;
	u16		  srchost; /* index into cake_host table */
	u16		  dsthost;
	u8		  set;
}; /* please try to keep this structure <= 64 bytes */

struct cake_host {
	u32 srchost_tag;
	u32 dsthost_tag;
	u16 srchost_bulk_flow_count;
	u16 dsthost_bulk_flow_count;
};

struct cake_heap_entry {
	u16 t:3, b:10;
};

struct cake_tin_data {
	struct cake_flow flows[CAKE_QUEUES];
	u32	backlogs[CAKE_QUEUES];
	u32	tags[CAKE_QUEUES]; /* for set association */
	u16	overflow_idx[CAKE_QUEUES];
	struct cake_host hosts[CAKE_QUEUES]; /* for triple isolation */
	u16	flow_quantum;

	struct cobalt_params cparams;
	u32	drop_overlimit;
	u16	bulk_flow_count;
	u16	sparse_flow_count;
	u16	decaying_flow_count;
	u16	unresponsive_flow_count;

	u32	max_skblen;

	struct list_head new_flows;
	struct list_head old_flows;
	struct list_head decaying_flows;

	/* time_next = time_this + ((len * rate_ns) >> rate_shft) */
	ktime_t	time_next_packet;
	u64	tin_rate_ns;
	u64	tin_rate_bps;
	u16	tin_rate_shft;

	u16	tin_quantum;
	s32	tin_deficit;
	u32	tin_backlog;
	u32	tin_dropped;
	u32	tin_ecn_mark;
	u32	tin_sce_mark;

	u32	packets;
	u64	bytes;

	u32	ack_drops;

	/* moving averages */
	u64 avge_delay;
	u64 peak_delay;
	u64 base_delay;

	/* hash function stats */
	u32	way_directs;
	u32	way_hits;
	u32	way_misses;
	u32	way_collisions;
}; /* number of tins is small, so size of this struct doesn't matter much */

struct cake_sched_data {
	struct tcf_proto __rcu *filter_list; /* optional external classifier */
	struct tcf_block *block;
	struct cake_tin_data *tins;

	struct cake_heap_entry overflow_heap[CAKE_QUEUES * CAKE_MAX_TINS];
	u16		overflow_timeout;

	u16		tin_cnt;
	u8		tin_mode;
	u8		flow_mode;
	u8		ack_filter;
	u8		atm_mode;

	u32		fwmark_mask;
	u16		fwmark_shft;

	/* time_next = time_this + ((len * rate_ns) >> rate_shft) */
	u16		rate_shft;
	ktime_t		time_next_packet;
	ktime_t		failsafe_next_packet;
	u64		rate_ns;
	u64		rate_bps;
	u16		rate_flags;
	s16		rate_overhead;
	u16		rate_mpu;
	u16		ramp_divisor;
	u64		interval;
	u64		target;

	/* resource tracking */
	u32		buffer_used;
	u32		buffer_max_used;
	u32		buffer_limit;
	u32		buffer_config_limit;

	/* indices for dequeue */
	u16		cur_tin;
	u16		cur_flow;

	struct qdisc_watchdog watchdog;
	const u8	*tin_index;
	const u8	*tin_order;

	/* bandwidth capacity estimate */
	ktime_t		last_packet_time;
	ktime_t		avg_window_begin;
	u64		avg_packet_interval;
	u64		avg_window_bytes;
	u64		avg_peak_bandwidth;
	ktime_t		last_reconfig_time;

	/* packet length stats */
	u32		avg_netoff;
	u16		max_netlen;
	u16		max_adjlen;
	u16		min_netlen;
	u16		min_adjlen;
};

enum {
	CAKE_FLAG_OVERHEAD	   = BIT(0),
	CAKE_FLAG_AUTORATE_INGRESS = BIT(1),
	CAKE_FLAG_INGRESS	   = BIT(2),
	CAKE_FLAG_WASH		   = BIT(3),
	CAKE_FLAG_SPLIT_GSO	   = BIT(4),
	CAKE_FLAG_STORE_MARK	   = BIT(5),
	CAKE_FLAG_SCE		   = BIT(6)
};

/* COBALT operates the Codel and BLUE algorithms in parallel, in order to
 * obtain the best features of each.  Codel is excellent on flows which
 * respond to congestion signals in a TCP-like way.  BLUE is more effective on
 * unresponsive flows.
 */

struct cobalt_skb_cb {
	ktime_t enqueue_time;
	u32     adjusted_len;
};

static u64 us_to_ns(u64 us)
{
	return us * NSEC_PER_USEC;
}

static struct cobalt_skb_cb *get_cobalt_cb(const struct sk_buff *skb)
{
	qdisc_cb_private_validate(skb, sizeof(struct cobalt_skb_cb));
	return (struct cobalt_skb_cb *)qdisc_skb_cb(skb)->data;
}

static ktime_t cobalt_get_enqueue_time(const struct sk_buff *skb)
{
	return get_cobalt_cb(skb)->enqueue_time;
}

static void cobalt_set_enqueue_time(struct sk_buff *skb,
				    ktime_t now)
{
	get_cobalt_cb(skb)->enqueue_time = now;
}

static u16 quantum_div[CAKE_QUEUES + 1] = {0};

/* Diffserv lookup tables */

static const u8 precedence[] = {
	0, 0, 0, 0, 0, 0, 0, 0,
	1, 1, 1, 1, 1, 1, 1, 1,
	2, 2, 2, 2, 2, 2, 2, 2,
	3, 3, 3, 3, 3, 3, 3, 3,
	4, 4, 4, 4, 4, 4, 4, 4,
	5, 5, 5, 5, 5, 5, 5, 5,
	6, 6, 6, 6, 6, 6, 6, 6,
	7, 7, 7, 7, 7, 7, 7, 7,
};

static const u8 diffserv8[] = {
	2, 0, 1, 2, 4, 2, 2, 2,
	1, 2, 1, 2, 1, 2, 1, 2,
	5, 2, 4, 2, 4, 2, 4, 2,
	3, 2, 3, 2, 3, 2, 3, 2,
	6, 2, 3, 2, 3, 2, 3, 2,
	6, 2, 2, 2, 6, 2, 6, 2,
	7, 2, 2, 2, 2, 2, 2, 2,
	7, 2, 2, 2, 2, 2, 2, 2,
};

static const u8 diffserv4[] = {
	0, 1, 0, 0, 2, 0, 0, 0,
	1, 0, 0, 0, 0, 0, 0, 0,
	2, 0, 2, 0, 2, 0, 2, 0,
	2, 0, 2, 0, 2, 0, 2, 0,
	3, 0, 2, 0, 2, 0, 2, 0,
	3, 0, 0, 0, 3, 0, 3, 0,
	3, 0, 0, 0, 0, 0, 0, 0,
	3, 0, 0, 0, 0, 0, 0, 0,
};

static const u8 diffserv3[] = {
	0, 1, 0, 0, 2, 0, 0, 0,
	1, 0, 0, 0, 0, 0, 0, 0,
	0, 0, 0, 0, 0, 0, 0, 0,
	0, 0, 0, 0, 0, 0, 0, 0,
	0, 0, 0, 0, 0, 0, 0, 0,
	0, 0, 0, 0, 2, 0, 2, 0,
	2, 0, 0, 0, 0, 0, 0, 0,
	2, 0, 0, 0, 0, 0, 0, 0,
};

static const u8 besteffort[] = {
	0, 0, 0, 0, 0, 0, 0, 0,
	0, 0, 0, 0, 0, 0, 0, 0,
	0, 0, 0, 0, 0, 0, 0, 0,
	0, 0, 0, 0, 0, 0, 0, 0,
	0, 0, 0, 0, 0, 0, 0, 0,
	0, 0, 0, 0, 0, 0, 0, 0,
	0, 0, 0, 0, 0, 0, 0, 0,
	0, 0, 0, 0, 0, 0, 0, 0,
};

/* tin priority order for stats dumping */

static const u8 normal_order[] = {0, 1, 2, 3, 4, 5, 6, 7};
static const u8 bulk_order[] = {1, 0, 2, 3};

#define REC_INV_SQRT_CACHE (16)
static u32 cobalt_rec_inv_sqrt_cache[REC_INV_SQRT_CACHE] = {0};

/* http://en.wikipedia.org/wiki/Methods_of_computing_square_roots
 * new_invsqrt = (invsqrt / 2) * (3 - count * invsqrt^2)
 *
 * Here, invsqrt is a fixed point number (< 1.0), 32bit mantissa, aka Q0.32
 */

static void cobalt_newton_step(struct cobalt_vars *vars)
{
	u32 invsqrt, invsqrt2;
	u64 val;

	invsqrt = vars->rec_inv_sqrt;
	invsqrt2 = ((u64)invsqrt * invsqrt) >> 32;
	val = (3LL << 32) - ((u64)vars->count * invsqrt2);

	val >>= 2; /* avoid overflow in following multiply */
	val = (val * invsqrt) >> (32 - 2 + 1);

	vars->rec_inv_sqrt = val;
}

static void cobalt_invsqrt(struct cobalt_vars *vars)
{
	if (vars->count < REC_INV_SQRT_CACHE)
		vars->rec_inv_sqrt = cobalt_rec_inv_sqrt_cache[vars->count];
	else
		cobalt_newton_step(vars);
}

/* There is a big difference in timing between the accurate values placed in
 * the cache and the approximations given by a single Newton step for small
 * count values, particularly when stepping from count 1 to 2 or vice versa.
 * Above 16, a single Newton step gives sufficient accuracy in either
 * direction, given the precision stored.
 *
 * The magnitude of the error when stepping up to count 2 is such as to give
 * the value that *should* have been produced at count 4.
 */

static void cobalt_cache_init(void)
{
	struct cobalt_vars v;

	memset(&v, 0, sizeof(v));
	v.rec_inv_sqrt = ~0U;
	cobalt_rec_inv_sqrt_cache[0] = v.rec_inv_sqrt;

	for (v.count = 1; v.count < REC_INV_SQRT_CACHE; v.count++) {
		cobalt_newton_step(&v);
		cobalt_newton_step(&v);
		cobalt_newton_step(&v);
		cobalt_newton_step(&v);

		cobalt_rec_inv_sqrt_cache[v.count] = v.rec_inv_sqrt;
	}
}

static void cobalt_vars_init(struct cobalt_vars *vars)
{
	memset(vars, 0, sizeof(*vars));

	if (!cobalt_rec_inv_sqrt_cache[0]) {
		cobalt_cache_init();
		cobalt_rec_inv_sqrt_cache[0] = ~0;
	}
}

/* CoDel control_law is t + interval/sqrt(count)
 * We maintain in rec_inv_sqrt the reciprocal value of sqrt(count) to avoid
 * both sqrt() and divide operation.
 */
static ktime_t cobalt_control(ktime_t t,
			      u64 interval,
			      u32 rec_inv_sqrt)
{
	return ktime_add_ns(t, reciprocal_scale(interval,
						rec_inv_sqrt));
}

/* Call this when a packet had to be dropped due to queue overflow.  Returns
 * true if the BLUE state was quiescent before but active after this call.
 */
static bool cobalt_queue_full(struct cobalt_vars *vars,
			      struct cobalt_params *p,
			      ktime_t now)
{
	bool up = false;

	if (ktime_to_ns(ktime_sub(now, vars->blue_timer)) > p->target) {
		up = !vars->p_drop;
		vars->p_drop += p->p_inc;
		if (vars->p_drop < p->p_inc)
			vars->p_drop = ~0;
		vars->blue_timer = now;
	}
	vars->dropping = true;
	vars->drop_next = now;
	if (!vars->count)
		vars->count = 1;

	return up;
}

/* Call this when the queue was serviced but turned out to be empty.  Returns
 * true if the BLUE state was active before but quiescent after this call.
 */
static bool cobalt_queue_empty(struct cobalt_vars *vars,
			       struct cobalt_params *p,
			       ktime_t now)
{
	bool down = false;

	if (vars->p_drop &&
	    ktime_to_ns(ktime_sub(now, vars->blue_timer)) > p->target) {
		if (vars->p_drop < p->p_dec)
			vars->p_drop = 0;
		else
			vars->p_drop -= p->p_dec;
		vars->blue_timer = now;
		down = !vars->p_drop;
	}
	vars->dropping = false;

	if (vars->count && ktime_to_ns(ktime_sub(now, vars->drop_next)) >= 0) {
		vars->count--;
		cobalt_invsqrt(vars);
		vars->drop_next = cobalt_control(vars->drop_next,
						 p->interval,
						 vars->rec_inv_sqrt);
	}

	return down;
}

/* Call this with a freshly dequeued packet for possible congestion marking.
 * Returns true as an instruction to drop the packet, false for delivery.
 */
static bool cobalt_should_drop(struct cobalt_vars *vars,
			       struct cobalt_params *p,
			       ktime_t now,
			       struct sk_buff *skb,
			       u32 bulk_flows,
			       bool is_bulk)
{
	bool next_due, over_target, drop = false;
	ktime_t schedule;
	u64 sojourn;

/* The 'schedule' variable records, in its sign, whether 'now' is before or
 * after 'drop_next'.  This allows 'drop_next' to be updated before the next
 * scheduling decision is actually branched, without destroying that
 * information.  Similarly, the first 'schedule' value calculated is preserved
 * in the boolean 'next_due'.
 *
 * As for 'drop_next', we take advantage of the fact that 'interval' is both
 * the delay between first exceeding 'target' and the first signalling event,
 * *and* the scaling factor for the signalling frequency.  It's therefore very
 * natural to use a single mechanism for both purposes, and eliminates a
 * significant amount of reference Codel's spaghetti code.  To help with this,
 * both the '0' and '1' entries in the invsqrt cache are 0xFFFFFFFF, as close
 * as possible to 1.0 in fixed-point.
 */

	sojourn = ktime_to_ns(ktime_sub(now, cobalt_get_enqueue_time(skb)));
	schedule = ktime_sub(now, vars->drop_next);
	over_target = sojourn > p->target &&
		      sojourn > p->mtu_time * bulk_flows * 2 &&
		      sojourn > p->mtu_time * 4;
	next_due = vars->count && ktime_to_ns(schedule) >= 0;

	vars->ecn_marked = false;
	vars->sce_marked = false;

	if (over_target) {
		if (!vars->dropping) {
			vars->dropping = true;
			vars->drop_next = cobalt_control(now,
							 p->interval,
							 vars->rec_inv_sqrt);
		}
		if (!vars->count)
			vars->count = 1;
	} else if (vars->dropping) {
		vars->dropping = false;
	}

	if (next_due && vars->dropping) {
		/* Use ECN mark if possible, otherwise drop */
		drop = !(vars->ecn_marked = INET_ECN_set_ce(skb));

		vars->count++;
		if (!vars->count)
			vars->count--;
		cobalt_invsqrt(vars);
		vars->drop_next = cobalt_control(vars->drop_next,
						 p->interval,
						 vars->rec_inv_sqrt);
		schedule = ktime_sub(now, vars->drop_next);
	} else {
		while (next_due) {
			vars->count--;
			cobalt_invsqrt(vars);
			vars->drop_next = cobalt_control(vars->drop_next,
							 p->interval,
							 vars->rec_inv_sqrt);
			schedule = ktime_sub(now, vars->drop_next);
			next_due = vars->count && ktime_to_ns(schedule) >= 0;
		}
	}

	/* Simple BLUE implementation.  Lack of ECN is deliberate. */
	if (vars->p_drop)
		drop |= (prandom_u32() < vars->p_drop);

	/* SCE ramp function with a 'knee' at the target sojourn time */
	if (sojourn > (p->target/2)) {
		s64 prob = over_target ?
			((((s64) sojourn) - p->target  ) * p->sce_ramp_hi + p->sce_ramp_knee):
			((((s64) sojourn) - p->target/2) * p->sce_ramp_lo);

		if (prob > 0xFFFFFFFF || (prob > 0 && prandom_u32() < prob))
			vars->sce_marked = INET_ECN_set_sce(skb);
	}

	/* Overload the drop_next field as an activity timeout */
	if (!vars->count)
		vars->drop_next = ktime_add_ns(now, p->interval);
	else if (ktime_to_ns(schedule) > 0 && !drop)
		vars->drop_next = now;

	return drop;
}

static bool cake_update_flowkeys(struct flow_keys *keys,
				 const struct sk_buff *skb)
{
#if IS_ENABLED(CONFIG_NF_CONNTRACK)
	struct nf_conntrack_tuple tuple = {};
	bool rev = !skb->_nfct, upd = false;
	__be32 ip;

	if (skb_protocol(skb, true) != htons(ETH_P_IP))
		return false;

	if (!nf_ct_get_tuple_skb(&tuple, skb))
		return false;

	ip = rev ? tuple.dst.u3.ip : tuple.src.u3.ip;
	if (ip != keys->addrs.v4addrs.src) {
		keys->addrs.v4addrs.src = ip;
		upd = true;
	}
	ip = rev ? tuple.src.u3.ip : tuple.dst.u3.ip;
	if (ip != keys->addrs.v4addrs.dst) {
		keys->addrs.v4addrs.dst = ip;
		upd = true;
	}

	if (keys->ports.ports) {
		__be16 port;

		port = rev ? tuple.dst.u.all : tuple.src.u.all;
		if (port != keys->ports.src) {
			keys->ports.src = port;
			upd = true;
		}
		port = rev ? tuple.src.u.all : tuple.dst.u.all;
		if (port != keys->ports.dst) {
			port = keys->ports.dst;
			upd = true;
		}
	}
	return upd;
#else
	return false;
#endif
}

/* Cake has several subtle multiple bit settings. In these cases you
 *  would be matching triple isolate mode as well.
 */

static bool cake_dsrc(int flow_mode)
{
	return (flow_mode & CAKE_FLOW_DUAL_SRC) == CAKE_FLOW_DUAL_SRC;
}

static bool cake_ddst(int flow_mode)
{
	return (flow_mode & CAKE_FLOW_DUAL_DST) == CAKE_FLOW_DUAL_DST;
}

static u32 cake_hash(struct cake_tin_data *q, const struct sk_buff *skb,
		     int flow_mode, u16 flow_override, u16 host_override)
{
	bool hash_flows = (!flow_override && !!(flow_mode & CAKE_FLOW_FLOWS));
	bool hash_hosts = (!host_override && !!(flow_mode & CAKE_FLOW_HOSTS));
	bool nat_enabled = !!(flow_mode & CAKE_FLOW_NAT_FLAG);
	u32 flow_hash = 0, srchost_hash = 0, dsthost_hash = 0;
	u16 reduced_hash, srchost_idx, dsthost_idx;
	struct flow_keys keys, host_keys;
	bool use_skbhash = skb->l4_hash;

	if (unlikely(flow_mode == CAKE_FLOW_NONE))
		return 0;

	/* If both overrides are set, or we can use the SKB hash and nat mode is
	 * disabled, we can skip packet dissection entirely. If nat mode is
	 * enabled there's another check below after doing the conntrack lookup.
	 */
	if ((!hash_flows || (use_skbhash && !nat_enabled)) && !hash_hosts)
		goto skip_hash;

	skb_flow_dissect_flow_keys(skb, &keys,
				   FLOW_DISSECTOR_F_STOP_AT_FLOW_LABEL);

	/* Don't use the SKB hash if we change the lookup keys from conntrack */
	if (nat_enabled && cake_update_flowkeys(&keys, skb))
		use_skbhash = false;

	/* If we can still use the SKB hash and don't need the host hash, we can
	 * skip the rest of the hashing procedure
	 */
	if (use_skbhash && !hash_hosts)
		goto skip_hash;

	/* flow_hash_from_keys() sorts the addresses by value, so we have
	 * to preserve their order in a separate data structure to treat
	 * src and dst host addresses as independently selectable.
	 */
	host_keys = keys;
	host_keys.ports.ports     = 0;
	host_keys.basic.ip_proto  = 0;
	host_keys.keyid.keyid     = 0;
	host_keys.tags.flow_label = 0;

	switch (host_keys.control.addr_type) {
	case FLOW_DISSECTOR_KEY_IPV4_ADDRS:
		host_keys.addrs.v4addrs.src = 0;
		dsthost_hash = flow_hash_from_keys(&host_keys);
		host_keys.addrs.v4addrs.src = keys.addrs.v4addrs.src;
		host_keys.addrs.v4addrs.dst = 0;
		srchost_hash = flow_hash_from_keys(&host_keys);
		break;

	case FLOW_DISSECTOR_KEY_IPV6_ADDRS:
		memset(&host_keys.addrs.v6addrs.src, 0,
		       sizeof(host_keys.addrs.v6addrs.src));
		dsthost_hash = flow_hash_from_keys(&host_keys);
		host_keys.addrs.v6addrs.src = keys.addrs.v6addrs.src;
		memset(&host_keys.addrs.v6addrs.dst, 0,
		       sizeof(host_keys.addrs.v6addrs.dst));
		srchost_hash = flow_hash_from_keys(&host_keys);
		break;

	default:
		dsthost_hash = 0;
		srchost_hash = 0;
	}

	/* This *must* be after the above switch, since as a
	 * side-effect it sorts the src and dst addresses.
	 */
	if (hash_flows && !use_skbhash)
		flow_hash = flow_hash_from_keys(&keys);

skip_hash:
	if (flow_override)
		flow_hash = flow_override - 1;
	else if (use_skbhash)
		flow_hash = skb->hash;
	if (host_override) {
		dsthost_hash = host_override - 1;
		srchost_hash = host_override - 1;
	}

	if (!(flow_mode & CAKE_FLOW_FLOWS)) {
		if (flow_mode & CAKE_FLOW_SRC_IP)
			flow_hash ^= srchost_hash;

		if (flow_mode & CAKE_FLOW_DST_IP)
			flow_hash ^= dsthost_hash;
	}

	reduced_hash = flow_hash % CAKE_QUEUES;

	/* set-associative hashing */
	/* fast path if no hash collision (direct lookup succeeds) */
	if (likely(q->tags[reduced_hash] == flow_hash &&
		   q->flows[reduced_hash].set)) {
		q->way_directs++;
	} else {
		u32 inner_hash = reduced_hash % CAKE_SET_WAYS;
		u32 outer_hash = reduced_hash - inner_hash;
		bool allocate_src = false;
		bool allocate_dst = false;
		u32 i, k;

		/* check if any active queue in the set is reserved for
		 * this flow.
		 */
		for (i = 0, k = inner_hash; i < CAKE_SET_WAYS;
		     i++, k = (k + 1) % CAKE_SET_WAYS) {
			if (q->tags[outer_hash + k] == flow_hash) {
				if (i)
					q->way_hits++;

				if (!q->flows[outer_hash + k].set) {
					/* need to increment host refcnts */
					allocate_src = cake_dsrc(flow_mode);
					allocate_dst = cake_ddst(flow_mode);
				}

				goto found;
			}
		}

		/* no queue is reserved for this flow, look for an
		 * empty one.
		 */
		for (i = 0; i < CAKE_SET_WAYS;
			 i++, k = (k + 1) % CAKE_SET_WAYS) {
			if (!q->flows[outer_hash + k].set) {
				q->way_misses++;
				allocate_src = cake_dsrc(flow_mode);
				allocate_dst = cake_ddst(flow_mode);
				goto found;
			}
		}

		/* With no empty queues, default to the original
		 * queue, accept the collision, update the host tags.
		 */
		q->way_collisions++;
		if (q->flows[outer_hash + k].set == CAKE_SET_BULK) {
			q->hosts[q->flows[reduced_hash].srchost].srchost_bulk_flow_count--;
			q->hosts[q->flows[reduced_hash].dsthost].dsthost_bulk_flow_count--;
		}
		allocate_src = cake_dsrc(flow_mode);
		allocate_dst = cake_ddst(flow_mode);
found:
		/* reserve queue for future packets in same flow */
		reduced_hash = outer_hash + k;
		q->tags[reduced_hash] = flow_hash;

		if (allocate_src) {
			srchost_idx = srchost_hash % CAKE_QUEUES;
			inner_hash = srchost_idx % CAKE_SET_WAYS;
			outer_hash = srchost_idx - inner_hash;
			for (i = 0, k = inner_hash; i < CAKE_SET_WAYS;
				i++, k = (k + 1) % CAKE_SET_WAYS) {
				if (q->hosts[outer_hash + k].srchost_tag ==
				    srchost_hash)
					goto found_src;
			}
			for (i = 0; i < CAKE_SET_WAYS;
				i++, k = (k + 1) % CAKE_SET_WAYS) {
				if (!q->hosts[outer_hash + k].srchost_bulk_flow_count)
					break;
			}
			q->hosts[outer_hash + k].srchost_tag = srchost_hash;
found_src:
			srchost_idx = outer_hash + k;
			if (q->flows[reduced_hash].set == CAKE_SET_BULK)
				q->hosts[srchost_idx].srchost_bulk_flow_count++;
			q->flows[reduced_hash].srchost = srchost_idx;
		}

		if (allocate_dst) {
			dsthost_idx = dsthost_hash % CAKE_QUEUES;
			inner_hash = dsthost_idx % CAKE_SET_WAYS;
			outer_hash = dsthost_idx - inner_hash;
			for (i = 0, k = inner_hash; i < CAKE_SET_WAYS;
			     i++, k = (k + 1) % CAKE_SET_WAYS) {
				if (q->hosts[outer_hash + k].dsthost_tag ==
				    dsthost_hash)
					goto found_dst;
			}
			for (i = 0; i < CAKE_SET_WAYS;
			     i++, k = (k + 1) % CAKE_SET_WAYS) {
				if (!q->hosts[outer_hash + k].dsthost_bulk_flow_count)
					break;
			}
			q->hosts[outer_hash + k].dsthost_tag = dsthost_hash;
found_dst:
			dsthost_idx = outer_hash + k;
			if (q->flows[reduced_hash].set == CAKE_SET_BULK)
				q->hosts[dsthost_idx].dsthost_bulk_flow_count++;
			q->flows[reduced_hash].dsthost = dsthost_idx;
		}
	}

	return reduced_hash;
}

/* helper functions : might be changed when/if skb use a standard list_head */
/* remove one skb from head of slot queue */

static struct sk_buff *dequeue_head(struct cake_flow *flow)
{
	struct sk_buff *skb = flow->head;

	if (skb) {
		flow->head = skb->next;
		skb_mark_not_on_list(skb);
	}

	return skb;
}

/* add skb to flow queue (tail add) */

static void flow_queue_add(struct cake_flow *flow, struct sk_buff *skb)
{
	if (!flow->head)
		flow->head = skb;
	else
		flow->tail->next = skb;
	flow->tail = skb;
	skb->next = NULL;
}

static struct iphdr *cake_get_iphdr(const struct sk_buff *skb,
				    struct ipv6hdr *buf)
{
	unsigned int offset = skb_network_offset(skb);
	struct iphdr *iph;

	iph = skb_header_pointer(skb, offset, sizeof(struct iphdr), buf);

	if (!iph)
		return NULL;

	if (iph->version == 4 && iph->protocol == IPPROTO_IPV6)
		return skb_header_pointer(skb, offset + iph->ihl * 4,
					  sizeof(struct ipv6hdr), buf);

	else if (iph->version == 4)
		return iph;

	else if (iph->version == 6)
		return skb_header_pointer(skb, offset, sizeof(struct ipv6hdr),
					  buf);

	return NULL;
}

static struct tcphdr *cake_get_tcphdr(const struct sk_buff *skb,
				      void *buf, unsigned int bufsize)
{
	unsigned int offset = skb_network_offset(skb);
	const struct ipv6hdr *ipv6h;
	const struct tcphdr *tcph;
	const struct iphdr *iph;
	struct ipv6hdr _ipv6h;
	struct tcphdr _tcph;

	ipv6h = skb_header_pointer(skb, offset, sizeof(_ipv6h), &_ipv6h);

	if (!ipv6h)
		return NULL;

	if (ipv6h->version == 4) {
		iph = (struct iphdr *)ipv6h;
		offset += iph->ihl * 4;

		/* special-case 6in4 tunnelling, as that is a common way to get
		 * v6 connectivity in the home
		 */
		if (iph->protocol == IPPROTO_IPV6) {
			ipv6h = skb_header_pointer(skb, offset,
						   sizeof(_ipv6h), &_ipv6h);

			if (!ipv6h || ipv6h->nexthdr != IPPROTO_TCP)
				return NULL;

			offset += sizeof(struct ipv6hdr);

		} else if (iph->protocol != IPPROTO_TCP) {
			return NULL;
		}

	} else if (ipv6h->version == 6) {
		if (ipv6h->nexthdr != IPPROTO_TCP)
			return NULL;

		offset += sizeof(struct ipv6hdr);
	} else {
		return NULL;
	}

	tcph = skb_header_pointer(skb, offset, sizeof(_tcph), &_tcph);
	if (!tcph)
		return NULL;

	return skb_header_pointer(skb, offset,
				  min(__tcp_hdrlen(tcph), bufsize), buf);
}

static const void *cake_get_tcpopt(const struct tcphdr *tcph,
				   int code, int *oplen)
{
	/* inspired by tcp_parse_options in tcp_input.c */
	int length = __tcp_hdrlen(tcph) - sizeof(struct tcphdr);
	const u8 *ptr = (const u8 *)(tcph + 1);

	while (length > 0) {
		int opcode = *ptr++;
		int opsize;

		if (opcode == TCPOPT_EOL)
			break;
		if (opcode == TCPOPT_NOP) {
			length--;
			continue;
		}
		opsize = *ptr++;
		if (opsize < 2 || opsize > length)
			break;

		if (opcode == code) {
			*oplen = opsize;
			return ptr;
		}

		ptr += opsize - 2;
		length -= opsize;
	}

	return NULL;
}

/* Compare two SACK sequences. A sequence is considered greater if it SACKs more
 * bytes than the other. In the case where both sequences ACKs bytes that the
 * other doesn't, A is considered greater. DSACKs in A also makes A be
 * considered greater.
 *
 * @return -1, 0 or 1 as normal compare functions
 */
static int cake_tcph_sack_compare(const struct tcphdr *tcph_a,
				  const struct tcphdr *tcph_b)
{
	const struct tcp_sack_block_wire *sack_a, *sack_b;
	u32 ack_seq_a = ntohl(tcph_a->ack_seq);
	u32 bytes_a = 0, bytes_b = 0;
	int oplen_a, oplen_b;
	bool first = true;

	sack_a = cake_get_tcpopt(tcph_a, TCPOPT_SACK, &oplen_a);
	sack_b = cake_get_tcpopt(tcph_b, TCPOPT_SACK, &oplen_b);

	/* pointers point to option contents */
	oplen_a -= TCPOLEN_SACK_BASE;
	oplen_b -= TCPOLEN_SACK_BASE;

	if (sack_a && oplen_a >= sizeof(*sack_a) &&
	    (!sack_b || oplen_b < sizeof(*sack_b)))
		return -1;
	else if (sack_b && oplen_b >= sizeof(*sack_b) &&
		 (!sack_a || oplen_a < sizeof(*sack_a)))
		return 1;
	else if ((!sack_a || oplen_a < sizeof(*sack_a)) &&
		 (!sack_b || oplen_b < sizeof(*sack_b)))
		return 0;

	while (oplen_a >= sizeof(*sack_a)) {
		const struct tcp_sack_block_wire *sack_tmp = sack_b;
		u32 start_a = get_unaligned_be32(&sack_a->start_seq);
		u32 end_a = get_unaligned_be32(&sack_a->end_seq);
		int oplen_tmp = oplen_b;
		bool found = false;

		/* DSACK; always considered greater to prevent dropping */
		if (before(start_a, ack_seq_a))
			return -1;

		bytes_a += end_a - start_a;

		while (oplen_tmp >= sizeof(*sack_tmp)) {
			u32 start_b = get_unaligned_be32(&sack_tmp->start_seq);
			u32 end_b = get_unaligned_be32(&sack_tmp->end_seq);

			/* first time through we count the total size */
			if (first)
				bytes_b += end_b - start_b;

			if (!after(start_b, start_a) && !before(end_b, end_a)) {
				found = true;
				if (!first)
					break;
			}
			oplen_tmp -= sizeof(*sack_tmp);
			sack_tmp++;
		}

		if (!found)
			return -1;

		oplen_a -= sizeof(*sack_a);
		sack_a++;
		first = false;
	}

	/* If we made it this far, all ranges SACKed by A are covered by B, so
	 * either the SACKs are equal, or B SACKs more bytes.
	 */
	return bytes_b > bytes_a ? 1 : 0;
}

static void cake_tcph_get_tstamp(const struct tcphdr *tcph,
				 u32 *tsval, u32 *tsecr)
{
	const u8 *ptr;
	int opsize;

	ptr = cake_get_tcpopt(tcph, TCPOPT_TIMESTAMP, &opsize);

	if (ptr && opsize == TCPOLEN_TIMESTAMP) {
		*tsval = get_unaligned_be32(ptr);
		*tsecr = get_unaligned_be32(ptr + 4);
	}
}

static bool cake_tcph_may_drop(const struct tcphdr *tcph,
			       u32 tstamp_new, u32 tsecr_new)
{
	/* inspired by tcp_parse_options in tcp_input.c */
	int length = __tcp_hdrlen(tcph) - sizeof(struct tcphdr);
	const u8 *ptr = (const u8 *)(tcph + 1);
	u32 tstamp, tsecr;

	/* 3 reserved flags must be unset to avoid future breakage
	 * ACK must be set
	 * ECE/CWR are handled separately
	 * All other flags URG/PSH/RST/SYN/FIN must be unset
	 * 0x0FFF0000 = all TCP flags (confirm ACK=1, others zero)
	 * 0x00C00000 = CWR/ECE (handled separately)
	 * 0x0F3F0000 = 0x0FFF0000 & ~0x00C00000
	 */
	if (((tcp_flag_word(tcph) &
	      cpu_to_be32(0x0F3F0000)) != TCP_FLAG_ACK))
		return false;

	while (length > 0) {
		int opcode = *ptr++;
		int opsize;

		if (opcode == TCPOPT_EOL)
			break;
		if (opcode == TCPOPT_NOP) {
			length--;
			continue;
		}
		opsize = *ptr++;
		if (opsize < 2 || opsize > length)
			break;

		switch (opcode) {
		case TCPOPT_MD5SIG: /* doesn't influence state */
			break;

		case TCPOPT_SACK: /* stricter checking performed later */
			if (opsize % 8 != 2)
				return false;
			break;

		case TCPOPT_TIMESTAMP:
			/* only drop timestamps lower than new */
			if (opsize != TCPOLEN_TIMESTAMP)
				return false;
			tstamp = get_unaligned_be32(ptr);
			tsecr = get_unaligned_be32(ptr + 4);
			if (after(tstamp, tstamp_new) ||
			    after(tsecr, tsecr_new))
				return false;
			break;

		case TCPOPT_MSS:  /* these should only be set on SYN */
		case TCPOPT_WINDOW:
		case TCPOPT_SACK_PERM:
		case TCPOPT_FASTOPEN:
		case TCPOPT_EXP:
		default: /* don't drop if any unknown options are present */
			return false;
		}

		ptr += opsize - 2;
		length -= opsize;
	}

	return true;
}

static struct sk_buff *cake_ack_filter(struct cake_sched_data *q,
				       struct cake_flow *flow)
{
	bool aggressive = q->ack_filter == CAKE_ACK_AGGRESSIVE;
	struct sk_buff *elig_ack = NULL, *elig_ack_prev = NULL;
	struct sk_buff *skb_check, *skb_prev = NULL;
	const struct ipv6hdr *ipv6h, *ipv6h_check;
	unsigned char _tcph[64], _tcph_check[64];
	const struct tcphdr *tcph, *tcph_check;
	const struct iphdr *iph, *iph_check;
	struct ipv6hdr _iph, _iph_check;
	const struct sk_buff *skb;
	int seglen, num_found = 0;
	u32 tstamp = 0, tsecr = 0;
	__be32 elig_flags = 0;
	int sack_comp;

	/* no other possible ACKs to filter */
	if (flow->head == flow->tail)
		return NULL;

	skb = flow->tail;
	tcph = cake_get_tcphdr(skb, _tcph, sizeof(_tcph));
	iph = cake_get_iphdr(skb, &_iph);
	if (!tcph)
		return NULL;

	cake_tcph_get_tstamp(tcph, &tstamp, &tsecr);

	/* the 'triggering' packet need only have the ACK flag set.
	 * also check that SYN is not set, as there won't be any previous ACKs.
	 */
	if ((tcp_flag_word(tcph) &
	     (TCP_FLAG_ACK | TCP_FLAG_SYN)) != TCP_FLAG_ACK)
		return NULL;

	/* the 'triggering' ACK is at the tail of the queue, we have already
	 * returned if it is the only packet in the flow. loop through the rest
	 * of the queue looking for pure ACKs with the same 5-tuple as the
	 * triggering one.
	 */
	for (skb_check = flow->head;
	     skb_check && skb_check != skb;
	     skb_prev = skb_check, skb_check = skb_check->next) {
		iph_check = cake_get_iphdr(skb_check, &_iph_check);
		tcph_check = cake_get_tcphdr(skb_check, &_tcph_check,
					     sizeof(_tcph_check));

		/* only TCP packets with matching 5-tuple are eligible, and only
		 * drop safe headers
		 */
		if (!tcph_check || iph->version != iph_check->version ||
		    tcph_check->source != tcph->source ||
		    tcph_check->dest != tcph->dest)
			continue;

		if (iph_check->version == 4) {
			if (iph_check->saddr != iph->saddr ||
			    iph_check->daddr != iph->daddr)
				continue;

			seglen = ntohs(iph_check->tot_len) -
				       (4 * iph_check->ihl);
		} else if (iph_check->version == 6) {
			ipv6h = (struct ipv6hdr *)iph;
			ipv6h_check = (struct ipv6hdr *)iph_check;

			if (ipv6_addr_cmp(&ipv6h_check->saddr, &ipv6h->saddr) ||
			    ipv6_addr_cmp(&ipv6h_check->daddr, &ipv6h->daddr))
				continue;

			seglen = ntohs(ipv6h_check->payload_len);
		} else {
			WARN_ON(1);  /* shouldn't happen */
			continue;
		}

		/* If the ECE/CWR flags changed from the previous eligible
		 * packet in the same flow, we should no longer be dropping that
		 * previous packet as this would lose information.
		 */
		if (elig_ack && (tcp_flag_word(tcph_check) &
				 (TCP_FLAG_ECE | TCP_FLAG_CWR | TCP_FLAG_ESCE)) != elig_flags) {
			elig_ack = NULL;
			elig_ack_prev = NULL;
			num_found--;
		}

		/* Check TCP options and flags, don't drop ACKs with segment
		 * data, and don't drop ACKs with a higher cumulative ACK
		 * counter than the triggering packet. Check ACK seqno here to
		 * avoid parsing SACK options of packets we are going to exclude
		 * anyway.
		 */
		if (!cake_tcph_may_drop(tcph_check, tstamp, tsecr) ||
		    (seglen - __tcp_hdrlen(tcph_check)) != 0 ||
		    after(ntohl(tcph_check->ack_seq), ntohl(tcph->ack_seq)))
			continue;

		/* Check SACK options. The triggering packet must SACK more data
		 * than the ACK under consideration, or SACK the same range but
		 * have a larger cumulative ACK counter. The latter is a
		 * pathological case, but is contained in the following check
		 * anyway, just to be safe.
		 */
		sack_comp = cake_tcph_sack_compare(tcph_check, tcph);

		if (sack_comp < 0 ||
		    (ntohl(tcph_check->ack_seq) == ntohl(tcph->ack_seq) &&
		     sack_comp == 0))
			continue;

		/* At this point we have found an eligible pure ACK to drop; if
		 * we are in aggressive mode, we are done. Otherwise, keep
		 * searching unless this is the second eligible ACK we
		 * found.
		 *
		 * Since we want to drop ACK closest to the head of the queue,
		 * save the first eligible ACK we find, even if we need to loop
		 * again.
		 */
		if (!elig_ack) {
			elig_ack = skb_check;
			elig_ack_prev = skb_prev;
			elig_flags = (tcp_flag_word(tcph_check)
				      & (TCP_FLAG_ECE | TCP_FLAG_CWR | TCP_FLAG_ESCE));
		}

		if (num_found++ > 0)
			goto found;
	}

	/* We made it through the queue without finding two eligible ACKs . If
	 * we found a single eligible ACK we can drop it in aggressive mode if
	 * we can guarantee that this does not interfere with ECN flag
	 * information. We ensure this by dropping it only if the enqueued
	 * packet is consecutive with the eligible ACK, and their flags match.
	 */
	if (elig_ack && aggressive && elig_ack->next == skb &&
	    (elig_flags == (tcp_flag_word(tcph) &
			    (TCP_FLAG_ECE | TCP_FLAG_CWR | TCP_FLAG_ESCE))))
		goto found;

	return NULL;

found:
	if (elig_ack_prev)
		elig_ack_prev->next = elig_ack->next;
	else
		flow->head = elig_ack->next;

	skb_mark_not_on_list(elig_ack);

	return elig_ack;
}

static u64 cake_ewma(u64 avg, u64 sample, u32 shift)
{
	avg -= avg >> shift;
	avg += sample >> shift;
	return avg;
}

static u32 cake_calc_overhead(struct cake_sched_data *q, u32 len, u32 off)
{
	if (q->rate_flags & CAKE_FLAG_OVERHEAD)
		len -= off;

	if (q->max_netlen < len)
		q->max_netlen = len;
	if (q->min_netlen > len)
		q->min_netlen = len;

	len += q->rate_overhead;

	if (len < q->rate_mpu)
		len = q->rate_mpu;

	if (q->atm_mode == CAKE_ATM_ATM) {
		len += 47;
		len /= 48;
		len *= 53;
	} else if (q->atm_mode == CAKE_ATM_PTM) {
		/* Add one byte per 64 bytes or part thereof.
		 * This is conservative and easier to calculate than the
		 * precise value.
		 */
		len += (len + 63) / 64;
	}

	if (q->max_adjlen < len)
		q->max_adjlen = len;
	if (q->min_adjlen > len)
		q->min_adjlen = len;

	return len;
}

static u32 cake_overhead(struct cake_sched_data *q, const struct sk_buff *skb)
{
	const struct skb_shared_info *shinfo = skb_shinfo(skb);
	unsigned int hdr_len, last_len = 0;
	u32 off = skb_network_offset(skb);
	u32 len = qdisc_pkt_len(skb);
	u16 segs = 1;

	q->avg_netoff = cake_ewma(q->avg_netoff, off << 16, 8);

	if (!shinfo->gso_size)
		return cake_calc_overhead(q, len, off);

	/* borrowed from qdisc_pkt_len_init() */
	hdr_len = skb_transport_header(skb) - skb_mac_header(skb);

	/* + transport layer */
	if (likely(shinfo->gso_type & (SKB_GSO_TCPV4 |
						SKB_GSO_TCPV6))) {
		const struct tcphdr *th;
		struct tcphdr _tcphdr;

		th = skb_header_pointer(skb, skb_transport_offset(skb),
					sizeof(_tcphdr), &_tcphdr);
		if (likely(th))
			hdr_len += __tcp_hdrlen(th);
	} else {
		struct udphdr _udphdr;

		if (skb_header_pointer(skb, skb_transport_offset(skb),
				       sizeof(_udphdr), &_udphdr))
			hdr_len += sizeof(struct udphdr);
	}

	if (unlikely(shinfo->gso_type & SKB_GSO_DODGY))
		segs = DIV_ROUND_UP(skb->len - hdr_len,
				    shinfo->gso_size);
	else
		segs = shinfo->gso_segs;

	len = shinfo->gso_size + hdr_len;
	last_len = skb->len - shinfo->gso_size * (segs - 1);

	return (cake_calc_overhead(q, len, off) * (segs - 1) +
		cake_calc_overhead(q, last_len, off));
}

static void cake_heap_swap(struct cake_sched_data *q, u16 i, u16 j)
{
	struct cake_heap_entry ii = q->overflow_heap[i];
	struct cake_heap_entry jj = q->overflow_heap[j];

	q->overflow_heap[i] = jj;
	q->overflow_heap[j] = ii;

	q->tins[ii.t].overflow_idx[ii.b] = j;
	q->tins[jj.t].overflow_idx[jj.b] = i;
}

static u32 cake_heap_get_backlog(const struct cake_sched_data *q, u16 i)
{
	struct cake_heap_entry ii = q->overflow_heap[i];

	return q->tins[ii.t].backlogs[ii.b];
}

static void cake_heapify(struct cake_sched_data *q, u16 i)
{
	static const u32 a = CAKE_MAX_TINS * CAKE_QUEUES;
	u32 mb = cake_heap_get_backlog(q, i);
	u32 m = i;

	while (m < a) {
		u32 l = m + m + 1;
		u32 r = l + 1;

		if (l < a) {
			u32 lb = cake_heap_get_backlog(q, l);

			if (lb > mb) {
				m  = l;
				mb = lb;
			}
		}

		if (r < a) {
			u32 rb = cake_heap_get_backlog(q, r);

			if (rb > mb) {
				m  = r;
				mb = rb;
			}
		}

		if (m != i) {
			cake_heap_swap(q, i, m);
			i = m;
		} else {
			break;
		}
	}
}

static void cake_heapify_up(struct cake_sched_data *q, u16 i)
{
	while (i > 0 && i < CAKE_MAX_TINS * CAKE_QUEUES) {
		u16 p = (i - 1) >> 1;
		u32 ib = cake_heap_get_backlog(q, i);
		u32 pb = cake_heap_get_backlog(q, p);

		if (ib > pb) {
			cake_heap_swap(q, i, p);
			i = p;
		} else {
			break;
		}
	}
}

static int cake_advance_shaper(struct cake_sched_data *q,
			       struct cake_tin_data *b,
			       struct sk_buff *skb,
			       ktime_t now, bool drop)
{
	u32 len = get_cobalt_cb(skb)->adjusted_len;

	/* charge packet bandwidth to this tin
	 * and to the global shaper.
	 */
	if (q->rate_ns) {
		u64 tin_dur = (len * b->tin_rate_ns) >> b->tin_rate_shft;
		u64 global_dur = (len * q->rate_ns) >> q->rate_shft;
		u64 failsafe_dur = global_dur + (global_dur >> 1);

		if (ktime_before(b->time_next_packet, now))
			b->time_next_packet = ktime_add_ns(b->time_next_packet,
							   tin_dur);

		else if (ktime_before(b->time_next_packet,
				      ktime_add_ns(now, tin_dur)))
			b->time_next_packet = ktime_add_ns(now, tin_dur);

		q->time_next_packet = ktime_add_ns(q->time_next_packet,
						   global_dur);
		if (!drop)
			q->failsafe_next_packet = \
				ktime_add_ns(q->failsafe_next_packet,
					     failsafe_dur);
	}
	return len;
}

static unsigned int cake_drop(struct Qdisc *sch, struct sk_buff **to_free)
{
	struct cake_sched_data *q = qdisc_priv(sch);
	ktime_t now = ktime_get();
	u32 idx = 0, tin = 0, len;
	struct cake_heap_entry qq;
	struct cake_tin_data *b;
	struct cake_flow *flow;
	struct sk_buff *skb;

	if (!q->overflow_timeout) {
		int i;
		/* Build fresh max-heap */
		for (i = CAKE_MAX_TINS * CAKE_QUEUES / 2; i >= 0; i--)
			cake_heapify(q, i);
	}
	q->overflow_timeout = 65535;

	/* select longest queue for pruning */
	qq  = q->overflow_heap[0];
	tin = qq.t;
	idx = qq.b;

	b = &q->tins[tin];
	flow = &b->flows[idx];
	skb = dequeue_head(flow);
	if (unlikely(!skb)) {
		/* heap has gone wrong, rebuild it next time */
		q->overflow_timeout = 0;
		return idx + (tin << 16);
	}

	if (cobalt_queue_full(&flow->cvars, &b->cparams, now))
		b->unresponsive_flow_count++;

	len = qdisc_pkt_len(skb);
	q->buffer_used      -= skb->truesize;
	b->backlogs[idx]    -= len;
	b->tin_backlog      -= len;
	sch->qstats.backlog -= len;
	qdisc_tree_reduce_backlog(sch, 1, len);

	flow->dropped++;
	b->tin_dropped++;
	sch->qstats.drops++;

	if (q->rate_flags & CAKE_FLAG_INGRESS)
		cake_advance_shaper(q, b, skb, now, true);

	__qdisc_drop(skb, to_free);
	sch->q.qlen--;

	cake_heapify(q, 0);

	return idx + (tin << 16);
}

static u8 cake_handle_diffserv(struct sk_buff *skb, bool wash)
{
	const int offset = skb_network_offset(skb);
	u16 *buf, buf_;
	u8 dscp;

	switch (skb_protocol(skb, true)) {
	case htons(ETH_P_IP):
		buf = skb_header_pointer(skb, offset, sizeof(buf_), &buf_);
		if (unlikely(!buf))
			return 0;

		/* ToS is in the second byte of iphdr */
		dscp = ipv4_get_dsfield((struct iphdr *)buf) >> 2;

		if (wash && dscp) {
			const int wlen = offset + sizeof(struct iphdr);

			if (!pskb_may_pull(skb, wlen) ||
			    skb_try_make_writable(skb, wlen))
				return 0;

			ipv4_change_dsfield(ip_hdr(skb), INET_ECN_MASK, 0);
		}

		return dscp;

	case htons(ETH_P_IPV6):
		buf = skb_header_pointer(skb, offset, sizeof(buf_), &buf_);
		if (unlikely(!buf))
			return 0;

		/* Traffic class is in the first and second bytes of ipv6hdr */
		dscp = ipv6_get_dsfield((struct ipv6hdr *)buf) >> 2;

		if (wash && dscp) {
			const int wlen = offset + sizeof(struct ipv6hdr);

			if (!pskb_may_pull(skb, wlen) ||
			    skb_try_make_writable(skb, wlen))
				return 0;

			ipv6_change_dsfield(ipv6_hdr(skb), INET_ECN_MASK, 0);
		}

		return dscp;

	case htons(ETH_P_ARP):
		return 0x38;  /* CS7 - Net Control */

	default:
		/* If there is no Diffserv field, treat as best-effort */
		return 0;
	}
}

static struct cake_tin_data *cake_select_tin(struct Qdisc *sch,
					     struct sk_buff *skb)
{
	struct cake_sched_data *q = qdisc_priv(sch);
	u32 tin, mark;
	bool wash;
	u8 dscp;

	/* Tin selection: Default to diffserv-based selection, allow overriding
	 * using firewall marks or skb->priority. Call DSCP parsing early if
	 * wash is enabled, otherwise defer to below to skip unneeded parsing.
	 */
	mark = (skb->mark & q->fwmark_mask) >> q->fwmark_shft;
	wash = !!(q->rate_flags & CAKE_FLAG_WASH);
	if (wash)
		dscp = cake_handle_diffserv(skb, wash);

	if (q->tin_mode == CAKE_DIFFSERV_BESTEFFORT)
		tin = 0;

	else if (mark && mark <= q->tin_cnt)
		tin = q->tin_order[mark - 1];

	else if (TC_H_MAJ(skb->priority) == sch->handle &&
		 TC_H_MIN(skb->priority) > 0 &&
		 TC_H_MIN(skb->priority) <= q->tin_cnt)
		tin = q->tin_order[TC_H_MIN(skb->priority) - 1];

	else {
		if (!wash)
			dscp = cake_handle_diffserv(skb, wash);
		tin = q->tin_index[dscp];

		if (unlikely(tin >= q->tin_cnt))
			tin = 0;
	}

	return &q->tins[tin];
}

static u32 cake_classify(struct Qdisc *sch, struct cake_tin_data **t,
			 struct sk_buff *skb, int flow_mode, int *qerr)
{
	struct cake_sched_data *q = qdisc_priv(sch);
	struct tcf_proto *filter;
	struct tcf_result res;
	u16 flow = 0, host = 0;
	int result;

	filter = rcu_dereference_bh(q->filter_list);
	if (!filter)
		goto hash;

	*qerr = NET_XMIT_SUCCESS | __NET_XMIT_BYPASS;
	result = tcf_classify(skb, filter, &res, false);

	if (result >= 0) {
#ifdef CONFIG_NET_CLS_ACT
		switch (result) {
		case TC_ACT_STOLEN:
		case TC_ACT_QUEUED:
		case TC_ACT_TRAP:
			*qerr = NET_XMIT_SUCCESS | __NET_XMIT_STOLEN;
			fallthrough;
		case TC_ACT_SHOT:
			return 0;
		}
#endif
		if (TC_H_MIN(res.classid) <= CAKE_QUEUES)
			flow = TC_H_MIN(res.classid);
		if (TC_H_MAJ(res.classid) <= (CAKE_QUEUES << 16))
			host = TC_H_MAJ(res.classid) >> 16;
	}
hash:
	*t = cake_select_tin(sch, skb);
	return cake_hash(*t, skb, flow_mode, flow, host) + 1;
}

static void cake_reconfigure(struct Qdisc *sch);

static s32 cake_enqueue(struct sk_buff *skb, struct Qdisc *sch,
			struct sk_buff **to_free)
{
	struct cake_sched_data *q = qdisc_priv(sch);
	int len = qdisc_pkt_len(skb);
	int ret;
	struct sk_buff *ack = NULL;
	ktime_t now = ktime_get();
	struct cake_tin_data *b;
	struct cake_flow *flow;
	u32 idx;

	/* choose flow to insert into */
	idx = cake_classify(sch, &b, skb, q->flow_mode, &ret);
	if (idx == 0) {
		if (ret & __NET_XMIT_BYPASS)
			qdisc_qstats_drop(sch);
		__qdisc_drop(skb, to_free);
		return ret;
	}
	idx--;
	flow = &b->flows[idx];

	/* ensure shaper state isn't stale */
	if (!b->tin_backlog) {
		if (ktime_before(b->time_next_packet, now))
			b->time_next_packet = now;

		if (!sch->q.qlen) {
			if (ktime_before(q->time_next_packet, now)) {
				q->failsafe_next_packet = now;
				q->time_next_packet = now;
			} else if (ktime_after(q->time_next_packet, now) &&
				   ktime_after(q->failsafe_next_packet, now)) {
				u64 next = \
					min(ktime_to_ns(q->time_next_packet),
					    ktime_to_ns(
						   q->failsafe_next_packet));
				sch->qstats.overlimits++;
				qdisc_watchdog_schedule_ns(&q->watchdog, next);
			}
		}
	}

	if (unlikely(len > b->max_skblen))
		b->max_skblen = len;

	if (skb_is_gso(skb) && q->rate_flags & CAKE_FLAG_SPLIT_GSO) {
		struct sk_buff *segs, *nskb;
		netdev_features_t features = netif_skb_features(skb);
		unsigned int slen = 0, numsegs = 0;

		segs = skb_gso_segment(skb, features & ~NETIF_F_GSO_MASK);
		if (IS_ERR_OR_NULL(segs))
			return qdisc_drop(skb, sch, to_free);

		skb_list_walk_safe(segs, segs, nskb) {
			skb_mark_not_on_list(segs);
			qdisc_skb_cb(segs)->pkt_len = segs->len;
			cobalt_set_enqueue_time(segs, now);
			get_cobalt_cb(segs)->adjusted_len = cake_overhead(q,
									  segs);
			flow_queue_add(flow, segs);

			sch->q.qlen++;
			numsegs++;
			slen += segs->len;
			q->buffer_used += segs->truesize;
			b->packets++;
		}

		/* stats */
		b->bytes	    += slen;
		b->backlogs[idx]    += slen;
		b->tin_backlog      += slen;
		sch->qstats.backlog += slen;
		q->avg_window_bytes += slen;

		qdisc_tree_reduce_backlog(sch, 1-numsegs, len-slen);
		consume_skb(skb);
	} else {
		/* not splitting */
		cobalt_set_enqueue_time(skb, now);
		get_cobalt_cb(skb)->adjusted_len = cake_overhead(q, skb);
		flow_queue_add(flow, skb);

		if (q->ack_filter)
			ack = cake_ack_filter(q, flow);

		if (ack) {
			b->ack_drops++;
			sch->qstats.drops++;
			b->bytes += qdisc_pkt_len(ack);
			len -= qdisc_pkt_len(ack);
			q->buffer_used += skb->truesize - ack->truesize;
			if (q->rate_flags & CAKE_FLAG_INGRESS)
				cake_advance_shaper(q, b, ack, now, true);

			qdisc_tree_reduce_backlog(sch, 1, qdisc_pkt_len(ack));
			consume_skb(ack);
		} else {
			sch->q.qlen++;
			q->buffer_used      += skb->truesize;
		}

		/* stats */
		b->packets++;
		b->bytes	    += len;
		b->backlogs[idx]    += len;
		b->tin_backlog      += len;
		sch->qstats.backlog += len;
		q->avg_window_bytes += len;
	}

	if (q->overflow_timeout)
		cake_heapify_up(q, b->overflow_idx[idx]);

	/* incoming bandwidth capacity estimate */
	if (q->rate_flags & CAKE_FLAG_AUTORATE_INGRESS) {
		u64 packet_interval = \
			ktime_to_ns(ktime_sub(now, q->last_packet_time));

		if (packet_interval > NSEC_PER_SEC)
			packet_interval = NSEC_PER_SEC;

		/* filter out short-term bursts, eg. wifi aggregation */
		q->avg_packet_interval = \
			cake_ewma(q->avg_packet_interval,
				  packet_interval,
				  (packet_interval > q->avg_packet_interval ?
					  2 : 8));

		q->last_packet_time = now;

		if (packet_interval > q->avg_packet_interval) {
			u64 window_interval = \
				ktime_to_ns(ktime_sub(now,
						      q->avg_window_begin));
			u64 b = q->avg_window_bytes * (u64)NSEC_PER_SEC;

			b = div64_u64(b, window_interval);
			q->avg_peak_bandwidth =
				cake_ewma(q->avg_peak_bandwidth, b,
					  b > q->avg_peak_bandwidth ? 2 : 8);
			q->avg_window_bytes = 0;
			q->avg_window_begin = now;

			if (ktime_after(now,
					ktime_add_ms(q->last_reconfig_time,
						     250))) {
				q->rate_bps = (q->avg_peak_bandwidth * 15) >> 4;
				cake_reconfigure(sch);
			}
		}
	} else {
		q->avg_window_bytes = 0;
		q->last_packet_time = now;
	}

	/* flowchain */
	if (!flow->set || flow->set == CAKE_SET_DECAYING) {
		struct cake_host *srchost = &b->hosts[flow->srchost];
		struct cake_host *dsthost = &b->hosts[flow->dsthost];
		u16 host_load = 1;

		if (!flow->set) {
			list_add_tail(&flow->flowchain, &b->new_flows);
		} else {
			b->decaying_flow_count--;
			list_move_tail(&flow->flowchain, &b->new_flows);
		}
		flow->set = CAKE_SET_SPARSE;
		b->sparse_flow_count++;

		if (cake_dsrc(q->flow_mode))
			host_load = max(host_load, srchost->srchost_bulk_flow_count);

		if (cake_ddst(q->flow_mode))
			host_load = max(host_load, dsthost->dsthost_bulk_flow_count);

		flow->deficit = (b->flow_quantum *
				 quantum_div[host_load]) >> 16;
	} else if (flow->set == CAKE_SET_SPARSE_WAIT) {
		struct cake_host *srchost = &b->hosts[flow->srchost];
		struct cake_host *dsthost = &b->hosts[flow->dsthost];

		/* this flow was empty, accounted as a sparse flow, but actually
		 * in the bulk rotation.
		 */
		flow->set = CAKE_SET_BULK;
		b->sparse_flow_count--;
		b->bulk_flow_count++;

		if (cake_dsrc(q->flow_mode))
			srchost->srchost_bulk_flow_count++;

		if (cake_ddst(q->flow_mode))
			dsthost->dsthost_bulk_flow_count++;

	}

	if (q->buffer_used > q->buffer_max_used)
		q->buffer_max_used = q->buffer_used;

	if (q->buffer_used > q->buffer_limit) {
		u32 dropped = 0;

		while (q->buffer_used > q->buffer_limit) {
			dropped++;
			cake_drop(sch, to_free);
		}
		b->drop_overlimit += dropped;
	}
	return NET_XMIT_SUCCESS;
}

static struct sk_buff *cake_dequeue_one(struct Qdisc *sch)
{
	struct cake_sched_data *q = qdisc_priv(sch);
	struct cake_tin_data *b = &q->tins[q->cur_tin];
	struct cake_flow *flow = &b->flows[q->cur_flow];
	struct sk_buff *skb = NULL;
	u32 len;

	if (flow->head) {
		skb = dequeue_head(flow);
		len = qdisc_pkt_len(skb);
		b->backlogs[q->cur_flow] -= len;
		b->tin_backlog		 -= len;
		sch->qstats.backlog      -= len;
		q->buffer_used		 -= skb->truesize;
		sch->q.qlen--;

		if (q->overflow_timeout)
			cake_heapify(q, b->overflow_idx[q->cur_flow]);
	}
	return skb;
}

/* Discard leftover packets from a tin no longer in use. */
static void cake_clear_tin(struct Qdisc *sch, u16 tin)
{
	struct cake_sched_data *q = qdisc_priv(sch);
	struct sk_buff *skb;

	q->cur_tin = tin;
	for (q->cur_flow = 0; q->cur_flow < CAKE_QUEUES; q->cur_flow++)
		while (!!(skb = cake_dequeue_one(sch)))
			kfree_skb(skb);
}

static struct sk_buff *cake_dequeue(struct Qdisc *sch)
{
	struct cake_sched_data *q = qdisc_priv(sch);
	struct cake_tin_data *b = &q->tins[q->cur_tin];
	struct cake_host *srchost, *dsthost;
	ktime_t now = ktime_get();
	struct cake_flow *flow;
	struct list_head *head;
	bool first_flow = true;
	struct sk_buff *skb;
	u16 host_load;
	u64 delay;
	u32 len;

begin:
	if (!sch->q.qlen)
		return NULL;

	/* global hard shaper */
	if (ktime_after(q->time_next_packet, now) &&
	    ktime_after(q->failsafe_next_packet, now)) {
		u64 next = min(ktime_to_ns(q->time_next_packet),
			       ktime_to_ns(q->failsafe_next_packet));

		sch->qstats.overlimits++;
		qdisc_watchdog_schedule_ns(&q->watchdog, next);
		return NULL;
	}

	/* Choose a class to work on. */
	if (!q->rate_ns) {
		/* In unlimited mode, can't rely on shaper timings, just balance
		 * with DRR
		 */
		bool wrapped = false, empty = true;

		while (b->tin_deficit < 0 ||
		       !(b->sparse_flow_count + b->bulk_flow_count)) {
			if (b->tin_deficit <= 0)
				b->tin_deficit += b->tin_quantum;
			if (b->sparse_flow_count + b->bulk_flow_count)
				empty = false;

			q->cur_tin++;
			b++;
			if (q->cur_tin >= q->tin_cnt) {
				q->cur_tin = 0;
				b = q->tins;

				if (wrapped) {
					/* It's possible for q->qlen to be
					 * nonzero when we actually have no
					 * packets anywhere.
					 */
					if (empty)
						return NULL;
				} else {
					wrapped = true;
				}
			}
		}
	} else {
		/* In shaped mode, choose:
		 * - Highest-priority tin with queue and meeting schedule, or
		 * - The earliest-scheduled tin with queue.
		 */
		ktime_t best_time = KTIME_MAX;
		int tin, best_tin = 0;

		for (tin = 0; tin < q->tin_cnt; tin++) {
			b = q->tins + tin;
			if ((b->sparse_flow_count + b->bulk_flow_count) > 0) {
				ktime_t time_to_pkt = \
					ktime_sub(b->time_next_packet, now);

				if (ktime_to_ns(time_to_pkt) <= 0 ||
				    ktime_compare(time_to_pkt,
						  best_time) <= 0) {
					best_time = time_to_pkt;
					best_tin = tin;
				}
			}
		}

		q->cur_tin = best_tin;
		b = q->tins + best_tin;

		/* No point in going further if no packets to deliver. */
		if (unlikely(!(b->sparse_flow_count + b->bulk_flow_count)))
			return NULL;
	}

retry:
	/* service this class */
	head = &b->decaying_flows;
	if (!first_flow || list_empty(head)) {
		head = &b->new_flows;
		if (list_empty(head)) {
			head = &b->old_flows;
			if (unlikely(list_empty(head))) {
				head = &b->decaying_flows;
				if (unlikely(list_empty(head)))
					goto begin;
			}
		}
	}
	flow = list_first_entry(head, struct cake_flow, flowchain);
	q->cur_flow = flow - b->flows;
	first_flow = false;

	/* triple isolation (modified DRR++) */
	srchost = &b->hosts[flow->srchost];
	dsthost = &b->hosts[flow->dsthost];
	host_load = 1;

	/* flow isolation (DRR++) */
	if (flow->deficit <= 0) {
		/* Keep all flows with deficits out of the sparse and decaying
		 * rotations.  No non-empty flow can go into the decaying
		 * rotation, so they can't get deficits
		 */
		if (flow->set == CAKE_SET_SPARSE) {
			if (flow->head) {
				b->sparse_flow_count--;
				b->bulk_flow_count++;

				if (cake_dsrc(q->flow_mode))
					srchost->srchost_bulk_flow_count++;

				if (cake_ddst(q->flow_mode))
					dsthost->dsthost_bulk_flow_count++;

				flow->set = CAKE_SET_BULK;
			} else {
				/* we've moved it to the bulk rotation for
				 * correct deficit accounting but we still want
				 * to count it as a sparse flow, not a bulk one.
				 */
				flow->set = CAKE_SET_SPARSE_WAIT;
			}
		}

		if (cake_dsrc(q->flow_mode))
			host_load = max(host_load, srchost->srchost_bulk_flow_count);

		if (cake_ddst(q->flow_mode))
			host_load = max(host_load, dsthost->dsthost_bulk_flow_count);

		WARN_ON(host_load > CAKE_QUEUES);

		/* The shifted prandom_u32() is a way to apply dithering to
		 * avoid accumulating roundoff errors
		 */
		flow->deficit += (b->flow_quantum * quantum_div[host_load] +
				  (prandom_u32() >> 16)) >> 16;
		list_move_tail(&flow->flowchain, &b->old_flows);

		goto retry;
	}

	/* Retrieve a packet via the AQM */
	while (1) {
		skb = cake_dequeue_one(sch);
		if (!skb) {
			/* this queue was actually empty */
			if (cobalt_queue_empty(&flow->cvars, &b->cparams, now))
				b->unresponsive_flow_count--;

			if (flow->cvars.p_drop || flow->cvars.count ||
			    ktime_before(now, flow->cvars.drop_next)) {
				/* keep in the flowchain until the state has
				 * decayed to rest
				 */
				list_move_tail(&flow->flowchain,
					       &b->decaying_flows);
				if (flow->set == CAKE_SET_BULK) {
					b->bulk_flow_count--;

					if (cake_dsrc(q->flow_mode))
						srchost->srchost_bulk_flow_count--;

					if (cake_ddst(q->flow_mode))
						dsthost->dsthost_bulk_flow_count--;

					b->decaying_flow_count++;
				} else if (flow->set == CAKE_SET_SPARSE ||
					   flow->set == CAKE_SET_SPARSE_WAIT) {
					b->sparse_flow_count--;
					b->decaying_flow_count++;
				}
				flow->set = CAKE_SET_DECAYING;
			} else {
				/* remove empty queue from the flowchain */
				list_del_init(&flow->flowchain);
				if (flow->set == CAKE_SET_SPARSE ||
				    flow->set == CAKE_SET_SPARSE_WAIT)
					b->sparse_flow_count--;
				else if (flow->set == CAKE_SET_BULK) {
					b->bulk_flow_count--;

					if (cake_dsrc(q->flow_mode))
						srchost->srchost_bulk_flow_count--;

					if (cake_ddst(q->flow_mode))
						dsthost->dsthost_bulk_flow_count--;

				} else
					b->decaying_flow_count--;

				flow->set = CAKE_SET_NONE;
			}
			goto begin;
		}

		/* Last packet in queue may be marked, shouldn't be dropped */
		if (!cobalt_should_drop(&flow->cvars, &b->cparams, now, skb,
					(b->bulk_flow_count *
					 !!(q->rate_flags &
					    CAKE_FLAG_INGRESS)),
					    flow->set == CAKE_SET_BULK ) ||
		    !flow->head)
			break;

		/* drop this packet, get another one */
		if (q->rate_flags & CAKE_FLAG_INGRESS) {
			len = cake_advance_shaper(q, b, skb,
						  now, true);
			flow->deficit -= len;
			b->tin_deficit -= len;
		}
		flow->dropped++;
		b->tin_dropped++;
		qdisc_tree_reduce_backlog(sch, 1, qdisc_pkt_len(skb));
		qdisc_qstats_drop(sch);
		kfree_skb(skb);
		if (q->rate_flags & CAKE_FLAG_INGRESS)
			goto retry;
	}

	b->tin_ecn_mark += !!flow->cvars.ecn_marked;
	b->tin_sce_mark += !!flow->cvars.sce_marked;
	qdisc_bstats_update(sch, skb);

	/* collect delay stats */
	delay = ktime_to_ns(ktime_sub(now, cobalt_get_enqueue_time(skb)));
	b->avge_delay = cake_ewma(b->avge_delay, delay, 8);
	b->peak_delay = cake_ewma(b->peak_delay, delay,
				  delay > b->peak_delay ? 2 : 8);
	b->base_delay = cake_ewma(b->base_delay, delay,
				  delay < b->base_delay ? 2 : 8);

	len = cake_advance_shaper(q, b, skb, now, false);
	flow->deficit -= len;
	b->tin_deficit -= len;

	if (ktime_after(q->time_next_packet, now) && sch->q.qlen) {
		u64 next = min(ktime_to_ns(q->time_next_packet),
			       ktime_to_ns(q->failsafe_next_packet));

		qdisc_watchdog_schedule_ns(&q->watchdog, next);
	} else if (!sch->q.qlen) {
		int i;

		for (i = 0; i < q->tin_cnt; i++) {
			if (q->tins[i].decaying_flow_count) {
				ktime_t next = \
					ktime_add_ns(now,
						     q->tins[i].cparams.target);

				qdisc_watchdog_schedule_ns(&q->watchdog,
							   ktime_to_ns(next));
				break;
			}
		}
	}

	if (q->overflow_timeout)
		q->overflow_timeout--;

	return skb;
}

static void cake_reset(struct Qdisc *sch)
{
	u32 c;

	for (c = 0; c < CAKE_MAX_TINS; c++)
		cake_clear_tin(sch, c);
}

static const struct nla_policy cake_policy[TCA_CAKE_MAX + 1] = {
	[TCA_CAKE_BASE_RATE64]   = { .type = NLA_U64 },
	[TCA_CAKE_DIFFSERV_MODE] = { .type = NLA_U32 },
	[TCA_CAKE_ATM]		 = { .type = NLA_U32 },
	[TCA_CAKE_FLOW_MODE]     = { .type = NLA_U32 },
	[TCA_CAKE_OVERHEAD]      = { .type = NLA_S32 },
	[TCA_CAKE_RTT]		 = { .type = NLA_U32 },
	[TCA_CAKE_TARGET]	 = { .type = NLA_U32 },
	[TCA_CAKE_AUTORATE]      = { .type = NLA_U32 },
	[TCA_CAKE_MEMORY]	 = { .type = NLA_U32 },
	[TCA_CAKE_NAT]		 = { .type = NLA_U32 },
	[TCA_CAKE_RAW]		 = { .type = NLA_U32 },
	[TCA_CAKE_WASH]		 = { .type = NLA_U32 },
	[TCA_CAKE_MPU]		 = { .type = NLA_U32 },
	[TCA_CAKE_INGRESS]	 = { .type = NLA_U32 },
	[TCA_CAKE_ACK_FILTER]	 = { .type = NLA_U32 },
	[TCA_CAKE_SPLIT_GSO]	 = { .type = NLA_U32 },
	[TCA_CAKE_FWMARK]	 = { .type = NLA_U32 },
	[TCA_CAKE_FWMARK_STORE]	 = { .type = NLA_U32 },
	[TCA_CAKE_SCE]		 = { .type = NLA_U32 },
};

static void cake_set_rate(struct cake_tin_data *b, u64 rate, u32 mtu,
			  u64 target_ns, u64 rtt_est_ns, u16 ramp_divisor)
{
	/* convert byte-rate into time-per-byte
	 * so it will always unwedge in reasonable time.
	 */
	static const u64 MIN_RATE = 64;
	u32 byte_target = mtu;
	u64 byte_target_ns;
	u8  rate_shft = 0;
	u64 rate_ns = 0;

	b->flow_quantum = 1514;
	if (rate) {
		b->flow_quantum = max(min(rate >> 12, 1514ULL), 300ULL);
		rate_shft = 34;
		rate_ns = ((u64)NSEC_PER_SEC) << rate_shft;
		rate_ns = div64_u64(rate_ns, max(MIN_RATE, rate));
		while (!!(rate_ns >> 34)) {
			rate_ns >>= 1;
			rate_shft--;
		}
	} /* else unlimited, ie. zero delay */

	b->tin_rate_bps  = rate;
	b->tin_rate_ns   = rate_ns;
	b->tin_rate_shft = rate_shft;

	byte_target_ns = (byte_target * rate_ns) >> rate_shft;

	b->cparams.target = max((byte_target_ns * 3) / 2, target_ns);
	b->cparams.interval = max(rtt_est_ns +
				     b->cparams.target - target_ns,
				     b->cparams.target * 2);
	b->cparams.mtu_time = byte_target_ns;
	b->cparams.p_inc = 1 << 24; /* 1/256 */
	b->cparams.p_dec = 1 << 20; /* 1/4096 */

	if(ramp_divisor > 1024) {
		b->cparams.sce_ramp_knee = 0;
		b->cparams.sce_ramp_lo   = 0;
		b->cparams.sce_ramp_hi = div64_u64(0xFFFFFFFFU, b->cparams.target);
	} else if(ramp_divisor) {
		u32 ramp_knee;
		b->cparams.sce_ramp_knee = ramp_knee = 0xFFFFFFFFU / ramp_divisor;
		b->cparams.sce_ramp_lo = div64_u64(ramp_knee, (b->cparams.target/2));
		b->cparams.sce_ramp_hi = div64_u64((0xFFFFFFFFU - ramp_knee), b->cparams.target);
	} else {
		b->cparams.sce_ramp_knee = 0;
		b->cparams.sce_ramp_lo   = 0;
		b->cparams.sce_ramp_hi   = 0;
	}
}

static int cake_config_besteffort(struct Qdisc *sch)
{
	struct cake_sched_data *q = qdisc_priv(sch);
	struct cake_tin_data *b = &q->tins[0];
	u32 mtu = psched_mtu(qdisc_dev(sch));
	u64 rate = q->rate_bps;

	q->tin_cnt = 1;

	q->tin_index = besteffort;
	q->tin_order = normal_order;

	cake_set_rate(b, rate, mtu,
<<<<<<< HEAD
		      us_to_ns(q->target), us_to_ns(q->interval),
		      q->ramp_divisor);
	b->tin_quantum_band = 65535;
	b->tin_quantum_prio = 65535;
=======
		      us_to_ns(q->target), us_to_ns(q->interval));
	b->tin_quantum = 65535;
>>>>>>> 9873e3ca

	return 0;
}

static int cake_config_precedence(struct Qdisc *sch)
{
	/* convert high-level (user visible) parameters into internal format */
	struct cake_sched_data *q = qdisc_priv(sch);
	u32 mtu = psched_mtu(qdisc_dev(sch));
	u64 rate = q->rate_bps;
	u32 quantum = 256;
	u32 i;

	q->tin_cnt = 8;
	q->tin_index = precedence;
	q->tin_order = normal_order;

	for (i = 0; i < q->tin_cnt; i++) {
		struct cake_tin_data *b = &q->tins[i];

		cake_set_rate(b, rate, mtu, us_to_ns(q->target),
			      us_to_ns(q->interval), q->ramp_divisor);

		b->tin_quantum = max_t(u16, 1U, quantum);

		/* calculate next class's parameters */
		rate  *= 7;
		rate >>= 3;

		quantum  *= 7;
		quantum >>= 3;
	}

	return 0;
}

/*	List of known Diffserv codepoints:
 *
 *	Least Effort (CS1)
 *	Best Effort (CS0)
 *	Max Reliability & LLT "Lo" (TOS1)
 *	Max Throughput (TOS2)
 *	Min Delay (TOS4)
 *	LLT "La" (TOS5)
 *	Assured Forwarding 1 (AF1x) - x3
 *	Assured Forwarding 2 (AF2x) - x3
 *	Assured Forwarding 3 (AF3x) - x3
 *	Assured Forwarding 4 (AF4x) - x3
 *	Precedence Class 2 (CS2)
 *	Precedence Class 3 (CS3)
 *	Precedence Class 4 (CS4)
 *	Precedence Class 5 (CS5)
 *	Precedence Class 6 (CS6)
 *	Precedence Class 7 (CS7)
 *	Voice Admit (VA)
 *	Expedited Forwarding (EF)

 *	Total 25 codepoints.
 */

/*	List of traffic classes in RFC 4594:
 *		(roughly descending order of contended priority)
 *		(roughly ascending order of uncontended throughput)
 *
 *	Network Control (CS6,CS7)      - routing traffic
 *	Telephony (EF,VA)         - aka. VoIP streams
 *	Signalling (CS5)               - VoIP setup
 *	Multimedia Conferencing (AF4x) - aka. video calls
 *	Realtime Interactive (CS4)     - eg. games
 *	Multimedia Streaming (AF3x)    - eg. YouTube, NetFlix, Twitch
 *	Broadcast Video (CS3)
 *	Low Latency Data (AF2x,TOS4)      - eg. database
 *	Ops, Admin, Management (CS2,TOS1) - eg. ssh
 *	Standard Service (CS0 & unrecognised codepoints)
 *	High Throughput Data (AF1x,TOS2)  - eg. web traffic
 *	Low Priority Data (CS1)           - eg. BitTorrent

 *	Total 12 traffic classes.
 */

static int cake_config_diffserv8(struct Qdisc *sch)
{
/*	Pruned list of traffic classes for typical applications:
 *
 *		Network Control          (CS6, CS7)
 *		Minimum Latency          (EF, VA, CS5, CS4)
 *		Interactive Shell        (CS2, TOS1)
 *		Low Latency Transactions (AF2x, TOS4)
 *		Video Streaming          (AF4x, AF3x, CS3)
 *		Bog Standard             (CS0 etc.)
 *		High Throughput          (AF1x, TOS2)
 *		Background Traffic       (CS1)
 *
 *		Total 8 traffic classes.
 */

	struct cake_sched_data *q = qdisc_priv(sch);
	u32 mtu = psched_mtu(qdisc_dev(sch));
	u64 rate = q->rate_bps;
	u32 quantum = 256;
	u32 i;

	q->tin_cnt = 8;

	/* codepoint to class mapping */
	q->tin_index = diffserv8;
	q->tin_order = normal_order;

	/* class characteristics */
	for (i = 0; i < q->tin_cnt; i++) {
		struct cake_tin_data *b = &q->tins[i];

		cake_set_rate(b, rate, mtu, us_to_ns(q->target),
			      us_to_ns(q->interval), q->ramp_divisor);

		b->tin_quantum = max_t(u16, 1U, quantum);

		/* calculate next class's parameters */
		rate  *= 7;
		rate >>= 3;

		quantum  *= 7;
		quantum >>= 3;
	}

	return 0;
}

static int cake_config_diffserv4(struct Qdisc *sch)
{
/*  Further pruned list of traffic classes for four-class system:
 *
 *	    Latency Sensitive  (CS7, CS6, EF, VA, CS5, CS4)
 *	    Streaming Media    (AF4x, AF3x, CS3, AF2x, TOS4, CS2, TOS1)
 *	    Best Effort        (CS0, AF1x, TOS2, and those not specified)
 *	    Background Traffic (CS1)
 *
 *		Total 4 traffic classes.
 */

	struct cake_sched_data *q = qdisc_priv(sch);
	u32 mtu = psched_mtu(qdisc_dev(sch));
	u64 rate = q->rate_bps;
	u32 quantum = 1024;

	q->tin_cnt = 4;

	/* codepoint to class mapping */
	q->tin_index = diffserv4;
	q->tin_order = bulk_order;

	/* class characteristics */
	cake_set_rate(&q->tins[0], rate, mtu,
		      us_to_ns(q->target), us_to_ns(q->interval), q->ramp_divisor);
	cake_set_rate(&q->tins[1], rate >> 4, mtu,
		      us_to_ns(q->target), us_to_ns(q->interval), q->ramp_divisor);
	cake_set_rate(&q->tins[2], rate >> 1, mtu,
		      us_to_ns(q->target), us_to_ns(q->interval), q->ramp_divisor);
	cake_set_rate(&q->tins[3], rate >> 2, mtu,
		      us_to_ns(q->target), us_to_ns(q->interval), q->ramp_divisor);

	/* bandwidth-sharing weights */
	q->tins[0].tin_quantum = quantum;
	q->tins[1].tin_quantum = quantum >> 4;
	q->tins[2].tin_quantum = quantum >> 1;
	q->tins[3].tin_quantum = quantum >> 2;

	return 0;
}

static int cake_config_diffserv3(struct Qdisc *sch)
{
/*  Simplified Diffserv structure with 3 tins.
 *		Low Priority		(CS1)
 *		Best Effort
 *		Latency Sensitive	(TOS4, VA, EF, CS6, CS7)
 */
	struct cake_sched_data *q = qdisc_priv(sch);
	u32 mtu = psched_mtu(qdisc_dev(sch));
	u64 rate = q->rate_bps;
	u32 quantum = 1024;

	q->tin_cnt = 3;

	/* codepoint to class mapping */
	q->tin_index = diffserv3;
	q->tin_order = bulk_order;

	/* class characteristics */
	cake_set_rate(&q->tins[0], rate, mtu,
		      us_to_ns(q->target), us_to_ns(q->interval), q->ramp_divisor);
	cake_set_rate(&q->tins[1], rate >> 4, mtu,
		      us_to_ns(q->target), us_to_ns(q->interval), q->ramp_divisor);
	cake_set_rate(&q->tins[2], rate >> 2, mtu,
		      us_to_ns(q->target), us_to_ns(q->interval), q->ramp_divisor);

	/* bandwidth-sharing weights */
	q->tins[0].tin_quantum = quantum;
	q->tins[1].tin_quantum = quantum >> 4;
	q->tins[2].tin_quantum = quantum >> 2;

	return 0;
}

static void cake_reconfigure(struct Qdisc *sch)
{
	struct cake_sched_data *q = qdisc_priv(sch);
	int c, ft;

	switch (q->tin_mode) {
	case CAKE_DIFFSERV_BESTEFFORT:
		ft = cake_config_besteffort(sch);
		break;

	case CAKE_DIFFSERV_PRECEDENCE:
		ft = cake_config_precedence(sch);
		break;

	case CAKE_DIFFSERV_DIFFSERV8:
		ft = cake_config_diffserv8(sch);
		break;

	case CAKE_DIFFSERV_DIFFSERV4:
		ft = cake_config_diffserv4(sch);
		break;

	case CAKE_DIFFSERV_DIFFSERV3:
	default:
		ft = cake_config_diffserv3(sch);
		break;
	}

	for (c = q->tin_cnt; c < CAKE_MAX_TINS; c++) {
		cake_clear_tin(sch, c);
		q->tins[c].cparams.mtu_time = q->tins[ft].cparams.mtu_time;
	}

	q->rate_ns   = q->tins[ft].tin_rate_ns;
	q->rate_shft = q->tins[ft].tin_rate_shft;

	if (q->buffer_config_limit) {
		q->buffer_limit = q->buffer_config_limit;
	} else if (q->rate_bps) {
		u64 t = q->rate_bps * q->interval;

		do_div(t, USEC_PER_SEC / 4);
		q->buffer_limit = max_t(u32, t, 4U << 20);
	} else {
		q->buffer_limit = ~0;
	}

	sch->flags &= ~TCQ_F_CAN_BYPASS;

	q->buffer_limit = min(q->buffer_limit,
			      max(sch->limit * psched_mtu(qdisc_dev(sch)),
				  q->buffer_config_limit));
}

static int cake_change(struct Qdisc *sch, struct nlattr *opt,
		       struct netlink_ext_ack *extack)
{
	struct cake_sched_data *q = qdisc_priv(sch);
	struct nlattr *tb[TCA_CAKE_MAX + 1];
	int err;

	if (!opt)
		return -EINVAL;

	err = nla_parse_nested_deprecated(tb, TCA_CAKE_MAX, opt, cake_policy,
					  extack);
	if (err < 0)
		return err;

	if (tb[TCA_CAKE_NAT]) {
#if IS_ENABLED(CONFIG_NF_CONNTRACK)
		q->flow_mode &= ~CAKE_FLOW_NAT_FLAG;
		q->flow_mode |= CAKE_FLOW_NAT_FLAG *
			!!nla_get_u32(tb[TCA_CAKE_NAT]);
#else
		NL_SET_ERR_MSG_ATTR(extack, tb[TCA_CAKE_NAT],
				    "No conntrack support in kernel");
		return -EOPNOTSUPP;
#endif
	}

	if (tb[TCA_CAKE_BASE_RATE64])
		q->rate_bps = nla_get_u64(tb[TCA_CAKE_BASE_RATE64]);

	if (tb[TCA_CAKE_DIFFSERV_MODE])
		q->tin_mode = nla_get_u32(tb[TCA_CAKE_DIFFSERV_MODE]);

	if (tb[TCA_CAKE_WASH]) {
		if (!!nla_get_u32(tb[TCA_CAKE_WASH]))
			q->rate_flags |= CAKE_FLAG_WASH;
		else
			q->rate_flags &= ~CAKE_FLAG_WASH;
	}

	if (tb[TCA_CAKE_FLOW_MODE])
		q->flow_mode = ((q->flow_mode & CAKE_FLOW_NAT_FLAG) |
				(nla_get_u32(tb[TCA_CAKE_FLOW_MODE]) &
					CAKE_FLOW_MASK));

	if (tb[TCA_CAKE_ATM])
		q->atm_mode = nla_get_u32(tb[TCA_CAKE_ATM]);

	if (tb[TCA_CAKE_OVERHEAD]) {
		q->rate_overhead = nla_get_s32(tb[TCA_CAKE_OVERHEAD]);
		q->rate_flags |= CAKE_FLAG_OVERHEAD;

		q->max_netlen = 0;
		q->max_adjlen = 0;
		q->min_netlen = ~0;
		q->min_adjlen = ~0;
	}

	if (tb[TCA_CAKE_RAW]) {
		q->rate_flags &= ~CAKE_FLAG_OVERHEAD;

		q->max_netlen = 0;
		q->max_adjlen = 0;
		q->min_netlen = ~0;
		q->min_adjlen = ~0;
	}

	if (tb[TCA_CAKE_MPU])
		q->rate_mpu = nla_get_u32(tb[TCA_CAKE_MPU]);

	if (tb[TCA_CAKE_RTT]) {
		q->interval = nla_get_u32(tb[TCA_CAKE_RTT]);

		if (!q->interval)
			q->interval = 1;
	}

	if (tb[TCA_CAKE_TARGET]) {
		q->target = nla_get_u32(tb[TCA_CAKE_TARGET]);

		if (!q->target)
			q->target = 1;
	}

	if (tb[TCA_CAKE_AUTORATE]) {
		if (!!nla_get_u32(tb[TCA_CAKE_AUTORATE]))
			q->rate_flags |= CAKE_FLAG_AUTORATE_INGRESS;
		else
			q->rate_flags &= ~CAKE_FLAG_AUTORATE_INGRESS;
	}

	if (tb[TCA_CAKE_INGRESS]) {
		if (!!nla_get_u32(tb[TCA_CAKE_INGRESS]))
			q->rate_flags |= CAKE_FLAG_INGRESS;
		else
			q->rate_flags &= ~CAKE_FLAG_INGRESS;
	}

	if (tb[TCA_CAKE_ACK_FILTER])
		q->ack_filter = nla_get_u32(tb[TCA_CAKE_ACK_FILTER]);

	if (tb[TCA_CAKE_MEMORY])
		q->buffer_config_limit = nla_get_u32(tb[TCA_CAKE_MEMORY]);

	if (tb[TCA_CAKE_SPLIT_GSO]) {
		if (!!nla_get_u32(tb[TCA_CAKE_SPLIT_GSO]))
			q->rate_flags |= CAKE_FLAG_SPLIT_GSO;
		else
			q->rate_flags &= ~CAKE_FLAG_SPLIT_GSO;
	}

	if (tb[TCA_CAKE_FWMARK]) {
		q->fwmark_mask = nla_get_u32(tb[TCA_CAKE_FWMARK]);
		q->fwmark_shft = q->fwmark_mask ? __ffs(q->fwmark_mask) : 0;
	}

	if (tb[TCA_CAKE_SCE]) {
		q->ramp_divisor = nla_get_u32(tb[TCA_CAKE_SCE]);
		if (!!q->ramp_divisor)
			q->rate_flags |= CAKE_FLAG_SCE;
		else
			q->rate_flags &= ~CAKE_FLAG_SCE;
	}

	if (q->tins) {
		sch_tree_lock(sch);
		cake_reconfigure(sch);
		sch_tree_unlock(sch);
	}

	return 0;
}

static void cake_destroy(struct Qdisc *sch)
{
	struct cake_sched_data *q = qdisc_priv(sch);

	qdisc_watchdog_cancel(&q->watchdog);
	tcf_block_put(q->block);
	kvfree(q->tins);
}

static int cake_init(struct Qdisc *sch, struct nlattr *opt,
		     struct netlink_ext_ack *extack)
{
	struct cake_sched_data *q = qdisc_priv(sch);
	int i, j, err;

	sch->limit = 10240;
	q->tin_mode = CAKE_DIFFSERV_DIFFSERV3;
	q->flow_mode  = CAKE_FLOW_TRIPLE;

	q->rate_bps = 0; /* unlimited by default */

	q->interval = 100000; /* 100ms default */
	q->target   =   5000; /* 5ms: codel RFC argues
			       * for 5 to 10% of interval
			       */
	q->rate_flags |= CAKE_FLAG_SPLIT_GSO;
	q->cur_tin = 0;
	q->cur_flow  = 0;

	qdisc_watchdog_init(&q->watchdog, sch);

	if (opt) {
		err = cake_change(sch, opt, extack);

		if (err)
			return err;
	}

	err = tcf_block_get(&q->block, &q->filter_list, sch, extack);
	if (err)
		return err;

	quantum_div[0] = ~0;
	for (i = 1; i <= CAKE_QUEUES; i++)
		quantum_div[i] = 65535 / i;

	q->tins = kvcalloc(CAKE_MAX_TINS, sizeof(struct cake_tin_data),
			   GFP_KERNEL);
	if (!q->tins)
		goto nomem;

	for (i = 0; i < CAKE_MAX_TINS; i++) {
		struct cake_tin_data *b = q->tins + i;

		INIT_LIST_HEAD(&b->new_flows);
		INIT_LIST_HEAD(&b->old_flows);
		INIT_LIST_HEAD(&b->decaying_flows);
		b->sparse_flow_count = 0;
		b->bulk_flow_count = 0;
		b->decaying_flow_count = 0;

		for (j = 0; j < CAKE_QUEUES; j++) {
			struct cake_flow *flow = b->flows + j;
			u32 k = j * CAKE_MAX_TINS + i;

			INIT_LIST_HEAD(&flow->flowchain);
			cobalt_vars_init(&flow->cvars);

			q->overflow_heap[k].t = i;
			q->overflow_heap[k].b = j;
			b->overflow_idx[j] = k;
		}
	}

	cake_reconfigure(sch);
	q->avg_peak_bandwidth = q->rate_bps;
	q->min_netlen = ~0;
	q->min_adjlen = ~0;
	return 0;

nomem:
	cake_destroy(sch);
	return -ENOMEM;
}

static int cake_dump(struct Qdisc *sch, struct sk_buff *skb)
{
	struct cake_sched_data *q = qdisc_priv(sch);
	struct nlattr *opts;

	opts = nla_nest_start_noflag(skb, TCA_OPTIONS);
	if (!opts)
		goto nla_put_failure;

	if (nla_put_u64_64bit(skb, TCA_CAKE_BASE_RATE64, q->rate_bps,
			      TCA_CAKE_PAD))
		goto nla_put_failure;

	if (nla_put_u32(skb, TCA_CAKE_FLOW_MODE,
			q->flow_mode & CAKE_FLOW_MASK))
		goto nla_put_failure;

	if (nla_put_u32(skb, TCA_CAKE_RTT, q->interval))
		goto nla_put_failure;

	if (nla_put_u32(skb, TCA_CAKE_TARGET, q->target))
		goto nla_put_failure;

	if (nla_put_u32(skb, TCA_CAKE_MEMORY, q->buffer_config_limit))
		goto nla_put_failure;

	if (nla_put_u32(skb, TCA_CAKE_AUTORATE,
			!!(q->rate_flags & CAKE_FLAG_AUTORATE_INGRESS)))
		goto nla_put_failure;

	if (nla_put_u32(skb, TCA_CAKE_INGRESS,
			!!(q->rate_flags & CAKE_FLAG_INGRESS)))
		goto nla_put_failure;

	if (nla_put_u32(skb, TCA_CAKE_ACK_FILTER, q->ack_filter))
		goto nla_put_failure;

	if (nla_put_u32(skb, TCA_CAKE_NAT,
			!!(q->flow_mode & CAKE_FLOW_NAT_FLAG)))
		goto nla_put_failure;

	if (nla_put_u32(skb, TCA_CAKE_DIFFSERV_MODE, q->tin_mode))
		goto nla_put_failure;

	if (nla_put_u32(skb, TCA_CAKE_WASH,
			!!(q->rate_flags & CAKE_FLAG_WASH)))
		goto nla_put_failure;

	if (nla_put_u32(skb, TCA_CAKE_OVERHEAD, q->rate_overhead))
		goto nla_put_failure;

	if (!(q->rate_flags & CAKE_FLAG_OVERHEAD))
		if (nla_put_u32(skb, TCA_CAKE_RAW, 0))
			goto nla_put_failure;

	if (nla_put_u32(skb, TCA_CAKE_ATM, q->atm_mode))
		goto nla_put_failure;

	if (nla_put_u32(skb, TCA_CAKE_MPU, q->rate_mpu))
		goto nla_put_failure;

	if (nla_put_u32(skb, TCA_CAKE_SPLIT_GSO,
			!!(q->rate_flags & CAKE_FLAG_SPLIT_GSO)))
		goto nla_put_failure;

	if (nla_put_u32(skb, TCA_CAKE_FWMARK, q->fwmark_mask))
		goto nla_put_failure;

	if (nla_put_u32(skb, TCA_CAKE_SCE,
			q->ramp_divisor))
		goto nla_put_failure;

	return nla_nest_end(skb, opts);

nla_put_failure:
	return -1;
}

static int cake_dump_stats(struct Qdisc *sch, struct gnet_dump *d)
{
	struct nlattr *stats = nla_nest_start_noflag(d->skb, TCA_STATS_APP);
	struct cake_sched_data *q = qdisc_priv(sch);
	struct nlattr *tstats, *ts;
	int i;

	if (!stats)
		return -1;

#define PUT_STAT_U32(attr, data) do {				       \
		if (nla_put_u32(d->skb, TCA_CAKE_STATS_ ## attr, data)) \
			goto nla_put_failure;			       \
	} while (0)
#define PUT_STAT_U64(attr, data) do {				       \
		if (nla_put_u64_64bit(d->skb, TCA_CAKE_STATS_ ## attr, \
					data, TCA_CAKE_STATS_PAD)) \
			goto nla_put_failure;			       \
	} while (0)

	PUT_STAT_U64(CAPACITY_ESTIMATE64, q->avg_peak_bandwidth);
	PUT_STAT_U32(MEMORY_LIMIT, q->buffer_limit);
	PUT_STAT_U32(MEMORY_USED, q->buffer_max_used);
	PUT_STAT_U32(AVG_NETOFF, ((q->avg_netoff + 0x8000) >> 16));
	PUT_STAT_U32(MAX_NETLEN, q->max_netlen);
	PUT_STAT_U32(MAX_ADJLEN, q->max_adjlen);
	PUT_STAT_U32(MIN_NETLEN, q->min_netlen);
	PUT_STAT_U32(MIN_ADJLEN, q->min_adjlen);

#undef PUT_STAT_U32
#undef PUT_STAT_U64

	tstats = nla_nest_start_noflag(d->skb, TCA_CAKE_STATS_TIN_STATS);
	if (!tstats)
		goto nla_put_failure;

#define PUT_TSTAT_U32(attr, data) do {					\
		if (nla_put_u32(d->skb, TCA_CAKE_TIN_STATS_ ## attr, data)) \
			goto nla_put_failure;				\
	} while (0)
#define PUT_TSTAT_U64(attr, data) do {					\
		if (nla_put_u64_64bit(d->skb, TCA_CAKE_TIN_STATS_ ## attr, \
					data, TCA_CAKE_TIN_STATS_PAD))	\
			goto nla_put_failure;				\
	} while (0)

	for (i = 0; i < q->tin_cnt; i++) {
		struct cake_tin_data *b = &q->tins[q->tin_order[i]];

		ts = nla_nest_start_noflag(d->skb, i + 1);
		if (!ts)
			goto nla_put_failure;

		PUT_TSTAT_U64(THRESHOLD_RATE64, b->tin_rate_bps);
		PUT_TSTAT_U64(SENT_BYTES64, b->bytes);
		PUT_TSTAT_U32(BACKLOG_BYTES, b->tin_backlog);

		PUT_TSTAT_U32(TARGET_US,
			      ktime_to_us(ns_to_ktime(b->cparams.target)));
		PUT_TSTAT_U32(INTERVAL_US,
			      ktime_to_us(ns_to_ktime(b->cparams.interval)));

		PUT_TSTAT_U32(SENT_PACKETS, b->packets);
		PUT_TSTAT_U32(DROPPED_PACKETS, b->tin_dropped);
		PUT_TSTAT_U32(ECN_MARKED_PACKETS, b->tin_ecn_mark);
		PUT_TSTAT_U32(ACKS_DROPPED_PACKETS, b->ack_drops);

		PUT_TSTAT_U32(PEAK_DELAY_US,
			      ktime_to_us(ns_to_ktime(b->peak_delay)));
		PUT_TSTAT_U32(AVG_DELAY_US,
			      ktime_to_us(ns_to_ktime(b->avge_delay)));
		PUT_TSTAT_U32(BASE_DELAY_US,
			      ktime_to_us(ns_to_ktime(b->base_delay)));

		PUT_TSTAT_U32(WAY_INDIRECT_HITS, b->way_hits);
		PUT_TSTAT_U32(WAY_MISSES, b->way_misses);
		PUT_TSTAT_U32(WAY_COLLISIONS, b->way_collisions);

		PUT_TSTAT_U32(SPARSE_FLOWS, b->sparse_flow_count +
					    b->decaying_flow_count);
		PUT_TSTAT_U32(BULK_FLOWS, b->bulk_flow_count);
		PUT_TSTAT_U32(UNRESPONSIVE_FLOWS, b->unresponsive_flow_count);
		PUT_TSTAT_U32(MAX_SKBLEN, b->max_skblen);

		PUT_TSTAT_U32(FLOW_QUANTUM, b->flow_quantum);

		PUT_TSTAT_U32(SCE_MARKED_PACKETS, b->tin_sce_mark);
		nla_nest_end(d->skb, ts);
	}

#undef PUT_TSTAT_U32
#undef PUT_TSTAT_U64

	nla_nest_end(d->skb, tstats);
	return nla_nest_end(d->skb, stats);

nla_put_failure:
	nla_nest_cancel(d->skb, stats);
	return -1;
}

static struct Qdisc *cake_leaf(struct Qdisc *sch, unsigned long arg)
{
	return NULL;
}

static unsigned long cake_find(struct Qdisc *sch, u32 classid)
{
	return 0;
}

static unsigned long cake_bind(struct Qdisc *sch, unsigned long parent,
			       u32 classid)
{
	return 0;
}

static void cake_unbind(struct Qdisc *q, unsigned long cl)
{
}

static struct tcf_block *cake_tcf_block(struct Qdisc *sch, unsigned long cl,
					struct netlink_ext_ack *extack)
{
	struct cake_sched_data *q = qdisc_priv(sch);

	if (cl)
		return NULL;
	return q->block;
}

static int cake_dump_class(struct Qdisc *sch, unsigned long cl,
			   struct sk_buff *skb, struct tcmsg *tcm)
{
	tcm->tcm_handle |= TC_H_MIN(cl);
	return 0;
}

static int cake_dump_class_stats(struct Qdisc *sch, unsigned long cl,
				 struct gnet_dump *d)
{
	struct cake_sched_data *q = qdisc_priv(sch);
	const struct cake_flow *flow = NULL;
	struct gnet_stats_queue qs = { 0 };
	struct nlattr *stats;
	u32 idx = cl - 1;

	if (idx < CAKE_QUEUES * q->tin_cnt) {
		const struct cake_tin_data *b = \
			&q->tins[q->tin_order[idx / CAKE_QUEUES]];
		const struct sk_buff *skb;

		flow = &b->flows[idx % CAKE_QUEUES];

		if (flow->head) {
			sch_tree_lock(sch);
			skb = flow->head;
			while (skb) {
				qs.qlen++;
				skb = skb->next;
			}
			sch_tree_unlock(sch);
		}
		qs.backlog = b->backlogs[idx % CAKE_QUEUES];
		qs.drops = flow->dropped;
	}
	if (gnet_stats_copy_queue(d, NULL, &qs, qs.qlen) < 0)
		return -1;
	if (flow) {
		ktime_t now = ktime_get();

		stats = nla_nest_start_noflag(d->skb, TCA_STATS_APP);
		if (!stats)
			return -1;

#define PUT_STAT_U32(attr, data) do {				       \
		if (nla_put_u32(d->skb, TCA_CAKE_STATS_ ## attr, data)) \
			goto nla_put_failure;			       \
	} while (0)
#define PUT_STAT_S32(attr, data) do {				       \
		if (nla_put_s32(d->skb, TCA_CAKE_STATS_ ## attr, data)) \
			goto nla_put_failure;			       \
	} while (0)

		PUT_STAT_S32(DEFICIT, flow->deficit);
		PUT_STAT_U32(DROPPING, flow->cvars.dropping);
		PUT_STAT_U32(COBALT_COUNT, flow->cvars.count);
		PUT_STAT_U32(P_DROP, flow->cvars.p_drop);
		if (flow->cvars.p_drop) {
			PUT_STAT_S32(BLUE_TIMER_US,
				     ktime_to_us(
					     ktime_sub(now,
						       flow->cvars.blue_timer)));
		}
		if (flow->cvars.dropping) {
			PUT_STAT_S32(DROP_NEXT_US,
				     ktime_to_us(
					     ktime_sub(now,
						       flow->cvars.drop_next)));
		}

		if (nla_nest_end(d->skb, stats) < 0)
			return -1;
	}

	return 0;

nla_put_failure:
	nla_nest_cancel(d->skb, stats);
	return -1;
}

static void cake_walk(struct Qdisc *sch, struct qdisc_walker *arg)
{
	struct cake_sched_data *q = qdisc_priv(sch);
	unsigned int i, j;

	if (arg->stop)
		return;

	for (i = 0; i < q->tin_cnt; i++) {
		struct cake_tin_data *b = &q->tins[q->tin_order[i]];

		for (j = 0; j < CAKE_QUEUES; j++) {
			if (list_empty(&b->flows[j].flowchain) ||
			    arg->count < arg->skip) {
				arg->count++;
				continue;
			}
			if (arg->fn(sch, i * CAKE_QUEUES + j + 1, arg) < 0) {
				arg->stop = 1;
				break;
			}
			arg->count++;
		}
	}
}

static const struct Qdisc_class_ops cake_class_ops = {
	.leaf		=	cake_leaf,
	.find		=	cake_find,
	.tcf_block	=	cake_tcf_block,
	.bind_tcf	=	cake_bind,
	.unbind_tcf	=	cake_unbind,
	.dump		=	cake_dump_class,
	.dump_stats	=	cake_dump_class_stats,
	.walk		=	cake_walk,
};

static struct Qdisc_ops cake_qdisc_ops __read_mostly = {
	.cl_ops		=	&cake_class_ops,
	.id		=	"cake",
	.priv_size	=	sizeof(struct cake_sched_data),
	.enqueue	=	cake_enqueue,
	.dequeue	=	cake_dequeue,
	.peek		=	qdisc_peek_dequeued,
	.init		=	cake_init,
	.reset		=	cake_reset,
	.destroy	=	cake_destroy,
	.change		=	cake_change,
	.dump		=	cake_dump,
	.dump_stats	=	cake_dump_stats,
	.owner		=	THIS_MODULE,
};

static int __init cake_module_init(void)
{
	return register_qdisc(&cake_qdisc_ops);
}

static void __exit cake_module_exit(void)
{
	unregister_qdisc(&cake_qdisc_ops);
}

module_init(cake_module_init)
module_exit(cake_module_exit)
MODULE_AUTHOR("Jonathan Morton");
MODULE_LICENSE("Dual BSD/GPL");
MODULE_DESCRIPTION("The CAKE shaper.");<|MERGE_RESOLUTION|>--- conflicted
+++ resolved
@@ -596,7 +596,7 @@
 			((((s64) sojourn) - p->target/2) * p->sce_ramp_lo);
 
 		if (prob > 0xFFFFFFFF || (prob > 0 && prandom_u32() < prob))
-			vars->sce_marked = INET_ECN_set_sce(skb);
+			vars->sce_marked = INET_ECN_set_ect1(skb);
 	}
 
 	/* Overload the drop_next field as an activity timeout */
@@ -2341,15 +2341,9 @@
 	q->tin_order = normal_order;
 
 	cake_set_rate(b, rate, mtu,
-<<<<<<< HEAD
 		      us_to_ns(q->target), us_to_ns(q->interval),
 		      q->ramp_divisor);
-	b->tin_quantum_band = 65535;
-	b->tin_quantum_prio = 65535;
-=======
-		      us_to_ns(q->target), us_to_ns(q->interval));
 	b->tin_quantum = 65535;
->>>>>>> 9873e3ca
 
 	return 0;
 }
@@ -3183,4 +3177,5 @@
 module_exit(cake_module_exit)
 MODULE_AUTHOR("Jonathan Morton");
 MODULE_LICENSE("Dual BSD/GPL");
-MODULE_DESCRIPTION("The CAKE shaper.");+MODULE_DESCRIPTION("The CAKE shaper.");
+