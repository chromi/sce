// SPDX-License-Identifier: GPL-2.0
/*
 * sysctl_net_ipv4.c: sysctl interface to net IPV4 subsystem.
 *
 * Begun April 1, 1996, Mike Shaver.
 * Added /proc/sys/net/ipv4 directory entry (empty =) ). [MS]
 */

#include <linux/mm.h>
#include <linux/module.h>
#include <linux/sysctl.h>
#include <linux/igmp.h>
#include <linux/inetdevice.h>
#include <linux/seqlock.h>
#include <linux/init.h>
#include <linux/slab.h>
#include <linux/nsproxy.h>
#include <linux/swap.h>
#include <net/snmp.h>
#include <net/icmp.h>
#include <net/ip.h>
#include <net/route.h>
#include <net/tcp.h>
#include <net/udp.h>
#include <net/cipso_ipv4.h>
#include <net/inet_frag.h>
#include <net/ping.h>
#include <net/protocol.h>
#include <net/netevent.h>

static int two = 2;
static int four = 4;
static int thousand = 1000;
static int gso_max_segs = GSO_MAX_SEGS;
static int tcp_retr1_max = 255;
static int ip_local_port_range_min[] = { 1, 1 };
static int ip_local_port_range_max[] = { 65535, 65535 };
static int tcp_adv_win_scale_min = -31;
static int tcp_adv_win_scale_max = 31;
static int tcp_min_snd_mss_min = TCP_MIN_SND_MSS;
static int tcp_min_snd_mss_max = 65535;
static int ip_privileged_port_min;
static int ip_privileged_port_max = 65535;
static int ip_ttl_min = 1;
static int ip_ttl_max = 255;
static int tcp_syn_retries_min = 1;
static int tcp_syn_retries_max = MAX_TCP_SYNCNT;
static int ip_ping_group_range_min[] = { 0, 0 };
static int ip_ping_group_range_max[] = { GID_T_MAX, GID_T_MAX };
static int comp_sack_nr_max = 255;
static u32 u32_max_div_HZ = UINT_MAX / HZ;
static int one_day_secs = 24 * 3600;

/* obsolete */
static int sysctl_tcp_low_latency __read_mostly;

/* Update system visible IP port range */
static void set_local_port_range(struct net *net, int range[2])
{
	bool same_parity = !((range[0] ^ range[1]) & 1);

	write_seqlock_bh(&net->ipv4.ip_local_ports.lock);
	if (same_parity && !net->ipv4.ip_local_ports.warned) {
		net->ipv4.ip_local_ports.warned = true;
		pr_err_ratelimited("ip_local_port_range: prefer different parity for start/end values.\n");
	}
	net->ipv4.ip_local_ports.range[0] = range[0];
	net->ipv4.ip_local_ports.range[1] = range[1];
	write_sequnlock_bh(&net->ipv4.ip_local_ports.lock);
}

/* Validate changes from /proc interface. */
static int ipv4_local_port_range(struct ctl_table *table, int write,
				 void __user *buffer,
				 size_t *lenp, loff_t *ppos)
{
	struct net *net =
		container_of(table->data, struct net, ipv4.ip_local_ports.range);
	int ret;
	int range[2];
	struct ctl_table tmp = {
		.data = &range,
		.maxlen = sizeof(range),
		.mode = table->mode,
		.extra1 = &ip_local_port_range_min,
		.extra2 = &ip_local_port_range_max,
	};

	inet_get_local_port_range(net, &range[0], &range[1]);

	ret = proc_dointvec_minmax(&tmp, write, buffer, lenp, ppos);

	if (write && ret == 0) {
		/* Ensure that the upper limit is not smaller than the lower,
		 * and that the lower does not encroach upon the privileged
		 * port limit.
		 */
		if ((range[1] < range[0]) ||
		    (range[0] < net->ipv4.sysctl_ip_prot_sock))
			ret = -EINVAL;
		else
			set_local_port_range(net, range);
	}

	return ret;
}

/* Validate changes from /proc interface. */
static int ipv4_privileged_ports(struct ctl_table *table, int write,
				void __user *buffer, size_t *lenp, loff_t *ppos)
{
	struct net *net = container_of(table->data, struct net,
	    ipv4.sysctl_ip_prot_sock);
	int ret;
	int pports;
	int range[2];
	struct ctl_table tmp = {
		.data = &pports,
		.maxlen = sizeof(pports),
		.mode = table->mode,
		.extra1 = &ip_privileged_port_min,
		.extra2 = &ip_privileged_port_max,
	};

	pports = net->ipv4.sysctl_ip_prot_sock;

	ret = proc_dointvec_minmax(&tmp, write, buffer, lenp, ppos);

	if (write && ret == 0) {
		inet_get_local_port_range(net, &range[0], &range[1]);
		/* Ensure that the local port range doesn't overlap with the
		 * privileged port range.
		 */
		if (range[0] < pports)
			ret = -EINVAL;
		else
			net->ipv4.sysctl_ip_prot_sock = pports;
	}

	return ret;
}

static void inet_get_ping_group_range_table(struct ctl_table *table, kgid_t *low, kgid_t *high)
{
	kgid_t *data = table->data;
	struct net *net =
		container_of(table->data, struct net, ipv4.ping_group_range.range);
	unsigned int seq;
	do {
		seq = read_seqbegin(&net->ipv4.ping_group_range.lock);

		*low = data[0];
		*high = data[1];
	} while (read_seqretry(&net->ipv4.ping_group_range.lock, seq));
}

/* Update system visible IP port range */
static void set_ping_group_range(struct ctl_table *table, kgid_t low, kgid_t high)
{
	kgid_t *data = table->data;
	struct net *net =
		container_of(table->data, struct net, ipv4.ping_group_range.range);
	write_seqlock(&net->ipv4.ping_group_range.lock);
	data[0] = low;
	data[1] = high;
	write_sequnlock(&net->ipv4.ping_group_range.lock);
}

/* Validate changes from /proc interface. */
static int ipv4_ping_group_range(struct ctl_table *table, int write,
				 void __user *buffer,
				 size_t *lenp, loff_t *ppos)
{
	struct user_namespace *user_ns = current_user_ns();
	int ret;
	gid_t urange[2];
	kgid_t low, high;
	struct ctl_table tmp = {
		.data = &urange,
		.maxlen = sizeof(urange),
		.mode = table->mode,
		.extra1 = &ip_ping_group_range_min,
		.extra2 = &ip_ping_group_range_max,
	};

	inet_get_ping_group_range_table(table, &low, &high);
	urange[0] = from_kgid_munged(user_ns, low);
	urange[1] = from_kgid_munged(user_ns, high);
	ret = proc_dointvec_minmax(&tmp, write, buffer, lenp, ppos);

	if (write && ret == 0) {
		low = make_kgid(user_ns, urange[0]);
		high = make_kgid(user_ns, urange[1]);
		if (!gid_valid(low) || !gid_valid(high))
			return -EINVAL;
		if (urange[1] < urange[0] || gid_lt(high, low)) {
			low = make_kgid(&init_user_ns, 1);
			high = make_kgid(&init_user_ns, 0);
		}
		set_ping_group_range(table, low, high);
	}

	return ret;
}

static int ipv4_fwd_update_priority(struct ctl_table *table, int write,
				    void __user *buffer,
				    size_t *lenp, loff_t *ppos)
{
	struct net *net;
	int ret;

	net = container_of(table->data, struct net,
			   ipv4.sysctl_ip_fwd_update_priority);
	ret = proc_dointvec_minmax(table, write, buffer, lenp, ppos);
	if (write && ret == 0)
		call_netevent_notifiers(NETEVENT_IPV4_FWD_UPDATE_PRIORITY_UPDATE,
					net);

	return ret;
}

static int proc_tcp_congestion_control(struct ctl_table *ctl, int write,
				       void __user *buffer, size_t *lenp, loff_t *ppos)
{
	struct net *net = container_of(ctl->data, struct net,
				       ipv4.tcp_congestion_control);
	char val[TCP_CA_NAME_MAX];
	struct ctl_table tbl = {
		.data = val,
		.maxlen = TCP_CA_NAME_MAX,
	};
	int ret;

	tcp_get_default_congestion_control(net, val);

	ret = proc_dostring(&tbl, write, buffer, lenp, ppos);
	if (write && ret == 0)
		ret = tcp_set_default_congestion_control(net, val);
	return ret;
}

static int proc_tcp_available_congestion_control(struct ctl_table *ctl,
						 int write,
						 void __user *buffer, size_t *lenp,
						 loff_t *ppos)
{
	struct ctl_table tbl = { .maxlen = TCP_CA_BUF_MAX, };
	int ret;

	tbl.data = kmalloc(tbl.maxlen, GFP_USER);
	if (!tbl.data)
		return -ENOMEM;
	tcp_get_available_congestion_control(tbl.data, TCP_CA_BUF_MAX);
	ret = proc_dostring(&tbl, write, buffer, lenp, ppos);
	kfree(tbl.data);
	return ret;
}

static int proc_allowed_congestion_control(struct ctl_table *ctl,
					   int write,
					   void __user *buffer, size_t *lenp,
					   loff_t *ppos)
{
	struct ctl_table tbl = { .maxlen = TCP_CA_BUF_MAX };
	int ret;

	tbl.data = kmalloc(tbl.maxlen, GFP_USER);
	if (!tbl.data)
		return -ENOMEM;

	tcp_get_allowed_congestion_control(tbl.data, tbl.maxlen);
	ret = proc_dostring(&tbl, write, buffer, lenp, ppos);
	if (write && ret == 0)
		ret = tcp_set_allowed_congestion_control(tbl.data);
	kfree(tbl.data);
	return ret;
}

static int sscanf_key(char *buf, __le32 *key)
{
	u32 user_key[4];
	int i, ret = 0;

	if (sscanf(buf, "%x-%x-%x-%x", user_key, user_key + 1,
		   user_key + 2, user_key + 3) != 4) {
		ret = -EINVAL;
	} else {
		for (i = 0; i < ARRAY_SIZE(user_key); i++)
			key[i] = cpu_to_le32(user_key[i]);
	}
	pr_debug("proc TFO key set 0x%x-%x-%x-%x <- 0x%s: %u\n",
		 user_key[0], user_key[1], user_key[2], user_key[3], buf, ret);

	return ret;
}

static int proc_tcp_fastopen_key(struct ctl_table *table, int write,
				 void __user *buffer, size_t *lenp,
				 loff_t *ppos)
{
	struct net *net = container_of(table->data, struct net,
	    ipv4.sysctl_tcp_fastopen);
	/* maxlen to print the list of keys in hex (*2), with dashes
	 * separating doublewords and a comma in between keys.
	 */
	struct ctl_table tbl = { .maxlen = ((TCP_FASTOPEN_KEY_LENGTH *
					    2 * TCP_FASTOPEN_KEY_MAX) +
					    (TCP_FASTOPEN_KEY_MAX * 5)) };
	struct tcp_fastopen_context *ctx;
	u32 user_key[TCP_FASTOPEN_KEY_MAX * 4];
	__le32 key[TCP_FASTOPEN_KEY_MAX * 4];
	char *backup_data;
	int ret, i = 0, off = 0, n_keys = 0;

	tbl.data = kmalloc(tbl.maxlen, GFP_KERNEL);
	if (!tbl.data)
		return -ENOMEM;

	rcu_read_lock();
	ctx = rcu_dereference(net->ipv4.tcp_fastopen_ctx);
	if (ctx) {
		n_keys = tcp_fastopen_context_len(ctx);
		memcpy(&key[0], &ctx->key[0], TCP_FASTOPEN_KEY_LENGTH * n_keys);
	}
	rcu_read_unlock();

	if (!n_keys) {
		memset(&key[0], 0, TCP_FASTOPEN_KEY_LENGTH);
		n_keys = 1;
	}

	for (i = 0; i < n_keys * 4; i++)
		user_key[i] = le32_to_cpu(key[i]);

	for (i = 0; i < n_keys; i++) {
		off += snprintf(tbl.data + off, tbl.maxlen - off,
				"%08x-%08x-%08x-%08x",
				user_key[i * 4],
				user_key[i * 4 + 1],
				user_key[i * 4 + 2],
				user_key[i * 4 + 3]);
		if (i + 1 < n_keys)
			off += snprintf(tbl.data + off, tbl.maxlen - off, ",");
	}

	ret = proc_dostring(&tbl, write, buffer, lenp, ppos);

	if (write && ret == 0) {
		backup_data = strchr(tbl.data, ',');
		if (backup_data) {
			*backup_data = '\0';
			backup_data++;
		}
		if (sscanf_key(tbl.data, key)) {
			ret = -EINVAL;
			goto bad_key;
		}
		if (backup_data) {
			if (sscanf_key(backup_data, key + 4)) {
				ret = -EINVAL;
				goto bad_key;
			}
		}
		tcp_fastopen_reset_cipher(net, NULL, key,
					  backup_data ? key + 4 : NULL);
	}

bad_key:
	kfree(tbl.data);
	return ret;
}

static void proc_configure_early_demux(int enabled, int protocol)
{
	struct net_protocol *ipprot;
#if IS_ENABLED(CONFIG_IPV6)
	struct inet6_protocol *ip6prot;
#endif

	rcu_read_lock();

	ipprot = rcu_dereference(inet_protos[protocol]);
	if (ipprot)
		ipprot->early_demux = enabled ? ipprot->early_demux_handler :
						NULL;

#if IS_ENABLED(CONFIG_IPV6)
	ip6prot = rcu_dereference(inet6_protos[protocol]);
	if (ip6prot)
		ip6prot->early_demux = enabled ? ip6prot->early_demux_handler :
						 NULL;
#endif
	rcu_read_unlock();
}

static int proc_tcp_early_demux(struct ctl_table *table, int write,
				void __user *buffer, size_t *lenp, loff_t *ppos)
{
	int ret = 0;

	ret = proc_dointvec(table, write, buffer, lenp, ppos);

	if (write && !ret) {
		int enabled = init_net.ipv4.sysctl_tcp_early_demux;

		proc_configure_early_demux(enabled, IPPROTO_TCP);
	}

	return ret;
}

static int proc_udp_early_demux(struct ctl_table *table, int write,
				void __user *buffer, size_t *lenp, loff_t *ppos)
{
	int ret = 0;

	ret = proc_dointvec(table, write, buffer, lenp, ppos);

	if (write && !ret) {
		int enabled = init_net.ipv4.sysctl_udp_early_demux;

		proc_configure_early_demux(enabled, IPPROTO_UDP);
	}

	return ret;
}

static int proc_tfo_blackhole_detect_timeout(struct ctl_table *table,
					     int write,
					     void __user *buffer,
					     size_t *lenp, loff_t *ppos)
{
	struct net *net = container_of(table->data, struct net,
	    ipv4.sysctl_tcp_fastopen_blackhole_timeout);
	int ret;

	ret = proc_dointvec_minmax(table, write, buffer, lenp, ppos);
	if (write && ret == 0)
		atomic_set(&net->ipv4.tfo_active_disable_times, 0);

	return ret;
}

static int proc_tcp_available_ulp(struct ctl_table *ctl,
				  int write,
				  void __user *buffer, size_t *lenp,
				  loff_t *ppos)
{
	struct ctl_table tbl = { .maxlen = TCP_ULP_BUF_MAX, };
	int ret;

	tbl.data = kmalloc(tbl.maxlen, GFP_USER);
	if (!tbl.data)
		return -ENOMEM;
	tcp_get_available_ulp(tbl.data, TCP_ULP_BUF_MAX);
	ret = proc_dostring(&tbl, write, buffer, lenp, ppos);
	kfree(tbl.data);

	return ret;
}

#ifdef CONFIG_IP_ROUTE_MULTIPATH
static int proc_fib_multipath_hash_policy(struct ctl_table *table, int write,
					  void __user *buffer, size_t *lenp,
					  loff_t *ppos)
{
	struct net *net = container_of(table->data, struct net,
	    ipv4.sysctl_fib_multipath_hash_policy);
	int ret;

	ret = proc_dointvec_minmax(table, write, buffer, lenp, ppos);
	if (write && ret == 0)
		call_netevent_notifiers(NETEVENT_IPV4_MPATH_HASH_UPDATE, net);

	return ret;
}
#endif

static struct ctl_table ipv4_table[] = {
	{
		.procname	= "tcp_max_orphans",
		.data		= &sysctl_tcp_max_orphans,
		.maxlen		= sizeof(int),
		.mode		= 0644,
		.proc_handler	= proc_dointvec
	},
	{
		.procname	= "inet_peer_threshold",
		.data		= &inet_peer_threshold,
		.maxlen		= sizeof(int),
		.mode		= 0644,
		.proc_handler	= proc_dointvec
	},
	{
		.procname	= "inet_peer_minttl",
		.data		= &inet_peer_minttl,
		.maxlen		= sizeof(int),
		.mode		= 0644,
		.proc_handler	= proc_dointvec_jiffies,
	},
	{
		.procname	= "inet_peer_maxttl",
		.data		= &inet_peer_maxttl,
		.maxlen		= sizeof(int),
		.mode		= 0644,
		.proc_handler	= proc_dointvec_jiffies,
	},
	{
		.procname	= "tcp_mem",
		.maxlen		= sizeof(sysctl_tcp_mem),
		.data		= &sysctl_tcp_mem,
		.mode		= 0644,
		.proc_handler	= proc_doulongvec_minmax,
	},
	{
		.procname	= "tcp_low_latency",
		.data		= &sysctl_tcp_low_latency,
		.maxlen		= sizeof(int),
		.mode		= 0644,
		.proc_handler	= proc_dointvec
	},
#ifdef CONFIG_NETLABEL
	{
		.procname	= "cipso_cache_enable",
		.data		= &cipso_v4_cache_enabled,
		.maxlen		= sizeof(int),
		.mode		= 0644,
		.proc_handler	= proc_dointvec,
	},
	{
		.procname	= "cipso_cache_bucket_size",
		.data		= &cipso_v4_cache_bucketsize,
		.maxlen		= sizeof(int),
		.mode		= 0644,
		.proc_handler	= proc_dointvec,
	},
	{
		.procname	= "cipso_rbm_optfmt",
		.data		= &cipso_v4_rbm_optfmt,
		.maxlen		= sizeof(int),
		.mode		= 0644,
		.proc_handler	= proc_dointvec,
	},
	{
		.procname	= "cipso_rbm_strictvalid",
		.data		= &cipso_v4_rbm_strictvalid,
		.maxlen		= sizeof(int),
		.mode		= 0644,
		.proc_handler	= proc_dointvec,
	},
#endif /* CONFIG_NETLABEL */
	{
		.procname	= "tcp_available_congestion_control",
		.maxlen		= TCP_CA_BUF_MAX,
		.mode		= 0444,
		.proc_handler   = proc_tcp_available_congestion_control,
	},
	{
		.procname	= "tcp_allowed_congestion_control",
		.maxlen		= TCP_CA_BUF_MAX,
		.mode		= 0644,
		.proc_handler   = proc_allowed_congestion_control,
	},
	{
		.procname	= "tcp_available_ulp",
		.maxlen		= TCP_ULP_BUF_MAX,
		.mode		= 0444,
		.proc_handler   = proc_tcp_available_ulp,
	},
	{
		.procname	= "icmp_msgs_per_sec",
		.data		= &sysctl_icmp_msgs_per_sec,
		.maxlen		= sizeof(int),
		.mode		= 0644,
		.proc_handler	= proc_dointvec_minmax,
		.extra1		= SYSCTL_ZERO,
	},
	{
		.procname	= "icmp_msgs_burst",
		.data		= &sysctl_icmp_msgs_burst,
		.maxlen		= sizeof(int),
		.mode		= 0644,
		.proc_handler	= proc_dointvec_minmax,
		.extra1		= SYSCTL_ZERO,
	},
	{
		.procname	= "udp_mem",
		.data		= &sysctl_udp_mem,
		.maxlen		= sizeof(sysctl_udp_mem),
		.mode		= 0644,
		.proc_handler	= proc_doulongvec_minmax,
	},
	{
		.procname	= "fib_sync_mem",
		.data		= &sysctl_fib_sync_mem,
		.maxlen		= sizeof(sysctl_fib_sync_mem),
		.mode		= 0644,
		.proc_handler	= proc_douintvec_minmax,
		.extra1		= &sysctl_fib_sync_mem_min,
		.extra2		= &sysctl_fib_sync_mem_max,
	},
	{
		.procname	= "tcp_rx_skb_cache",
		.data		= &tcp_rx_skb_cache_key.key,
		.mode		= 0644,
		.proc_handler	= proc_do_static_key,
	},
	{
		.procname	= "tcp_tx_skb_cache",
		.data		= &tcp_tx_skb_cache_key.key,
		.mode		= 0644,
		.proc_handler	= proc_do_static_key,
	},
	{ }
};

static struct ctl_table ipv4_net_table[] = {
	{
		.procname	= "icmp_echo_ignore_all",
		.data		= &init_net.ipv4.sysctl_icmp_echo_ignore_all,
		.maxlen		= sizeof(int),
		.mode		= 0644,
		.proc_handler	= proc_dointvec
	},
	{
		.procname	= "icmp_echo_ignore_broadcasts",
		.data		= &init_net.ipv4.sysctl_icmp_echo_ignore_broadcasts,
		.maxlen		= sizeof(int),
		.mode		= 0644,
		.proc_handler	= proc_dointvec
	},
	{
		.procname	= "icmp_ignore_bogus_error_responses",
		.data		= &init_net.ipv4.sysctl_icmp_ignore_bogus_error_responses,
		.maxlen		= sizeof(int),
		.mode		= 0644,
		.proc_handler	= proc_dointvec
	},
	{
		.procname	= "icmp_errors_use_inbound_ifaddr",
		.data		= &init_net.ipv4.sysctl_icmp_errors_use_inbound_ifaddr,
		.maxlen		= sizeof(int),
		.mode		= 0644,
		.proc_handler	= proc_dointvec
	},
	{
		.procname	= "icmp_ratelimit",
		.data		= &init_net.ipv4.sysctl_icmp_ratelimit,
		.maxlen		= sizeof(int),
		.mode		= 0644,
		.proc_handler	= proc_dointvec_ms_jiffies,
	},
	{
		.procname	= "icmp_ratemask",
		.data		= &init_net.ipv4.sysctl_icmp_ratemask,
		.maxlen		= sizeof(int),
		.mode		= 0644,
		.proc_handler	= proc_dointvec
	},
	{
		.procname	= "ping_group_range",
		.data		= &init_net.ipv4.ping_group_range.range,
		.maxlen		= sizeof(gid_t)*2,
		.mode		= 0644,
		.proc_handler	= ipv4_ping_group_range,
	},
#ifdef CONFIG_NET_L3_MASTER_DEV
	{
		.procname	= "raw_l3mdev_accept",
		.data		= &init_net.ipv4.sysctl_raw_l3mdev_accept,
		.maxlen		= sizeof(int),
		.mode		= 0644,
		.proc_handler	= proc_dointvec_minmax,
		.extra1		= SYSCTL_ZERO,
		.extra2		= SYSCTL_ONE,
	},
#endif
	{
		.procname	= "tcp_ecn",
		.data		= &init_net.ipv4.sysctl_tcp_ecn,
		.maxlen		= sizeof(int),
		.mode		= 0644,
		.proc_handler	= proc_dointvec
	},
	{
		.procname	= "tcp_ecn_fallback",
		.data		= &init_net.ipv4.sysctl_tcp_ecn_fallback,
		.maxlen		= sizeof(int),
		.mode		= 0644,
		.proc_handler	= proc_dointvec
	},
	{
		.procname	= "tcp_sce",
		.data		= &init_net.ipv4.sysctl_tcp_sce,
		.maxlen		= sizeof(int),
		.mode		= 0644,
		.proc_handler	= proc_dointvec
	},
	{
<<<<<<< HEAD
		.procname	= "tcp_sce_feedback_mode",
		.data		= &init_net.ipv4.sysctl_tcp_sce_feedback_mode,
=======
		.procname	= "tcp_sce_pacing",
		.data		= &init_net.ipv4.sysctl_tcp_sce_pacing,
>>>>>>> 0eddf2ad
		.maxlen		= sizeof(int),
		.mode		= 0644,
		.proc_handler	= proc_dointvec
	},
	{
		.procname	= "ip_dynaddr",
		.data		= &init_net.ipv4.sysctl_ip_dynaddr,
		.maxlen		= sizeof(int),
		.mode		= 0644,
		.proc_handler	= proc_dointvec
	},
	{
		.procname	= "ip_early_demux",
		.data		= &init_net.ipv4.sysctl_ip_early_demux,
		.maxlen		= sizeof(int),
		.mode		= 0644,
		.proc_handler	= proc_dointvec
	},
	{
		.procname       = "udp_early_demux",
		.data           = &init_net.ipv4.sysctl_udp_early_demux,
		.maxlen         = sizeof(int),
		.mode           = 0644,
		.proc_handler   = proc_udp_early_demux
	},
	{
		.procname       = "tcp_early_demux",
		.data           = &init_net.ipv4.sysctl_tcp_early_demux,
		.maxlen         = sizeof(int),
		.mode           = 0644,
		.proc_handler   = proc_tcp_early_demux
	},
	{
		.procname	= "ip_default_ttl",
		.data		= &init_net.ipv4.sysctl_ip_default_ttl,
		.maxlen		= sizeof(int),
		.mode		= 0644,
		.proc_handler	= proc_dointvec_minmax,
		.extra1		= &ip_ttl_min,
		.extra2		= &ip_ttl_max,
	},
	{
		.procname	= "ip_local_port_range",
		.maxlen		= sizeof(init_net.ipv4.ip_local_ports.range),
		.data		= &init_net.ipv4.ip_local_ports.range,
		.mode		= 0644,
		.proc_handler	= ipv4_local_port_range,
	},
	{
		.procname	= "ip_local_reserved_ports",
		.data		= &init_net.ipv4.sysctl_local_reserved_ports,
		.maxlen		= 65536,
		.mode		= 0644,
		.proc_handler	= proc_do_large_bitmap,
	},
	{
		.procname	= "ip_no_pmtu_disc",
		.data		= &init_net.ipv4.sysctl_ip_no_pmtu_disc,
		.maxlen		= sizeof(int),
		.mode		= 0644,
		.proc_handler	= proc_dointvec
	},
	{
		.procname	= "ip_forward_use_pmtu",
		.data		= &init_net.ipv4.sysctl_ip_fwd_use_pmtu,
		.maxlen		= sizeof(int),
		.mode		= 0644,
		.proc_handler	= proc_dointvec,
	},
	{
		.procname	= "ip_forward_update_priority",
		.data		= &init_net.ipv4.sysctl_ip_fwd_update_priority,
		.maxlen		= sizeof(int),
		.mode		= 0644,
		.proc_handler   = ipv4_fwd_update_priority,
		.extra1		= SYSCTL_ZERO,
		.extra2		= SYSCTL_ONE,
	},
	{
		.procname	= "ip_nonlocal_bind",
		.data		= &init_net.ipv4.sysctl_ip_nonlocal_bind,
		.maxlen		= sizeof(int),
		.mode		= 0644,
		.proc_handler	= proc_dointvec
	},
	{
		.procname	= "fwmark_reflect",
		.data		= &init_net.ipv4.sysctl_fwmark_reflect,
		.maxlen		= sizeof(int),
		.mode		= 0644,
		.proc_handler	= proc_dointvec,
	},
	{
		.procname	= "tcp_fwmark_accept",
		.data		= &init_net.ipv4.sysctl_tcp_fwmark_accept,
		.maxlen		= sizeof(int),
		.mode		= 0644,
		.proc_handler	= proc_dointvec,
	},
#ifdef CONFIG_NET_L3_MASTER_DEV
	{
		.procname	= "tcp_l3mdev_accept",
		.data		= &init_net.ipv4.sysctl_tcp_l3mdev_accept,
		.maxlen		= sizeof(int),
		.mode		= 0644,
		.proc_handler	= proc_dointvec_minmax,
		.extra1		= SYSCTL_ZERO,
		.extra2		= SYSCTL_ONE,
	},
#endif
	{
		.procname	= "tcp_mtu_probing",
		.data		= &init_net.ipv4.sysctl_tcp_mtu_probing,
		.maxlen		= sizeof(int),
		.mode		= 0644,
		.proc_handler	= proc_dointvec,
	},
	{
		.procname	= "tcp_base_mss",
		.data		= &init_net.ipv4.sysctl_tcp_base_mss,
		.maxlen		= sizeof(int),
		.mode		= 0644,
		.proc_handler	= proc_dointvec,
	},
	{
		.procname	= "tcp_min_snd_mss",
		.data		= &init_net.ipv4.sysctl_tcp_min_snd_mss,
		.maxlen		= sizeof(int),
		.mode		= 0644,
		.proc_handler	= proc_dointvec_minmax,
		.extra1		= &tcp_min_snd_mss_min,
		.extra2		= &tcp_min_snd_mss_max,
	},
	{
		.procname	= "tcp_mtu_probe_floor",
		.data		= &init_net.ipv4.sysctl_tcp_mtu_probe_floor,
		.maxlen		= sizeof(int),
		.mode		= 0644,
		.proc_handler	= proc_dointvec_minmax,
		.extra1		= &tcp_min_snd_mss_min,
		.extra2		= &tcp_min_snd_mss_max,
	},
	{
		.procname	= "tcp_probe_threshold",
		.data		= &init_net.ipv4.sysctl_tcp_probe_threshold,
		.maxlen		= sizeof(int),
		.mode		= 0644,
		.proc_handler	= proc_dointvec,
	},
	{
		.procname	= "tcp_probe_interval",
		.data		= &init_net.ipv4.sysctl_tcp_probe_interval,
		.maxlen		= sizeof(u32),
		.mode		= 0644,
		.proc_handler	= proc_douintvec_minmax,
		.extra2		= &u32_max_div_HZ,
	},
	{
		.procname	= "igmp_link_local_mcast_reports",
		.data		= &init_net.ipv4.sysctl_igmp_llm_reports,
		.maxlen		= sizeof(int),
		.mode		= 0644,
		.proc_handler	= proc_dointvec
	},
	{
		.procname	= "igmp_max_memberships",
		.data		= &init_net.ipv4.sysctl_igmp_max_memberships,
		.maxlen		= sizeof(int),
		.mode		= 0644,
		.proc_handler	= proc_dointvec
	},
	{
		.procname	= "igmp_max_msf",
		.data		= &init_net.ipv4.sysctl_igmp_max_msf,
		.maxlen		= sizeof(int),
		.mode		= 0644,
		.proc_handler	= proc_dointvec
	},
#ifdef CONFIG_IP_MULTICAST
	{
		.procname	= "igmp_qrv",
		.data		= &init_net.ipv4.sysctl_igmp_qrv,
		.maxlen		= sizeof(int),
		.mode		= 0644,
		.proc_handler	= proc_dointvec_minmax,
		.extra1		= SYSCTL_ONE
	},
#endif
	{
		.procname	= "tcp_congestion_control",
		.data		= &init_net.ipv4.tcp_congestion_control,
		.mode		= 0644,
		.maxlen		= TCP_CA_NAME_MAX,
		.proc_handler	= proc_tcp_congestion_control,
	},
	{
		.procname	= "tcp_keepalive_time",
		.data		= &init_net.ipv4.sysctl_tcp_keepalive_time,
		.maxlen		= sizeof(int),
		.mode		= 0644,
		.proc_handler	= proc_dointvec_jiffies,
	},
	{
		.procname	= "tcp_keepalive_probes",
		.data		= &init_net.ipv4.sysctl_tcp_keepalive_probes,
		.maxlen		= sizeof(int),
		.mode		= 0644,
		.proc_handler	= proc_dointvec
	},
	{
		.procname	= "tcp_keepalive_intvl",
		.data		= &init_net.ipv4.sysctl_tcp_keepalive_intvl,
		.maxlen		= sizeof(int),
		.mode		= 0644,
		.proc_handler	= proc_dointvec_jiffies,
	},
	{
		.procname	= "tcp_syn_retries",
		.data		= &init_net.ipv4.sysctl_tcp_syn_retries,
		.maxlen		= sizeof(int),
		.mode		= 0644,
		.proc_handler	= proc_dointvec_minmax,
		.extra1		= &tcp_syn_retries_min,
		.extra2		= &tcp_syn_retries_max
	},
	{
		.procname	= "tcp_synack_retries",
		.data		= &init_net.ipv4.sysctl_tcp_synack_retries,
		.maxlen		= sizeof(int),
		.mode		= 0644,
		.proc_handler	= proc_dointvec
	},
#ifdef CONFIG_SYN_COOKIES
	{
		.procname	= "tcp_syncookies",
		.data		= &init_net.ipv4.sysctl_tcp_syncookies,
		.maxlen		= sizeof(int),
		.mode		= 0644,
		.proc_handler	= proc_dointvec
	},
#endif
	{
		.procname	= "tcp_reordering",
		.data		= &init_net.ipv4.sysctl_tcp_reordering,
		.maxlen		= sizeof(int),
		.mode		= 0644,
		.proc_handler	= proc_dointvec
	},
	{
		.procname	= "tcp_retries1",
		.data		= &init_net.ipv4.sysctl_tcp_retries1,
		.maxlen		= sizeof(int),
		.mode		= 0644,
		.proc_handler	= proc_dointvec_minmax,
		.extra2		= &tcp_retr1_max
	},
	{
		.procname	= "tcp_retries2",
		.data		= &init_net.ipv4.sysctl_tcp_retries2,
		.maxlen		= sizeof(int),
		.mode		= 0644,
		.proc_handler	= proc_dointvec
	},
	{
		.procname	= "tcp_orphan_retries",
		.data		= &init_net.ipv4.sysctl_tcp_orphan_retries,
		.maxlen		= sizeof(int),
		.mode		= 0644,
		.proc_handler	= proc_dointvec
	},
	{
		.procname	= "tcp_fin_timeout",
		.data		= &init_net.ipv4.sysctl_tcp_fin_timeout,
		.maxlen		= sizeof(int),
		.mode		= 0644,
		.proc_handler	= proc_dointvec_jiffies,
	},
	{
		.procname	= "tcp_notsent_lowat",
		.data		= &init_net.ipv4.sysctl_tcp_notsent_lowat,
		.maxlen		= sizeof(unsigned int),
		.mode		= 0644,
		.proc_handler	= proc_douintvec,
	},
	{
		.procname	= "tcp_tw_reuse",
		.data		= &init_net.ipv4.sysctl_tcp_tw_reuse,
		.maxlen		= sizeof(int),
		.mode		= 0644,
		.proc_handler	= proc_dointvec_minmax,
		.extra1		= SYSCTL_ZERO,
		.extra2		= &two,
	},
	{
		.procname	= "tcp_max_tw_buckets",
		.data		= &init_net.ipv4.tcp_death_row.sysctl_max_tw_buckets,
		.maxlen		= sizeof(int),
		.mode		= 0644,
		.proc_handler	= proc_dointvec
	},
	{
		.procname	= "tcp_max_syn_backlog",
		.data		= &init_net.ipv4.sysctl_max_syn_backlog,
		.maxlen		= sizeof(int),
		.mode		= 0644,
		.proc_handler	= proc_dointvec
	},
	{
		.procname	= "tcp_fastopen",
		.data		= &init_net.ipv4.sysctl_tcp_fastopen,
		.maxlen		= sizeof(int),
		.mode		= 0644,
		.proc_handler	= proc_dointvec,
	},
	{
		.procname	= "tcp_fastopen_key",
		.mode		= 0600,
		.data		= &init_net.ipv4.sysctl_tcp_fastopen,
		/* maxlen to print the list of keys in hex (*2), with dashes
		 * separating doublewords and a comma in between keys.
		 */
		.maxlen		= ((TCP_FASTOPEN_KEY_LENGTH *
				   2 * TCP_FASTOPEN_KEY_MAX) +
				   (TCP_FASTOPEN_KEY_MAX * 5)),
		.proc_handler	= proc_tcp_fastopen_key,
	},
	{
		.procname	= "tcp_fastopen_blackhole_timeout_sec",
		.data		= &init_net.ipv4.sysctl_tcp_fastopen_blackhole_timeout,
		.maxlen		= sizeof(int),
		.mode		= 0644,
		.proc_handler	= proc_tfo_blackhole_detect_timeout,
		.extra1		= SYSCTL_ZERO,
	},
#ifdef CONFIG_IP_ROUTE_MULTIPATH
	{
		.procname	= "fib_multipath_use_neigh",
		.data		= &init_net.ipv4.sysctl_fib_multipath_use_neigh,
		.maxlen		= sizeof(int),
		.mode		= 0644,
		.proc_handler	= proc_dointvec_minmax,
		.extra1		= SYSCTL_ZERO,
		.extra2		= SYSCTL_ONE,
	},
	{
		.procname	= "fib_multipath_hash_policy",
		.data		= &init_net.ipv4.sysctl_fib_multipath_hash_policy,
		.maxlen		= sizeof(int),
		.mode		= 0644,
		.proc_handler	= proc_fib_multipath_hash_policy,
		.extra1		= SYSCTL_ZERO,
		.extra2		= &two,
	},
#endif
	{
		.procname	= "ip_unprivileged_port_start",
		.maxlen		= sizeof(int),
		.data		= &init_net.ipv4.sysctl_ip_prot_sock,
		.mode		= 0644,
		.proc_handler	= ipv4_privileged_ports,
	},
#ifdef CONFIG_NET_L3_MASTER_DEV
	{
		.procname	= "udp_l3mdev_accept",
		.data		= &init_net.ipv4.sysctl_udp_l3mdev_accept,
		.maxlen		= sizeof(int),
		.mode		= 0644,
		.proc_handler	= proc_dointvec_minmax,
		.extra1		= SYSCTL_ZERO,
		.extra2		= SYSCTL_ONE,
	},
#endif
	{
		.procname	= "tcp_sack",
		.data		= &init_net.ipv4.sysctl_tcp_sack,
		.maxlen		= sizeof(int),
		.mode		= 0644,
		.proc_handler	= proc_dointvec
	},
	{
		.procname	= "tcp_window_scaling",
		.data		= &init_net.ipv4.sysctl_tcp_window_scaling,
		.maxlen		= sizeof(int),
		.mode		= 0644,
		.proc_handler	= proc_dointvec
	},
	{
		.procname	= "tcp_timestamps",
		.data		= &init_net.ipv4.sysctl_tcp_timestamps,
		.maxlen		= sizeof(int),
		.mode		= 0644,
		.proc_handler	= proc_dointvec
	},
	{
		.procname	= "tcp_early_retrans",
		.data		= &init_net.ipv4.sysctl_tcp_early_retrans,
		.maxlen		= sizeof(int),
		.mode		= 0644,
		.proc_handler	= proc_dointvec_minmax,
		.extra1		= SYSCTL_ZERO,
		.extra2		= &four,
	},
	{
		.procname	= "tcp_recovery",
		.data		= &init_net.ipv4.sysctl_tcp_recovery,
		.maxlen		= sizeof(int),
		.mode		= 0644,
		.proc_handler	= proc_dointvec,
	},
	{
		.procname       = "tcp_thin_linear_timeouts",
		.data           = &init_net.ipv4.sysctl_tcp_thin_linear_timeouts,
		.maxlen         = sizeof(int),
		.mode           = 0644,
		.proc_handler   = proc_dointvec
	},
	{
		.procname	= "tcp_slow_start_after_idle",
		.data		= &init_net.ipv4.sysctl_tcp_slow_start_after_idle,
		.maxlen		= sizeof(int),
		.mode		= 0644,
		.proc_handler	= proc_dointvec
	},
	{
		.procname	= "tcp_retrans_collapse",
		.data		= &init_net.ipv4.sysctl_tcp_retrans_collapse,
		.maxlen		= sizeof(int),
		.mode		= 0644,
		.proc_handler	= proc_dointvec
	},
	{
		.procname	= "tcp_stdurg",
		.data		= &init_net.ipv4.sysctl_tcp_stdurg,
		.maxlen		= sizeof(int),
		.mode		= 0644,
		.proc_handler	= proc_dointvec
	},
	{
		.procname	= "tcp_rfc1337",
		.data		= &init_net.ipv4.sysctl_tcp_rfc1337,
		.maxlen		= sizeof(int),
		.mode		= 0644,
		.proc_handler	= proc_dointvec
	},
	{
		.procname	= "tcp_abort_on_overflow",
		.data		= &init_net.ipv4.sysctl_tcp_abort_on_overflow,
		.maxlen		= sizeof(int),
		.mode		= 0644,
		.proc_handler	= proc_dointvec
	},
	{
		.procname	= "tcp_fack",
		.data		= &init_net.ipv4.sysctl_tcp_fack,
		.maxlen		= sizeof(int),
		.mode		= 0644,
		.proc_handler	= proc_dointvec
	},
	{
		.procname	= "tcp_max_reordering",
		.data		= &init_net.ipv4.sysctl_tcp_max_reordering,
		.maxlen		= sizeof(int),
		.mode		= 0644,
		.proc_handler	= proc_dointvec
	},
	{
		.procname	= "tcp_dsack",
		.data		= &init_net.ipv4.sysctl_tcp_dsack,
		.maxlen		= sizeof(int),
		.mode		= 0644,
		.proc_handler	= proc_dointvec
	},
	{
		.procname	= "tcp_app_win",
		.data		= &init_net.ipv4.sysctl_tcp_app_win,
		.maxlen		= sizeof(int),
		.mode		= 0644,
		.proc_handler	= proc_dointvec
	},
	{
		.procname	= "tcp_adv_win_scale",
		.data		= &init_net.ipv4.sysctl_tcp_adv_win_scale,
		.maxlen		= sizeof(int),
		.mode		= 0644,
		.proc_handler	= proc_dointvec_minmax,
		.extra1		= &tcp_adv_win_scale_min,
		.extra2		= &tcp_adv_win_scale_max,
	},
	{
		.procname	= "tcp_frto",
		.data		= &init_net.ipv4.sysctl_tcp_frto,
		.maxlen		= sizeof(int),
		.mode		= 0644,
		.proc_handler	= proc_dointvec
	},
	{
		.procname	= "tcp_no_metrics_save",
		.data		= &init_net.ipv4.sysctl_tcp_nometrics_save,
		.maxlen		= sizeof(int),
		.mode		= 0644,
		.proc_handler	= proc_dointvec,
	},
	{
		.procname	= "tcp_moderate_rcvbuf",
		.data		= &init_net.ipv4.sysctl_tcp_moderate_rcvbuf,
		.maxlen		= sizeof(int),
		.mode		= 0644,
		.proc_handler	= proc_dointvec,
	},
	{
		.procname	= "tcp_tso_win_divisor",
		.data		= &init_net.ipv4.sysctl_tcp_tso_win_divisor,
		.maxlen		= sizeof(int),
		.mode		= 0644,
		.proc_handler	= proc_dointvec,
	},
	{
		.procname	= "tcp_workaround_signed_windows",
		.data		= &init_net.ipv4.sysctl_tcp_workaround_signed_windows,
		.maxlen		= sizeof(int),
		.mode		= 0644,
		.proc_handler	= proc_dointvec
	},
	{
		.procname	= "tcp_limit_output_bytes",
		.data		= &init_net.ipv4.sysctl_tcp_limit_output_bytes,
		.maxlen		= sizeof(int),
		.mode		= 0644,
		.proc_handler	= proc_dointvec
	},
	{
		.procname	= "tcp_challenge_ack_limit",
		.data		= &init_net.ipv4.sysctl_tcp_challenge_ack_limit,
		.maxlen		= sizeof(int),
		.mode		= 0644,
		.proc_handler	= proc_dointvec
	},
	{
		.procname	= "tcp_min_tso_segs",
		.data		= &init_net.ipv4.sysctl_tcp_min_tso_segs,
		.maxlen		= sizeof(int),
		.mode		= 0644,
		.proc_handler	= proc_dointvec_minmax,
		.extra1		= SYSCTL_ONE,
		.extra2		= &gso_max_segs,
	},
	{
		.procname	= "tcp_min_rtt_wlen",
		.data		= &init_net.ipv4.sysctl_tcp_min_rtt_wlen,
		.maxlen		= sizeof(int),
		.mode		= 0644,
		.proc_handler	= proc_dointvec_minmax,
		.extra1		= SYSCTL_ZERO,
		.extra2		= &one_day_secs
	},
	{
		.procname	= "tcp_autocorking",
		.data		= &init_net.ipv4.sysctl_tcp_autocorking,
		.maxlen		= sizeof(int),
		.mode		= 0644,
		.proc_handler	= proc_dointvec_minmax,
		.extra1		= SYSCTL_ZERO,
		.extra2		= SYSCTL_ONE,
	},
	{
		.procname	= "tcp_invalid_ratelimit",
		.data		= &init_net.ipv4.sysctl_tcp_invalid_ratelimit,
		.maxlen		= sizeof(int),
		.mode		= 0644,
		.proc_handler	= proc_dointvec_ms_jiffies,
	},
	{
		.procname	= "tcp_pacing_ss_ratio",
		.data		= &init_net.ipv4.sysctl_tcp_pacing_ss_ratio,
		.maxlen		= sizeof(int),
		.mode		= 0644,
		.proc_handler	= proc_dointvec_minmax,
		.extra1		= SYSCTL_ZERO,
		.extra2		= &thousand,
	},
	{
		.procname	= "tcp_pacing_ca_ratio",
		.data		= &init_net.ipv4.sysctl_tcp_pacing_ca_ratio,
		.maxlen		= sizeof(int),
		.mode		= 0644,
		.proc_handler	= proc_dointvec_minmax,
		.extra1		= SYSCTL_ZERO,
		.extra2		= &thousand,
	},
	{
		.procname	= "tcp_wmem",
		.data		= &init_net.ipv4.sysctl_tcp_wmem,
		.maxlen		= sizeof(init_net.ipv4.sysctl_tcp_wmem),
		.mode		= 0644,
		.proc_handler	= proc_dointvec_minmax,
		.extra1		= SYSCTL_ONE,
	},
	{
		.procname	= "tcp_rmem",
		.data		= &init_net.ipv4.sysctl_tcp_rmem,
		.maxlen		= sizeof(init_net.ipv4.sysctl_tcp_rmem),
		.mode		= 0644,
		.proc_handler	= proc_dointvec_minmax,
		.extra1		= SYSCTL_ONE,
	},
	{
		.procname	= "tcp_comp_sack_delay_ns",
		.data		= &init_net.ipv4.sysctl_tcp_comp_sack_delay_ns,
		.maxlen		= sizeof(unsigned long),
		.mode		= 0644,
		.proc_handler	= proc_doulongvec_minmax,
	},
	{
		.procname	= "tcp_comp_sack_nr",
		.data		= &init_net.ipv4.sysctl_tcp_comp_sack_nr,
		.maxlen		= sizeof(int),
		.mode		= 0644,
		.proc_handler	= proc_dointvec_minmax,
		.extra1		= SYSCTL_ZERO,
		.extra2		= &comp_sack_nr_max,
	},
	{
		.procname	= "udp_rmem_min",
		.data		= &init_net.ipv4.sysctl_udp_rmem_min,
		.maxlen		= sizeof(init_net.ipv4.sysctl_udp_rmem_min),
		.mode		= 0644,
		.proc_handler	= proc_dointvec_minmax,
		.extra1		= SYSCTL_ONE
	},
	{
		.procname	= "udp_wmem_min",
		.data		= &init_net.ipv4.sysctl_udp_wmem_min,
		.maxlen		= sizeof(init_net.ipv4.sysctl_udp_wmem_min),
		.mode		= 0644,
		.proc_handler	= proc_dointvec_minmax,
		.extra1		= SYSCTL_ONE
	},
	{ }
};

static __net_init int ipv4_sysctl_init_net(struct net *net)
{
	struct ctl_table *table;

	table = ipv4_net_table;
	if (!net_eq(net, &init_net)) {
		int i;

		table = kmemdup(table, sizeof(ipv4_net_table), GFP_KERNEL);
		if (!table)
			goto err_alloc;

		/* Update the variables to point into the current struct net */
		for (i = 0; i < ARRAY_SIZE(ipv4_net_table) - 1; i++)
			table[i].data += (void *)net - (void *)&init_net;
	}

	net->ipv4.ipv4_hdr = register_net_sysctl(net, "net/ipv4", table);
	if (!net->ipv4.ipv4_hdr)
		goto err_reg;

	net->ipv4.sysctl_local_reserved_ports = kzalloc(65536 / 8, GFP_KERNEL);
	if (!net->ipv4.sysctl_local_reserved_ports)
		goto err_ports;

	return 0;

err_ports:
	unregister_net_sysctl_table(net->ipv4.ipv4_hdr);
err_reg:
	if (!net_eq(net, &init_net))
		kfree(table);
err_alloc:
	return -ENOMEM;
}

static __net_exit void ipv4_sysctl_exit_net(struct net *net)
{
	struct ctl_table *table;

	kfree(net->ipv4.sysctl_local_reserved_ports);
	table = net->ipv4.ipv4_hdr->ctl_table_arg;
	unregister_net_sysctl_table(net->ipv4.ipv4_hdr);
	kfree(table);
}

static __net_initdata struct pernet_operations ipv4_sysctl_ops = {
	.init = ipv4_sysctl_init_net,
	.exit = ipv4_sysctl_exit_net,
};

static __init int sysctl_ipv4_init(void)
{
	struct ctl_table_header *hdr;

	hdr = register_net_sysctl(&init_net, "net/ipv4", ipv4_table);
	if (!hdr)
		return -ENOMEM;

	if (register_pernet_subsys(&ipv4_sysctl_ops)) {
		unregister_net_sysctl_table(hdr);
		return -ENOMEM;
	}

	return 0;
}

__initcall(sysctl_ipv4_init);<|MERGE_RESOLUTION|>--- conflicted
+++ resolved
@@ -698,13 +698,15 @@
 		.proc_handler	= proc_dointvec
 	},
 	{
-<<<<<<< HEAD
 		.procname	= "tcp_sce_feedback_mode",
 		.data		= &init_net.ipv4.sysctl_tcp_sce_feedback_mode,
-=======
+		.maxlen		= sizeof(int),
+		.mode		= 0644,
+		.proc_handler	= proc_dointvec
+	},
+	{
 		.procname	= "tcp_sce_pacing",
 		.data		= &init_net.ipv4.sysctl_tcp_sce_pacing,
->>>>>>> 0eddf2ad
 		.maxlen		= sizeof(int),
 		.mode		= 0644,
 		.proc_handler	= proc_dointvec
