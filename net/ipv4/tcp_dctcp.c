--- conflicted
+++ resolved
@@ -110,7 +110,7 @@
 
 static void dctcp_update_alpha(struct sock *sk, u32 flags)
 {
-	struct tcp_sock *tp = tcp_sk(sk);
+	const struct tcp_sock *tp = tcp_sk(sk);
 	struct dctcp *ca = inet_csk_ca(sk);
 
 	/* Expired RTT */
@@ -138,20 +138,11 @@
 		 */
 		WRITE_ONCE(ca->dctcp_alpha, alpha);
 		dctcp_reset(tp, ca);
-		tp->snd_cwnd = dctcp_ssthresh(sk);
 	}
 }
 
 static void dctcp_react_to_loss(struct sock *sk)
 {
-<<<<<<< HEAD
-	struct tcp_sock *tp = tcp_sk(sk);
-	struct dctcp    *ca = inet_csk_ca(sk);
-
-	ca->loss_cwnd = tp->snd_cwnd;
-	tp->snd_cwnd = max(tp->snd_cwnd >> 1U, 2U);
-	tp->snd_ssthresh = tp->snd_cwnd >> 1;
-=======
 	struct dctcp *ca = inet_csk_ca(sk);
 	struct tcp_sock *tp = tcp_sk(sk);
 
@@ -167,7 +158,6 @@
 	/* We handle RTO in dctcp_cwnd_event to ensure that we perform only
 	 * one loss-adjustment per RTT.
 	 */
->>>>>>> c014b022
 }
 
 static void dctcp_cwnd_event(struct sock *sk, enum tcp_ca_event ev)
@@ -175,9 +165,6 @@
 	struct dctcp *ca = inet_csk_ca(sk);
 
 	switch (ev) {
-	case CA_EVENT_LOSS:
-		dctcp_react_to_loss(sk);
-		break;
 	case CA_EVENT_ECN_IS_CE:
 	case CA_EVENT_ECN_NO_CE:
 		dctcp_ece_ack_update(sk, ev, &ca->prior_rcv_nxt, &ca->ce_state);
@@ -233,6 +220,7 @@
 	.ssthresh	= dctcp_ssthresh,
 	.cong_avoid	= tcp_reno_cong_avoid,
 	.undo_cwnd	= dctcp_cwnd_undo,
+	.set_state	= dctcp_state,
 	.get_info	= dctcp_get_info,
 	.flags		= TCP_CONG_NEEDS_ECN,
 	.owner		= THIS_MODULE,
