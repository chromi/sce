// SPDX-License-Identifier: GPL-2.0
/*
 * INET		An implementation of the TCP/IP protocol suite for the LINUX
 *		operating system.  INET is implemented using the  BSD Socket
 *		interface as the means of communication with the user level.
 *
 *		Implementation of the Transmission Control Protocol(TCP).
 *
 * Authors:	Ross Biro
 *		Fred N. van Kempen, <waltje@uWalt.NL.Mugnet.ORG>
 *		Mark Evans, <evansmp@uhura.aston.ac.uk>
 *		Corey Minyard <wf-rch!minyard@relay.EU.net>
 *		Florian La Roche, <flla@stud.uni-sb.de>
 *		Charles Hedrick, <hedrick@klinzhai.rutgers.edu>
 *		Linus Torvalds, <torvalds@cs.helsinki.fi>
 *		Alan Cox, <gw4pts@gw4pts.ampr.org>
 *		Matthew Dillon, <dillon@apollo.west.oic.com>
 *		Arnt Gulbrandsen, <agulbra@nvg.unit.no>
 *		Jorge Cwik, <jorge@laser.satlink.net>
 */

/*
 * Changes:
 *		Pedro Roque	:	Fast Retransmit/Recovery.
 *					Two receive queues.
 *					Retransmit queue handled by TCP.
 *					Better retransmit timer handling.
 *					New congestion avoidance.
 *					Header prediction.
 *					Variable renaming.
 *
 *		Eric		:	Fast Retransmit.
 *		Randy Scott	:	MSS option defines.
 *		Eric Schenk	:	Fixes to slow start algorithm.
 *		Eric Schenk	:	Yet another double ACK bug.
 *		Eric Schenk	:	Delayed ACK bug fixes.
 *		Eric Schenk	:	Floyd style fast retrans war avoidance.
 *		David S. Miller	:	Don't allow zero congestion window.
 *		Eric Schenk	:	Fix retransmitter so that it sends
 *					next packet on ack of previous packet.
 *		Andi Kleen	:	Moved open_request checking here
 *					and process RSTs for open_requests.
 *		Andi Kleen	:	Better prune_queue, and other fixes.
 *		Andrey Savochkin:	Fix RTT measurements in the presence of
 *					timestamps.
 *		Andrey Savochkin:	Check sequence numbers correctly when
 *					removing SACKs due to in sequence incoming
 *					data segments.
 *		Andi Kleen:		Make sure we never ack data there is not
 *					enough room for. Also make this condition
 *					a fatal error if it might still happen.
 *		Andi Kleen:		Add tcp_measure_rcv_mss to make
 *					connections with MSS<min(MTU,ann. MSS)
 *					work without delayed acks.
 *		Andi Kleen:		Process packets with PSH set in the
 *					fast path.
 *		J Hadi Salim:		ECN support
 *	 	Andrei Gurtov,
 *		Pasi Sarolahti,
 *		Panu Kuhlberg:		Experimental audit of TCP (re)transmission
 *					engine. Lots of bugs are found.
 *		Pasi Sarolahti:		F-RTO for dealing with spurious RTOs
 */

#define pr_fmt(fmt) "TCP: " fmt

#include <linux/mm.h>
#include <linux/slab.h>
#include <linux/module.h>
#include <linux/sysctl.h>
#include <linux/kernel.h>
#include <linux/prefetch.h>
#include <net/dst.h>
#include <net/tcp.h>
#include <net/inet_common.h>
#include <linux/ipsec.h>
#include <asm/unaligned.h>
#include <linux/errqueue.h>
#include <trace/events/tcp.h>
#include <linux/jump_label_ratelimit.h>
#include <net/busy_poll.h>
#include <net/mptcp.h>

int sysctl_tcp_max_orphans __read_mostly = NR_FILE;

#define FLAG_DATA		0x01 /* Incoming frame contained data.		*/
#define FLAG_WIN_UPDATE		0x02 /* Incoming ACK was a window update.	*/
#define FLAG_DATA_ACKED		0x04 /* This ACK acknowledged new data.		*/
#define FLAG_RETRANS_DATA_ACKED	0x08 /* "" "" some of which was retransmitted.	*/
#define FLAG_SYN_ACKED		0x10 /* This ACK acknowledged SYN.		*/
#define FLAG_DATA_SACKED	0x20 /* New SACK.				*/
#define FLAG_ECE		0x40 /* ECE in this ACK				*/
#define FLAG_LOST_RETRANS	0x80 /* This ACK marks some retransmission lost */
#define FLAG_SLOWPATH		0x100 /* Do not skip RFC checks for window update.*/
#define FLAG_ORIG_SACK_ACKED	0x200 /* Never retransmitted data are (s)acked	*/
#define FLAG_SND_UNA_ADVANCED	0x400 /* Snd_una was changed (!= FLAG_DATA_ACKED) */
#define FLAG_DSACKING_ACK	0x800 /* SACK blocks contained D-SACK info */
#define FLAG_SET_XMIT_TIMER	0x1000 /* Set TLP or RTO timer */
#define FLAG_SACK_RENEGING	0x2000 /* snd_una advanced to a sacked seq */
#define FLAG_UPDATE_TS_RECENT	0x4000 /* tcp_replace_ts_recent() */
#define FLAG_NO_CHALLENGE_ACK	0x8000 /* do not call tcp_send_challenge_ack()	*/
#define FLAG_ACK_MAYBE_DELAYED	0x10000 /* Likely a delayed ACK */

#define FLAG_ACKED		(FLAG_DATA_ACKED|FLAG_SYN_ACKED)
#define FLAG_NOT_DUP		(FLAG_DATA|FLAG_WIN_UPDATE|FLAG_ACKED)
#define FLAG_CA_ALERT		(FLAG_DATA_SACKED|FLAG_ECE|FLAG_DSACKING_ACK)
#define FLAG_FORWARD_PROGRESS	(FLAG_ACKED|FLAG_DATA_SACKED)

#define TCP_REMNANT (TCP_FLAG_FIN|TCP_FLAG_URG|TCP_FLAG_SYN|TCP_FLAG_PSH)
#define TCP_HP_BITS (~(TCP_RESERVED_BITS|TCP_FLAG_PSH))

#define REXMIT_NONE	0 /* no loss recovery to do */
#define REXMIT_LOST	1 /* retransmit packets marked lost */
#define REXMIT_NEW	2 /* FRTO-style transmit of unsent/new packets */

#if IS_ENABLED(CONFIG_TLS_DEVICE)
static DEFINE_STATIC_KEY_DEFERRED_FALSE(clean_acked_data_enabled, HZ);

void clean_acked_data_enable(struct inet_connection_sock *icsk,
			     void (*cad)(struct sock *sk, u32 ack_seq))
{
	icsk->icsk_clean_acked = cad;
	static_branch_deferred_inc(&clean_acked_data_enabled);
}
EXPORT_SYMBOL_GPL(clean_acked_data_enable);

void clean_acked_data_disable(struct inet_connection_sock *icsk)
{
	static_branch_slow_dec_deferred(&clean_acked_data_enabled);
	icsk->icsk_clean_acked = NULL;
}
EXPORT_SYMBOL_GPL(clean_acked_data_disable);

void clean_acked_data_flush(void)
{
	static_key_deferred_flush(&clean_acked_data_enabled);
}
EXPORT_SYMBOL_GPL(clean_acked_data_flush);
#endif

#ifdef CONFIG_CGROUP_BPF
static void bpf_skops_parse_hdr(struct sock *sk, struct sk_buff *skb)
{
	bool unknown_opt = tcp_sk(sk)->rx_opt.saw_unknown &&
		BPF_SOCK_OPS_TEST_FLAG(tcp_sk(sk),
				       BPF_SOCK_OPS_PARSE_UNKNOWN_HDR_OPT_CB_FLAG);
	bool parse_all_opt = BPF_SOCK_OPS_TEST_FLAG(tcp_sk(sk),
						    BPF_SOCK_OPS_PARSE_ALL_HDR_OPT_CB_FLAG);
	struct bpf_sock_ops_kern sock_ops;

	if (likely(!unknown_opt && !parse_all_opt))
		return;

	/* The skb will be handled in the
	 * bpf_skops_established() or
	 * bpf_skops_write_hdr_opt().
	 */
	switch (sk->sk_state) {
	case TCP_SYN_RECV:
	case TCP_SYN_SENT:
	case TCP_LISTEN:
		return;
	}

	sock_owned_by_me(sk);

	memset(&sock_ops, 0, offsetof(struct bpf_sock_ops_kern, temp));
	sock_ops.op = BPF_SOCK_OPS_PARSE_HDR_OPT_CB;
	sock_ops.is_fullsock = 1;
	sock_ops.sk = sk;
	bpf_skops_init_skb(&sock_ops, skb, tcp_hdrlen(skb));

	BPF_CGROUP_RUN_PROG_SOCK_OPS(&sock_ops);
}

static void bpf_skops_established(struct sock *sk, int bpf_op,
				  struct sk_buff *skb)
{
	struct bpf_sock_ops_kern sock_ops;

	sock_owned_by_me(sk);

	memset(&sock_ops, 0, offsetof(struct bpf_sock_ops_kern, temp));
	sock_ops.op = bpf_op;
	sock_ops.is_fullsock = 1;
	sock_ops.sk = sk;
	/* sk with TCP_REPAIR_ON does not have skb in tcp_finish_connect */
	if (skb)
		bpf_skops_init_skb(&sock_ops, skb, tcp_hdrlen(skb));

	BPF_CGROUP_RUN_PROG_SOCK_OPS(&sock_ops);
}
#else
static void bpf_skops_parse_hdr(struct sock *sk, struct sk_buff *skb)
{
}

static void bpf_skops_established(struct sock *sk, int bpf_op,
				  struct sk_buff *skb)
{
}
#endif

static void tcp_gro_dev_warn(struct sock *sk, const struct sk_buff *skb,
			     unsigned int len)
{
	static bool __once __read_mostly;

	if (!__once) {
		struct net_device *dev;

		__once = true;

		rcu_read_lock();
		dev = dev_get_by_index_rcu(sock_net(sk), skb->skb_iif);
		if (!dev || len >= dev->mtu)
			pr_warn("%s: Driver has suspect GRO implementation, TCP performance may be compromised.\n",
				dev ? dev->name : "Unknown driver");
		rcu_read_unlock();
	}
}

/* Adapt the MSS value used to make delayed ack decision to the
 * real world.
 */
static void tcp_measure_rcv_mss(struct sock *sk, const struct sk_buff *skb)
{
	struct inet_connection_sock *icsk = inet_csk(sk);
	const unsigned int lss = icsk->icsk_ack.last_seg_size;
	unsigned int len;

	icsk->icsk_ack.last_seg_size = 0;

	/* skb->len may jitter because of SACKs, even if peer
	 * sends good full-sized frames.
	 */
	len = skb_shinfo(skb)->gso_size ? : skb->len;
	if (len >= icsk->icsk_ack.rcv_mss) {
		icsk->icsk_ack.rcv_mss = min_t(unsigned int, len,
					       tcp_sk(sk)->advmss);
		/* Account for possibly-removed options */
		if (unlikely(len > icsk->icsk_ack.rcv_mss +
				   MAX_TCP_OPTION_SPACE))
			tcp_gro_dev_warn(sk, skb, len);
	} else {
		/* Otherwise, we make more careful check taking into account,
		 * that SACKs block is variable.
		 *
		 * "len" is invariant segment length, including TCP header.
		 */
		len += skb->data - skb_transport_header(skb);
		if (len >= TCP_MSS_DEFAULT + sizeof(struct tcphdr) ||
		    /* If PSH is not set, packet should be
		     * full sized, provided peer TCP is not badly broken.
		     * This observation (if it is correct 8)) allows
		     * to handle super-low mtu links fairly.
		     */
		    (len >= TCP_MIN_MSS + sizeof(struct tcphdr) &&
		     !(tcp_flag_word(tcp_hdr(skb)) & TCP_REMNANT))) {
			/* Subtract also invariant (if peer is RFC compliant),
			 * tcp header plus fixed timestamp option length.
			 * Resulting "len" is MSS free of SACK jitter.
			 */
			len -= tcp_sk(sk)->tcp_header_len;
			icsk->icsk_ack.last_seg_size = len;
			if (len == lss) {
				icsk->icsk_ack.rcv_mss = len;
				return;
			}
		}
		if (icsk->icsk_ack.pending & ICSK_ACK_PUSHED)
			icsk->icsk_ack.pending |= ICSK_ACK_PUSHED2;
		icsk->icsk_ack.pending |= ICSK_ACK_PUSHED;
	}
}

static void tcp_incr_quickack(struct sock *sk, unsigned int max_quickacks)
{
	struct inet_connection_sock *icsk = inet_csk(sk);
	unsigned int quickacks = tcp_sk(sk)->rcv_wnd / (2 * icsk->icsk_ack.rcv_mss);

	if (quickacks == 0)
		quickacks = 2;
	quickacks = min(quickacks, max_quickacks);
	if (quickacks > icsk->icsk_ack.quick)
		icsk->icsk_ack.quick = quickacks;
}

void tcp_enter_quickack_mode(struct sock *sk, unsigned int max_quickacks)
{
	struct inet_connection_sock *icsk = inet_csk(sk);

	tcp_incr_quickack(sk, max_quickacks);
	inet_csk_exit_pingpong_mode(sk);
	icsk->icsk_ack.ato = TCP_ATO_MIN;
}
EXPORT_SYMBOL(tcp_enter_quickack_mode);

/* Send ACKs quickly, if "quick" count is not exhausted
 * and the session is not interactive.
 */

static bool tcp_in_quickack_mode(struct sock *sk)
{
	const struct inet_connection_sock *icsk = inet_csk(sk);
	const struct dst_entry *dst = __sk_dst_get(sk);

	return (dst && dst_metric(dst, RTAX_QUICKACK)) ||
		(icsk->icsk_ack.quick && !inet_csk_in_pingpong_mode(sk));
}

static void tcp_ecn_queue_cwr(struct tcp_sock *tp)
{
	if (tp->ecn_flags & TCP_ECN_OK)
		tp->ecn_flags |= TCP_ECN_QUEUE_CWR;
}

static void tcp_ecn_accept_cwr(struct sock *sk, const struct sk_buff *skb)
{
	if (tcp_hdr(skb)->cwr) {
		tcp_sk(sk)->ecn_flags &= ~TCP_ECN_DEMAND_CWR;

		/* If the sender is telling us it has entered CWR, then its
		 * cwnd may be very low (even just 1 packet), so we should ACK
		 * immediately.
		 */
		if (TCP_SKB_CB(skb)->seq != TCP_SKB_CB(skb)->end_seq)
			inet_csk(sk)->icsk_ack.pending |= ICSK_ACK_NOW;
	}
}

static void tcp_ecn_withdraw_cwr(struct tcp_sock *tp)
{
	tp->ecn_flags &= ~TCP_ECN_QUEUE_CWR;
}

static void __tcp_ecn_check_ce(struct sock *sk, const struct sk_buff *skb)
{
	struct tcp_sock *tp = tcp_sk(sk);

	switch (TCP_SKB_CB(skb)->ip_dsfield & INET_ECN_MASK) {
	case INET_ECN_NOT_ECT:
		/* Funny extension: if ECT is not set on a segment,
		 * and we already seen ECT on a previous segment,
		 * it is probably a retransmit.
		 */
		if (tp->ecn_flags & TCP_ECN_SEEN)
			tcp_enter_quickack_mode(sk, 2);
		break;
	case INET_ECN_CE:
		if (tcp_ca_needs_ecn(sk))
			tcp_ca_event(sk, CA_EVENT_ECN_IS_CE);

		if (!(tp->ecn_flags & TCP_ECN_DEMAND_CWR)) {
			/* Better not delay acks, sender can have a very low cwnd */
			tcp_enter_quickack_mode(sk, 2);
			tp->ecn_flags |= TCP_ECN_DEMAND_CWR;
		}
		tp->ecn_flags |= TCP_ECN_SEEN;
		break;
	case INET_ECN_SCE:
		if (sock_net(sk)->ipv4.sysctl_tcp_sce) {
			if (!(tp->ecn_flags & TCP_ECN_PRIOR_ESCE) &&
				inet_csk(sk)->icsk_ack.pending & ICSK_ACK_TIMER) {
				__tcp_send_ack(sk, tp->sce_prior_rcv_nxt);
				tcp_enter_quickack_mode(sk, 1);
			}
			tp->ecn_flags |= TCP_ECN_QUEUE_ESCE | TCP_ECN_PRIOR_ESCE | TCP_ECN_SEEN;
			break;
		}
		/* fallthrough - since ECT(1) == ECT(0) in RFC-3168 */
	default: /* INET_ECN_ECT */
		if (sock_net(sk)->ipv4.sysctl_tcp_sce) {
			if ((tp->ecn_flags & TCP_ECN_PRIOR_ESCE) &&
				inet_csk(sk)->icsk_ack.pending & ICSK_ACK_TIMER) {
				__tcp_send_ack(sk, tp->sce_prior_rcv_nxt);
				tcp_enter_quickack_mode(sk, 1);
			}
			tp->ecn_flags &= ~(TCP_ECN_QUEUE_ESCE | TCP_ECN_PRIOR_ESCE);
		}
		if (tcp_ca_needs_ecn(sk))
			tcp_ca_event(sk, CA_EVENT_ECN_NO_CE);
		tp->ecn_flags |= TCP_ECN_SEEN;
		break;
	}

	tp->sce_prior_rcv_nxt = tcp_sk(sk)->rcv_nxt;
}

static void tcp_ecn_check_ce(struct sock *sk, const struct sk_buff *skb)
{
	if (tcp_sk(sk)->ecn_flags & TCP_ECN_OK)
		__tcp_ecn_check_ce(sk, skb);
}

static void tcp_ecn_rcv_synack(struct tcp_sock *tp, const struct tcphdr *th)
{
	if ((tp->ecn_flags & TCP_ECN_OK) && (!th->ece || th->cwr))
		tp->ecn_flags &= ~TCP_ECN_OK;
}

static void tcp_ecn_rcv_syn(struct tcp_sock *tp, const struct tcphdr *th)
{
	if ((tp->ecn_flags & TCP_ECN_OK) && (!th->ece || !th->cwr))
		tp->ecn_flags &= ~TCP_ECN_OK;
}

static bool tcp_ecn_rcv_ecn_echo(const struct tcp_sock *tp, const struct tcphdr *th)
{
	if (th->ece && !th->syn && (tp->ecn_flags & TCP_ECN_OK))
		return true;
	return false;
}

static bool tcp_ecn_rcv_sce_echo(const struct tcp_sock *tp, const struct tcphdr *th)
{
	if (th->esce && !th->syn && (tp->ecn_flags & TCP_ECN_OK))
		return true;
	return false;
}

/* Buffer size and advertised window tuning.
 *
 * 1. Tuning sk->sk_sndbuf, when connection enters established state.
 */

static void tcp_sndbuf_expand(struct sock *sk)
{
	const struct tcp_sock *tp = tcp_sk(sk);
	const struct tcp_congestion_ops *ca_ops = inet_csk(sk)->icsk_ca_ops;
	int sndmem, per_mss;
	u32 nr_segs;

	/* Worst case is non GSO/TSO : each frame consumes one skb
	 * and skb->head is kmalloced using power of two area of memory
	 */
	per_mss = max_t(u32, tp->rx_opt.mss_clamp, tp->mss_cache) +
		  MAX_TCP_HEADER +
		  SKB_DATA_ALIGN(sizeof(struct skb_shared_info));

	per_mss = roundup_pow_of_two(per_mss) +
		  SKB_DATA_ALIGN(sizeof(struct sk_buff));

	nr_segs = max_t(u32, TCP_INIT_CWND, tp->snd_cwnd);
	nr_segs = max_t(u32, nr_segs, tp->reordering + 1);

	/* Fast Recovery (RFC 5681 3.2) :
	 * Cubic needs 1.7 factor, rounded to 2 to include
	 * extra cushion (application might react slowly to EPOLLOUT)
	 */
	sndmem = ca_ops->sndbuf_expand ? ca_ops->sndbuf_expand(sk) : 2;
	sndmem *= nr_segs * per_mss;

	if (sk->sk_sndbuf < sndmem)
		WRITE_ONCE(sk->sk_sndbuf,
			   min(sndmem, sock_net(sk)->ipv4.sysctl_tcp_wmem[2]));
}

/* 2. Tuning advertised window (window_clamp, rcv_ssthresh)
 *
 * All tcp_full_space() is split to two parts: "network" buffer, allocated
 * forward and advertised in receiver window (tp->rcv_wnd) and
 * "application buffer", required to isolate scheduling/application
 * latencies from network.
 * window_clamp is maximal advertised window. It can be less than
 * tcp_full_space(), in this case tcp_full_space() - window_clamp
 * is reserved for "application" buffer. The less window_clamp is
 * the smoother our behaviour from viewpoint of network, but the lower
 * throughput and the higher sensitivity of the connection to losses. 8)
 *
 * rcv_ssthresh is more strict window_clamp used at "slow start"
 * phase to predict further behaviour of this connection.
 * It is used for two goals:
 * - to enforce header prediction at sender, even when application
 *   requires some significant "application buffer". It is check #1.
 * - to prevent pruning of receive queue because of misprediction
 *   of receiver window. Check #2.
 *
 * The scheme does not work when sender sends good segments opening
 * window and then starts to feed us spaghetti. But it should work
 * in common situations. Otherwise, we have to rely on queue collapsing.
 */

/* Slow part of check#2. */
static int __tcp_grow_window(const struct sock *sk, const struct sk_buff *skb)
{
	struct tcp_sock *tp = tcp_sk(sk);
	/* Optimize this! */
	int truesize = tcp_win_from_space(sk, skb->truesize) >> 1;
	int window = tcp_win_from_space(sk, sock_net(sk)->ipv4.sysctl_tcp_rmem[2]) >> 1;

	while (tp->rcv_ssthresh <= window) {
		if (truesize <= skb->len)
			return 2 * inet_csk(sk)->icsk_ack.rcv_mss;

		truesize >>= 1;
		window >>= 1;
	}
	return 0;
}

static void tcp_grow_window(struct sock *sk, const struct sk_buff *skb)
{
	struct tcp_sock *tp = tcp_sk(sk);
	int room;

	room = min_t(int, tp->window_clamp, tcp_space(sk)) - tp->rcv_ssthresh;

	/* Check #1 */
	if (room > 0 && !tcp_under_memory_pressure(sk)) {
		int incr;

		/* Check #2. Increase window, if skb with such overhead
		 * will fit to rcvbuf in future.
		 */
		if (tcp_win_from_space(sk, skb->truesize) <= skb->len)
			incr = 2 * tp->advmss;
		else
			incr = __tcp_grow_window(sk, skb);

		if (incr) {
			incr = max_t(int, incr, 2 * skb->len);
			tp->rcv_ssthresh += min(room, incr);
			inet_csk(sk)->icsk_ack.quick |= 1;
		}
	}
}

/* 3. Try to fixup all. It is made immediately after connection enters
 *    established state.
 */
static void tcp_init_buffer_space(struct sock *sk)
{
	int tcp_app_win = sock_net(sk)->ipv4.sysctl_tcp_app_win;
	struct tcp_sock *tp = tcp_sk(sk);
	int maxwin;

	if (!(sk->sk_userlocks & SOCK_SNDBUF_LOCK))
		tcp_sndbuf_expand(sk);

	tp->rcvq_space.space = min_t(u32, tp->rcv_wnd, TCP_INIT_CWND * tp->advmss);
	tcp_mstamp_refresh(tp);
	tp->rcvq_space.time = tp->tcp_mstamp;
	tp->rcvq_space.seq = tp->copied_seq;

	maxwin = tcp_full_space(sk);

	if (tp->window_clamp >= maxwin) {
		tp->window_clamp = maxwin;

		if (tcp_app_win && maxwin > 4 * tp->advmss)
			tp->window_clamp = max(maxwin -
					       (maxwin >> tcp_app_win),
					       4 * tp->advmss);
	}

	/* Force reservation of one segment. */
	if (tcp_app_win &&
	    tp->window_clamp > 2 * tp->advmss &&
	    tp->window_clamp + tp->advmss > maxwin)
		tp->window_clamp = max(2 * tp->advmss, maxwin - tp->advmss);

	tp->rcv_ssthresh = min(tp->rcv_ssthresh, tp->window_clamp);
	tp->snd_cwnd_stamp = tcp_jiffies32;
}

/* 4. Recalculate window clamp after socket hit its memory bounds. */
static void tcp_clamp_window(struct sock *sk)
{
	struct tcp_sock *tp = tcp_sk(sk);
	struct inet_connection_sock *icsk = inet_csk(sk);
	struct net *net = sock_net(sk);

	icsk->icsk_ack.quick = 0;

	if (sk->sk_rcvbuf < net->ipv4.sysctl_tcp_rmem[2] &&
	    !(sk->sk_userlocks & SOCK_RCVBUF_LOCK) &&
	    !tcp_under_memory_pressure(sk) &&
	    sk_memory_allocated(sk) < sk_prot_mem_limits(sk, 0)) {
		WRITE_ONCE(sk->sk_rcvbuf,
			   min(atomic_read(&sk->sk_rmem_alloc),
			       net->ipv4.sysctl_tcp_rmem[2]));
	}
	if (atomic_read(&sk->sk_rmem_alloc) > sk->sk_rcvbuf)
		tp->rcv_ssthresh = min(tp->window_clamp, 2U * tp->advmss);
}

/* Initialize RCV_MSS value.
 * RCV_MSS is an our guess about MSS used by the peer.
 * We haven't any direct information about the MSS.
 * It's better to underestimate the RCV_MSS rather than overestimate.
 * Overestimations make us ACKing less frequently than needed.
 * Underestimations are more easy to detect and fix by tcp_measure_rcv_mss().
 */
void tcp_initialize_rcv_mss(struct sock *sk)
{
	const struct tcp_sock *tp = tcp_sk(sk);
	unsigned int hint = min_t(unsigned int, tp->advmss, tp->mss_cache);

	hint = min(hint, tp->rcv_wnd / 2);
	hint = min(hint, TCP_MSS_DEFAULT);
	hint = max(hint, TCP_MIN_MSS);

	inet_csk(sk)->icsk_ack.rcv_mss = hint;
}
EXPORT_SYMBOL(tcp_initialize_rcv_mss);

/* Receiver "autotuning" code.
 *
 * The algorithm for RTT estimation w/o timestamps is based on
 * Dynamic Right-Sizing (DRS) by Wu Feng and Mike Fisk of LANL.
 * <https://public.lanl.gov/radiant/pubs.html#DRS>
 *
 * More detail on this code can be found at
 * <http://staff.psc.edu/jheffner/>,
 * though this reference is out of date.  A new paper
 * is pending.
 */
static void tcp_rcv_rtt_update(struct tcp_sock *tp, u32 sample, int win_dep)
{
	u32 new_sample = tp->rcv_rtt_est.rtt_us;
	long m = sample;

	if (new_sample != 0) {
		/* If we sample in larger samples in the non-timestamp
		 * case, we could grossly overestimate the RTT especially
		 * with chatty applications or bulk transfer apps which
		 * are stalled on filesystem I/O.
		 *
		 * Also, since we are only going for a minimum in the
		 * non-timestamp case, we do not smooth things out
		 * else with timestamps disabled convergence takes too
		 * long.
		 */
		if (!win_dep) {
			m -= (new_sample >> 3);
			new_sample += m;
		} else {
			m <<= 3;
			if (m < new_sample)
				new_sample = m;
		}
	} else {
		/* No previous measure. */
		new_sample = m << 3;
	}

	tp->rcv_rtt_est.rtt_us = new_sample;
}

static inline void tcp_rcv_rtt_measure(struct tcp_sock *tp)
{
	u32 delta_us;

	if (tp->rcv_rtt_est.time == 0)
		goto new_measure;
	if (before(tp->rcv_nxt, tp->rcv_rtt_est.seq))
		return;
	delta_us = tcp_stamp_us_delta(tp->tcp_mstamp, tp->rcv_rtt_est.time);
	if (!delta_us)
		delta_us = 1;
	tcp_rcv_rtt_update(tp, delta_us, 1);

new_measure:
	tp->rcv_rtt_est.seq = tp->rcv_nxt + tp->rcv_wnd;
	tp->rcv_rtt_est.time = tp->tcp_mstamp;
}

static inline void tcp_rcv_rtt_measure_ts(struct sock *sk,
					  const struct sk_buff *skb)
{
	struct tcp_sock *tp = tcp_sk(sk);

	if (tp->rx_opt.rcv_tsecr == tp->rcv_rtt_last_tsecr)
		return;
	tp->rcv_rtt_last_tsecr = tp->rx_opt.rcv_tsecr;

	if (TCP_SKB_CB(skb)->end_seq -
	    TCP_SKB_CB(skb)->seq >= inet_csk(sk)->icsk_ack.rcv_mss) {
		u32 delta = tcp_time_stamp(tp) - tp->rx_opt.rcv_tsecr;
		u32 delta_us;

		if (likely(delta < INT_MAX / (USEC_PER_SEC / TCP_TS_HZ))) {
			if (!delta)
				delta = 1;
			delta_us = delta * (USEC_PER_SEC / TCP_TS_HZ);
			tcp_rcv_rtt_update(tp, delta_us, 0);
		}
	}
}

/*
 * This function should be called every time data is copied to user space.
 * It calculates the appropriate TCP receive buffer space.
 */
void tcp_rcv_space_adjust(struct sock *sk)
{
	struct tcp_sock *tp = tcp_sk(sk);
	u32 copied;
	int time;

	trace_tcp_rcv_space_adjust(sk);

	tcp_mstamp_refresh(tp);
	time = tcp_stamp_us_delta(tp->tcp_mstamp, tp->rcvq_space.time);
	if (time < (tp->rcv_rtt_est.rtt_us >> 3) || tp->rcv_rtt_est.rtt_us == 0)
		return;

	/* Number of bytes copied to user in last RTT */
	copied = tp->copied_seq - tp->rcvq_space.seq;
	if (copied <= tp->rcvq_space.space)
		goto new_measure;

	/* A bit of theory :
	 * copied = bytes received in previous RTT, our base window
	 * To cope with packet losses, we need a 2x factor
	 * To cope with slow start, and sender growing its cwin by 100 %
	 * every RTT, we need a 4x factor, because the ACK we are sending
	 * now is for the next RTT, not the current one :
	 * <prev RTT . ><current RTT .. ><next RTT .... >
	 */

	if (sock_net(sk)->ipv4.sysctl_tcp_moderate_rcvbuf &&
	    !(sk->sk_userlocks & SOCK_RCVBUF_LOCK)) {
		int rcvmem, rcvbuf;
		u64 rcvwin, grow;

		/* minimal window to cope with packet losses, assuming
		 * steady state. Add some cushion because of small variations.
		 */
		rcvwin = ((u64)copied << 1) + 16 * tp->advmss;

		/* Accommodate for sender rate increase (eg. slow start) */
		grow = rcvwin * (copied - tp->rcvq_space.space);
		do_div(grow, tp->rcvq_space.space);
		rcvwin += (grow << 1);

		rcvmem = SKB_TRUESIZE(tp->advmss + MAX_TCP_HEADER);
		while (tcp_win_from_space(sk, rcvmem) < tp->advmss)
			rcvmem += 128;

		do_div(rcvwin, tp->advmss);
		rcvbuf = min_t(u64, rcvwin * rcvmem,
			       sock_net(sk)->ipv4.sysctl_tcp_rmem[2]);
		if (rcvbuf > sk->sk_rcvbuf) {
			WRITE_ONCE(sk->sk_rcvbuf, rcvbuf);

			/* Make the window clamp follow along.  */
			tp->window_clamp = tcp_win_from_space(sk, rcvbuf);
		}
	}
	tp->rcvq_space.space = copied;

new_measure:
	tp->rcvq_space.seq = tp->copied_seq;
	tp->rcvq_space.time = tp->tcp_mstamp;
}

/* There is something which you must keep in mind when you analyze the
 * behavior of the tp->ato delayed ack timeout interval.  When a
 * connection starts up, we want to ack as quickly as possible.  The
 * problem is that "good" TCP's do slow start at the beginning of data
 * transmission.  The means that until we send the first few ACK's the
 * sender will sit on his end and only queue most of his data, because
 * he can only send snd_cwnd unacked packets at any given time.  For
 * each ACK we send, he increments snd_cwnd and transmits more of his
 * queue.  -DaveM
 */
static void tcp_event_data_recv(struct sock *sk, struct sk_buff *skb)
{
	struct tcp_sock *tp = tcp_sk(sk);
	struct inet_connection_sock *icsk = inet_csk(sk);
	u32 now;

	inet_csk_schedule_ack(sk);

	tcp_measure_rcv_mss(sk, skb);

	tcp_rcv_rtt_measure(tp);

	now = tcp_jiffies32;

	if (!icsk->icsk_ack.ato) {
		/* The _first_ data packet received, initialize
		 * delayed ACK engine.
		 */
		tcp_incr_quickack(sk, TCP_MAX_QUICKACKS);
		icsk->icsk_ack.ato = TCP_ATO_MIN;
	} else {
		int m = now - icsk->icsk_ack.lrcvtime;

		if (m <= TCP_ATO_MIN / 2) {
			/* The fastest case is the first. */
			icsk->icsk_ack.ato = (icsk->icsk_ack.ato >> 1) + TCP_ATO_MIN / 2;
		} else if (m < icsk->icsk_ack.ato) {
			icsk->icsk_ack.ato = (icsk->icsk_ack.ato >> 1) + m;
			if (icsk->icsk_ack.ato > icsk->icsk_rto)
				icsk->icsk_ack.ato = icsk->icsk_rto;
		} else if (m > icsk->icsk_rto) {
			/* Too long gap. Apparently sender failed to
			 * restart window, so that we send ACKs quickly.
			 */
			tcp_incr_quickack(sk, TCP_MAX_QUICKACKS);
			sk_mem_reclaim(sk);
		}
	}
	icsk->icsk_ack.lrcvtime = now;

	tcp_ecn_check_ce(sk, skb);

	if (skb->len >= 128)
		tcp_grow_window(sk, skb);
}

/* Called to compute a smoothed rtt estimate. The data fed to this
 * routine either comes from timestamps, or from segments that were
 * known _not_ to have been retransmitted [see Karn/Partridge
 * Proceedings SIGCOMM 87]. The algorithm is from the SIGCOMM 88
 * piece by Van Jacobson.
 * NOTE: the next three routines used to be one big routine.
 * To save cycles in the RFC 1323 implementation it was better to break
 * it up into three procedures. -- erics
 */
static void tcp_rtt_estimator(struct sock *sk, long mrtt_us)
{
	struct tcp_sock *tp = tcp_sk(sk);
	long m = mrtt_us; /* RTT */
	u32 srtt = tp->srtt_us;

	/*	The following amusing code comes from Jacobson's
	 *	article in SIGCOMM '88.  Note that rtt and mdev
	 *	are scaled versions of rtt and mean deviation.
	 *	This is designed to be as fast as possible
	 *	m stands for "measurement".
	 *
	 *	On a 1990 paper the rto value is changed to:
	 *	RTO = rtt + 4 * mdev
	 *
	 * Funny. This algorithm seems to be very broken.
	 * These formulae increase RTO, when it should be decreased, increase
	 * too slowly, when it should be increased quickly, decrease too quickly
	 * etc. I guess in BSD RTO takes ONE value, so that it is absolutely
	 * does not matter how to _calculate_ it. Seems, it was trap
	 * that VJ failed to avoid. 8)
	 */
	if (srtt != 0) {
		m -= (srtt >> 3);	/* m is now error in rtt est */
		srtt += m;		/* rtt = 7/8 rtt + 1/8 new */
		if (m < 0) {
			m = -m;		/* m is now abs(error) */
			m -= (tp->mdev_us >> 2);   /* similar update on mdev */
			/* This is similar to one of Eifel findings.
			 * Eifel blocks mdev updates when rtt decreases.
			 * This solution is a bit different: we use finer gain
			 * for mdev in this case (alpha*beta).
			 * Like Eifel it also prevents growth of rto,
			 * but also it limits too fast rto decreases,
			 * happening in pure Eifel.
			 */
			if (m > 0)
				m >>= 3;
		} else {
			m -= (tp->mdev_us >> 2);   /* similar update on mdev */
		}
		tp->mdev_us += m;		/* mdev = 3/4 mdev + 1/4 new */
		if (tp->mdev_us > tp->mdev_max_us) {
			tp->mdev_max_us = tp->mdev_us;
			if (tp->mdev_max_us > tp->rttvar_us)
				tp->rttvar_us = tp->mdev_max_us;
		}
		if (after(tp->snd_una, tp->rtt_seq)) {
			if (tp->mdev_max_us < tp->rttvar_us)
				tp->rttvar_us -= (tp->rttvar_us - tp->mdev_max_us) >> 2;
			tp->rtt_seq = tp->snd_nxt;
			tp->mdev_max_us = tcp_rto_min_us(sk);

			tcp_bpf_rtt(sk);
		}
	} else {
		/* no previous measure. */
		srtt = m << 3;		/* take the measured time to be rtt */
		tp->mdev_us = m << 1;	/* make sure rto = 3*rtt */
		tp->rttvar_us = max(tp->mdev_us, tcp_rto_min_us(sk));
		tp->mdev_max_us = tp->rttvar_us;
		tp->rtt_seq = tp->snd_nxt;

		tcp_bpf_rtt(sk);
	}
	tp->srtt_us = max(1U, srtt);
}

static void tcp_update_pacing_rate(struct sock *sk)
{
	const struct tcp_sock *tp = tcp_sk(sk);
	u64 rate;

	/* set sk_pacing_rate to 200 % of current rate (mss * cwnd / srtt) */
	rate = (u64)tp->mss_cache * ((USEC_PER_SEC / 100) << 3);

	/* current rate is (cwnd * mss) / srtt
	 * In Slow Start [1], set sk_pacing_rate to 200 % the current rate.
	 * In Congestion Avoidance phase, set it to 120 % the current rate.
	 *
	 * [1] : Normal Slow Start condition is (tp->snd_cwnd < tp->snd_ssthresh)
	 *	 If snd_cwnd >= (tp->snd_ssthresh / 2), we are approaching
	 *	 end of slow start and should slow down.
	 */
	if (tp->snd_cwnd < tp->snd_ssthresh / 2)
		rate *= sock_net(sk)->ipv4.sysctl_tcp_pacing_ss_ratio;
	else
		rate *= sock_net(sk)->ipv4.sysctl_tcp_pacing_ca_ratio;

	rate *= max(tp->snd_cwnd, tp->packets_out);

	if (likely(tp->srtt_us))
		do_div(rate, tp->srtt_us);

	/* WRITE_ONCE() is needed because sch_fq fetches sk_pacing_rate
	 * without any lock. We want to make sure compiler wont store
	 * intermediate values in this location.
	 */
	WRITE_ONCE(sk->sk_pacing_rate, min_t(u64, rate,
					     sk->sk_max_pacing_rate));
}

/* Calculate rto without backoff.  This is the second half of Van Jacobson's
 * routine referred to above.
 */
static void tcp_set_rto(struct sock *sk)
{
	const struct tcp_sock *tp = tcp_sk(sk);
	/* Old crap is replaced with new one. 8)
	 *
	 * More seriously:
	 * 1. If rtt variance happened to be less 50msec, it is hallucination.
	 *    It cannot be less due to utterly erratic ACK generation made
	 *    at least by solaris and freebsd. "Erratic ACKs" has _nothing_
	 *    to do with delayed acks, because at cwnd>2 true delack timeout
	 *    is invisible. Actually, Linux-2.4 also generates erratic
	 *    ACKs in some circumstances.
	 */
	inet_csk(sk)->icsk_rto = __tcp_set_rto(tp);

	/* 2. Fixups made earlier cannot be right.
	 *    If we do not estimate RTO correctly without them,
	 *    all the algo is pure shit and should be replaced
	 *    with correct one. It is exactly, which we pretend to do.
	 */

	/* NOTE: clamping at TCP_RTO_MIN is not required, current algo
	 * guarantees that rto is higher.
	 */
	tcp_bound_rto(sk);
}

__u32 tcp_init_cwnd(const struct tcp_sock *tp, const struct dst_entry *dst)
{
	__u32 cwnd = (dst ? dst_metric(dst, RTAX_INITCWND) : 0);

	if (!cwnd)
		cwnd = TCP_INIT_CWND;
	return min_t(__u32, cwnd, tp->snd_cwnd_clamp);
}

struct tcp_sacktag_state {
	/* Timestamps for earliest and latest never-retransmitted segment
	 * that was SACKed. RTO needs the earliest RTT to stay conservative,
	 * but congestion control should still get an accurate delay signal.
	 */
	u64	first_sackt;
	u64	last_sackt;
	u32	reord;
	u32	sack_delivered;
	int	flag;
	unsigned int mss_now;
	struct rate_sample *rate;
};

/* Take a notice that peer is sending D-SACKs. Skip update of data delivery
 * and spurious retransmission information if this DSACK is unlikely caused by
 * sender's action:
 * - DSACKed sequence range is larger than maximum receiver's window.
 * - Total no. of DSACKed segments exceed the total no. of retransmitted segs.
 */
static u32 tcp_dsack_seen(struct tcp_sock *tp, u32 start_seq,
			  u32 end_seq, struct tcp_sacktag_state *state)
{
	u32 seq_len, dup_segs = 1;

	if (!before(start_seq, end_seq))
		return 0;

	seq_len = end_seq - start_seq;
	/* Dubious DSACK: DSACKed range greater than maximum advertised rwnd */
	if (seq_len > tp->max_window)
		return 0;
	if (seq_len > tp->mss_cache)
		dup_segs = DIV_ROUND_UP(seq_len, tp->mss_cache);

	tp->dsack_dups += dup_segs;
	/* Skip the DSACK if dup segs weren't retransmitted by sender */
	if (tp->dsack_dups > tp->total_retrans)
		return 0;

	tp->rx_opt.sack_ok |= TCP_DSACK_SEEN;
	tp->rack.dsack_seen = 1;

	state->flag |= FLAG_DSACKING_ACK;
	/* A spurious retransmission is delivered */
	state->sack_delivered += dup_segs;

	return dup_segs;
}

/* It's reordering when higher sequence was delivered (i.e. sacked) before
 * some lower never-retransmitted sequence ("low_seq"). The maximum reordering
 * distance is approximated in full-mss packet distance ("reordering").
 */
static void tcp_check_sack_reordering(struct sock *sk, const u32 low_seq,
				      const int ts)
{
	struct tcp_sock *tp = tcp_sk(sk);
	const u32 mss = tp->mss_cache;
	u32 fack, metric;

	fack = tcp_highest_sack_seq(tp);
	if (!before(low_seq, fack))
		return;

	metric = fack - low_seq;
	if ((metric > tp->reordering * mss) && mss) {
#if FASTRETRANS_DEBUG > 1
		pr_debug("Disorder%d %d %u f%u s%u rr%d\n",
			 tp->rx_opt.sack_ok, inet_csk(sk)->icsk_ca_state,
			 tp->reordering,
			 0,
			 tp->sacked_out,
			 tp->undo_marker ? tp->undo_retrans : 0);
#endif
		tp->reordering = min_t(u32, (metric + mss - 1) / mss,
				       sock_net(sk)->ipv4.sysctl_tcp_max_reordering);
	}

	/* This exciting event is worth to be remembered. 8) */
	tp->reord_seen++;
	NET_INC_STATS(sock_net(sk),
		      ts ? LINUX_MIB_TCPTSREORDER : LINUX_MIB_TCPSACKREORDER);
}

 /* This must be called before lost_out or retrans_out are updated
  * on a new loss, because we want to know if all skbs previously
  * known to be lost have already been retransmitted, indicating
  * that this newly lost skb is our next skb to retransmit.
  */
static void tcp_verify_retransmit_hint(struct tcp_sock *tp, struct sk_buff *skb)
{
	if ((!tp->retransmit_skb_hint && tp->retrans_out >= tp->lost_out) ||
	    (tp->retransmit_skb_hint &&
	     before(TCP_SKB_CB(skb)->seq,
		    TCP_SKB_CB(tp->retransmit_skb_hint)->seq)))
		tp->retransmit_skb_hint = skb;
}

/* Sum the number of packets on the wire we have marked as lost, and
 * notify the congestion control module that the given skb was marked lost.
 */
static void tcp_notify_skb_loss_event(struct tcp_sock *tp, const struct sk_buff *skb)
{
	tp->lost += tcp_skb_pcount(skb);
}

void tcp_mark_skb_lost(struct sock *sk, struct sk_buff *skb)
{
	__u8 sacked = TCP_SKB_CB(skb)->sacked;
	struct tcp_sock *tp = tcp_sk(sk);

	if (sacked & TCPCB_SACKED_ACKED)
		return;

	tcp_verify_retransmit_hint(tp, skb);
	if (sacked & TCPCB_LOST) {
		if (sacked & TCPCB_SACKED_RETRANS) {
			/* Account for retransmits that are lost again */
			TCP_SKB_CB(skb)->sacked &= ~TCPCB_SACKED_RETRANS;
			tp->retrans_out -= tcp_skb_pcount(skb);
			NET_ADD_STATS(sock_net(sk), LINUX_MIB_TCPLOSTRETRANSMIT,
				      tcp_skb_pcount(skb));
			tcp_notify_skb_loss_event(tp, skb);
		}
	} else {
		tp->lost_out += tcp_skb_pcount(skb);
		TCP_SKB_CB(skb)->sacked |= TCPCB_LOST;
		tcp_notify_skb_loss_event(tp, skb);
	}
}

/* Updates the delivered and delivered_ce counts */
static void tcp_count_delivered(struct tcp_sock *tp, u32 delivered,
				bool ece_ack)
{
	tp->delivered += delivered;
	if (ece_ack)
		tp->delivered_ce += delivered;
}

/* This procedure tags the retransmission queue when SACKs arrive.
 *
 * We have three tag bits: SACKED(S), RETRANS(R) and LOST(L).
 * Packets in queue with these bits set are counted in variables
 * sacked_out, retrans_out and lost_out, correspondingly.
 *
 * Valid combinations are:
 * Tag  InFlight	Description
 * 0	1		- orig segment is in flight.
 * S	0		- nothing flies, orig reached receiver.
 * L	0		- nothing flies, orig lost by net.
 * R	2		- both orig and retransmit are in flight.
 * L|R	1		- orig is lost, retransmit is in flight.
 * S|R  1		- orig reached receiver, retrans is still in flight.
 * (L|S|R is logically valid, it could occur when L|R is sacked,
 *  but it is equivalent to plain S and code short-curcuits it to S.
 *  L|S is logically invalid, it would mean -1 packet in flight 8))
 *
 * These 6 states form finite state machine, controlled by the following events:
 * 1. New ACK (+SACK) arrives. (tcp_sacktag_write_queue())
 * 2. Retransmission. (tcp_retransmit_skb(), tcp_xmit_retransmit_queue())
 * 3. Loss detection event of two flavors:
 *	A. Scoreboard estimator decided the packet is lost.
 *	   A'. Reno "three dupacks" marks head of queue lost.
 *	B. SACK arrives sacking SND.NXT at the moment, when the
 *	   segment was retransmitted.
 * 4. D-SACK added new rule: D-SACK changes any tag to S.
 *
 * It is pleasant to note, that state diagram turns out to be commutative,
 * so that we are allowed not to be bothered by order of our actions,
 * when multiple events arrive simultaneously. (see the function below).
 *
 * Reordering detection.
 * --------------------
 * Reordering metric is maximal distance, which a packet can be displaced
 * in packet stream. With SACKs we can estimate it:
 *
 * 1. SACK fills old hole and the corresponding segment was not
 *    ever retransmitted -> reordering. Alas, we cannot use it
 *    when segment was retransmitted.
 * 2. The last flaw is solved with D-SACK. D-SACK arrives
 *    for retransmitted and already SACKed segment -> reordering..
 * Both of these heuristics are not used in Loss state, when we cannot
 * account for retransmits accurately.
 *
 * SACK block validation.
 * ----------------------
 *
 * SACK block range validation checks that the received SACK block fits to
 * the expected sequence limits, i.e., it is between SND.UNA and SND.NXT.
 * Note that SND.UNA is not included to the range though being valid because
 * it means that the receiver is rather inconsistent with itself reporting
 * SACK reneging when it should advance SND.UNA. Such SACK block this is
 * perfectly valid, however, in light of RFC2018 which explicitly states
 * that "SACK block MUST reflect the newest segment.  Even if the newest
 * segment is going to be discarded ...", not that it looks very clever
 * in case of head skb. Due to potentional receiver driven attacks, we
 * choose to avoid immediate execution of a walk in write queue due to
 * reneging and defer head skb's loss recovery to standard loss recovery
 * procedure that will eventually trigger (nothing forbids us doing this).
 *
 * Implements also blockage to start_seq wrap-around. Problem lies in the
 * fact that though start_seq (s) is before end_seq (i.e., not reversed),
 * there's no guarantee that it will be before snd_nxt (n). The problem
 * happens when start_seq resides between end_seq wrap (e_w) and snd_nxt
 * wrap (s_w):
 *
 *         <- outs wnd ->                          <- wrapzone ->
 *         u     e      n                         u_w   e_w  s n_w
 *         |     |      |                          |     |   |  |
 * |<------------+------+----- TCP seqno space --------------+---------->|
 * ...-- <2^31 ->|                                           |<--------...
 * ...---- >2^31 ------>|                                    |<--------...
 *
 * Current code wouldn't be vulnerable but it's better still to discard such
 * crazy SACK blocks. Doing this check for start_seq alone closes somewhat
 * similar case (end_seq after snd_nxt wrap) as earlier reversed check in
 * snd_nxt wrap -> snd_una region will then become "well defined", i.e.,
 * equal to the ideal case (infinite seqno space without wrap caused issues).
 *
 * With D-SACK the lower bound is extended to cover sequence space below
 * SND.UNA down to undo_marker, which is the last point of interest. Yet
 * again, D-SACK block must not to go across snd_una (for the same reason as
 * for the normal SACK blocks, explained above). But there all simplicity
 * ends, TCP might receive valid D-SACKs below that. As long as they reside
 * fully below undo_marker they do not affect behavior in anyway and can
 * therefore be safely ignored. In rare cases (which are more or less
 * theoretical ones), the D-SACK will nicely cross that boundary due to skb
 * fragmentation and packet reordering past skb's retransmission. To consider
 * them correctly, the acceptable range must be extended even more though
 * the exact amount is rather hard to quantify. However, tp->max_window can
 * be used as an exaggerated estimate.
 */
static bool tcp_is_sackblock_valid(struct tcp_sock *tp, bool is_dsack,
				   u32 start_seq, u32 end_seq)
{
	/* Too far in future, or reversed (interpretation is ambiguous) */
	if (after(end_seq, tp->snd_nxt) || !before(start_seq, end_seq))
		return false;

	/* Nasty start_seq wrap-around check (see comments above) */
	if (!before(start_seq, tp->snd_nxt))
		return false;

	/* In outstanding window? ...This is valid exit for D-SACKs too.
	 * start_seq == snd_una is non-sensical (see comments above)
	 */
	if (after(start_seq, tp->snd_una))
		return true;

	if (!is_dsack || !tp->undo_marker)
		return false;

	/* ...Then it's D-SACK, and must reside below snd_una completely */
	if (after(end_seq, tp->snd_una))
		return false;

	if (!before(start_seq, tp->undo_marker))
		return true;

	/* Too old */
	if (!after(end_seq, tp->undo_marker))
		return false;

	/* Undo_marker boundary crossing (overestimates a lot). Known already:
	 *   start_seq < undo_marker and end_seq >= undo_marker.
	 */
	return !before(start_seq, end_seq - tp->max_window);
}

static bool tcp_check_dsack(struct sock *sk, const struct sk_buff *ack_skb,
			    struct tcp_sack_block_wire *sp, int num_sacks,
			    u32 prior_snd_una, struct tcp_sacktag_state *state)
{
	struct tcp_sock *tp = tcp_sk(sk);
	u32 start_seq_0 = get_unaligned_be32(&sp[0].start_seq);
	u32 end_seq_0 = get_unaligned_be32(&sp[0].end_seq);
	u32 dup_segs;

	if (before(start_seq_0, TCP_SKB_CB(ack_skb)->ack_seq)) {
		NET_INC_STATS(sock_net(sk), LINUX_MIB_TCPDSACKRECV);
	} else if (num_sacks > 1) {
		u32 end_seq_1 = get_unaligned_be32(&sp[1].end_seq);
		u32 start_seq_1 = get_unaligned_be32(&sp[1].start_seq);

		if (after(end_seq_0, end_seq_1) || before(start_seq_0, start_seq_1))
			return false;
		NET_INC_STATS(sock_net(sk), LINUX_MIB_TCPDSACKOFORECV);
	} else {
		return false;
	}

	dup_segs = tcp_dsack_seen(tp, start_seq_0, end_seq_0, state);
	if (!dup_segs) {	/* Skip dubious DSACK */
		NET_INC_STATS(sock_net(sk), LINUX_MIB_TCPDSACKIGNOREDDUBIOUS);
		return false;
	}

	NET_ADD_STATS(sock_net(sk), LINUX_MIB_TCPDSACKRECVSEGS, dup_segs);

	/* D-SACK for already forgotten data... Do dumb counting. */
	if (tp->undo_marker && tp->undo_retrans > 0 &&
	    !after(end_seq_0, prior_snd_una) &&
	    after(end_seq_0, tp->undo_marker))
		tp->undo_retrans = max_t(int, 0, tp->undo_retrans - dup_segs);

	return true;
}

/* Check if skb is fully within the SACK block. In presence of GSO skbs,
 * the incoming SACK may not exactly match but we can find smaller MSS
 * aligned portion of it that matches. Therefore we might need to fragment
 * which may fail and creates some hassle (caller must handle error case
 * returns).
 *
 * FIXME: this could be merged to shift decision code
 */
static int tcp_match_skb_to_sack(struct sock *sk, struct sk_buff *skb,
				  u32 start_seq, u32 end_seq)
{
	int err;
	bool in_sack;
	unsigned int pkt_len;
	unsigned int mss;

	in_sack = !after(start_seq, TCP_SKB_CB(skb)->seq) &&
		  !before(end_seq, TCP_SKB_CB(skb)->end_seq);

	if (tcp_skb_pcount(skb) > 1 && !in_sack &&
	    after(TCP_SKB_CB(skb)->end_seq, start_seq)) {
		mss = tcp_skb_mss(skb);
		in_sack = !after(start_seq, TCP_SKB_CB(skb)->seq);

		if (!in_sack) {
			pkt_len = start_seq - TCP_SKB_CB(skb)->seq;
			if (pkt_len < mss)
				pkt_len = mss;
		} else {
			pkt_len = end_seq - TCP_SKB_CB(skb)->seq;
			if (pkt_len < mss)
				return -EINVAL;
		}

		/* Round if necessary so that SACKs cover only full MSSes
		 * and/or the remaining small portion (if present)
		 */
		if (pkt_len > mss) {
			unsigned int new_len = (pkt_len / mss) * mss;
			if (!in_sack && new_len < pkt_len)
				new_len += mss;
			pkt_len = new_len;
		}

		if (pkt_len >= skb->len && !in_sack)
			return 0;

		err = tcp_fragment(sk, TCP_FRAG_IN_RTX_QUEUE, skb,
				   pkt_len, mss, GFP_ATOMIC);
		if (err < 0)
			return err;
	}

	return in_sack;
}

/* Mark the given newly-SACKed range as such, adjusting counters and hints. */
static u8 tcp_sacktag_one(struct sock *sk,
			  struct tcp_sacktag_state *state, u8 sacked,
			  u32 start_seq, u32 end_seq,
			  int dup_sack, int pcount,
			  u64 xmit_time)
{
	struct tcp_sock *tp = tcp_sk(sk);

	/* Account D-SACK for retransmitted packet. */
	if (dup_sack && (sacked & TCPCB_RETRANS)) {
		if (tp->undo_marker && tp->undo_retrans > 0 &&
		    after(end_seq, tp->undo_marker))
			tp->undo_retrans--;
		if ((sacked & TCPCB_SACKED_ACKED) &&
		    before(start_seq, state->reord))
				state->reord = start_seq;
	}

	/* Nothing to do; acked frame is about to be dropped (was ACKed). */
	if (!after(end_seq, tp->snd_una))
		return sacked;

	if (!(sacked & TCPCB_SACKED_ACKED)) {
		tcp_rack_advance(tp, sacked, end_seq, xmit_time);

		if (sacked & TCPCB_SACKED_RETRANS) {
			/* If the segment is not tagged as lost,
			 * we do not clear RETRANS, believing
			 * that retransmission is still in flight.
			 */
			if (sacked & TCPCB_LOST) {
				sacked &= ~(TCPCB_LOST|TCPCB_SACKED_RETRANS);
				tp->lost_out -= pcount;
				tp->retrans_out -= pcount;
			}
		} else {
			if (!(sacked & TCPCB_RETRANS)) {
				/* New sack for not retransmitted frame,
				 * which was in hole. It is reordering.
				 */
				if (before(start_seq,
					   tcp_highest_sack_seq(tp)) &&
				    before(start_seq, state->reord))
					state->reord = start_seq;

				if (!after(end_seq, tp->high_seq))
					state->flag |= FLAG_ORIG_SACK_ACKED;
				if (state->first_sackt == 0)
					state->first_sackt = xmit_time;
				state->last_sackt = xmit_time;
			}

			if (sacked & TCPCB_LOST) {
				sacked &= ~TCPCB_LOST;
				tp->lost_out -= pcount;
			}
		}

		sacked |= TCPCB_SACKED_ACKED;
		state->flag |= FLAG_DATA_SACKED;
		tp->sacked_out += pcount;
		/* Out-of-order packets delivered */
		state->sack_delivered += pcount;

		/* Lost marker hint past SACKed? Tweak RFC3517 cnt */
		if (tp->lost_skb_hint &&
		    before(start_seq, TCP_SKB_CB(tp->lost_skb_hint)->seq))
			tp->lost_cnt_hint += pcount;
	}

	/* D-SACK. We can detect redundant retransmission in S|R and plain R
	 * frames and clear it. undo_retrans is decreased above, L|R frames
	 * are accounted above as well.
	 */
	if (dup_sack && (sacked & TCPCB_SACKED_RETRANS)) {
		sacked &= ~TCPCB_SACKED_RETRANS;
		tp->retrans_out -= pcount;
	}

	return sacked;
}

/* Shift newly-SACKed bytes from this skb to the immediately previous
 * already-SACKed sk_buff. Mark the newly-SACKed bytes as such.
 */
static bool tcp_shifted_skb(struct sock *sk, struct sk_buff *prev,
			    struct sk_buff *skb,
			    struct tcp_sacktag_state *state,
			    unsigned int pcount, int shifted, int mss,
			    bool dup_sack)
{
	struct tcp_sock *tp = tcp_sk(sk);
	u32 start_seq = TCP_SKB_CB(skb)->seq;	/* start of newly-SACKed */
	u32 end_seq = start_seq + shifted;	/* end of newly-SACKed */

	BUG_ON(!pcount);

	/* Adjust counters and hints for the newly sacked sequence
	 * range but discard the return value since prev is already
	 * marked. We must tag the range first because the seq
	 * advancement below implicitly advances
	 * tcp_highest_sack_seq() when skb is highest_sack.
	 */
	tcp_sacktag_one(sk, state, TCP_SKB_CB(skb)->sacked,
			start_seq, end_seq, dup_sack, pcount,
			tcp_skb_timestamp_us(skb));
	tcp_rate_skb_delivered(sk, skb, state->rate);

	if (skb == tp->lost_skb_hint)
		tp->lost_cnt_hint += pcount;

	TCP_SKB_CB(prev)->end_seq += shifted;
	TCP_SKB_CB(skb)->seq += shifted;

	tcp_skb_pcount_add(prev, pcount);
	WARN_ON_ONCE(tcp_skb_pcount(skb) < pcount);
	tcp_skb_pcount_add(skb, -pcount);

	/* When we're adding to gso_segs == 1, gso_size will be zero,
	 * in theory this shouldn't be necessary but as long as DSACK
	 * code can come after this skb later on it's better to keep
	 * setting gso_size to something.
	 */
	if (!TCP_SKB_CB(prev)->tcp_gso_size)
		TCP_SKB_CB(prev)->tcp_gso_size = mss;

	/* CHECKME: To clear or not to clear? Mimics normal skb currently */
	if (tcp_skb_pcount(skb) <= 1)
		TCP_SKB_CB(skb)->tcp_gso_size = 0;

	/* Difference in this won't matter, both ACKed by the same cumul. ACK */
	TCP_SKB_CB(prev)->sacked |= (TCP_SKB_CB(skb)->sacked & TCPCB_EVER_RETRANS);

	if (skb->len > 0) {
		BUG_ON(!tcp_skb_pcount(skb));
		NET_INC_STATS(sock_net(sk), LINUX_MIB_SACKSHIFTED);
		return false;
	}

	/* Whole SKB was eaten :-) */

	if (skb == tp->retransmit_skb_hint)
		tp->retransmit_skb_hint = prev;
	if (skb == tp->lost_skb_hint) {
		tp->lost_skb_hint = prev;
		tp->lost_cnt_hint -= tcp_skb_pcount(prev);
	}

	TCP_SKB_CB(prev)->tcp_flags |= TCP_SKB_CB(skb)->tcp_flags;
	TCP_SKB_CB(prev)->eor = TCP_SKB_CB(skb)->eor;
	if (TCP_SKB_CB(skb)->tcp_flags & TCPHDR_FIN)
		TCP_SKB_CB(prev)->end_seq++;

	if (skb == tcp_highest_sack(sk))
		tcp_advance_highest_sack(sk, skb);

	tcp_skb_collapse_tstamp(prev, skb);
	if (unlikely(TCP_SKB_CB(prev)->tx.delivered_mstamp))
		TCP_SKB_CB(prev)->tx.delivered_mstamp = 0;

	tcp_rtx_queue_unlink_and_free(skb, sk);

	NET_INC_STATS(sock_net(sk), LINUX_MIB_SACKMERGED);

	return true;
}

/* I wish gso_size would have a bit more sane initialization than
 * something-or-zero which complicates things
 */
static int tcp_skb_seglen(const struct sk_buff *skb)
{
	return tcp_skb_pcount(skb) == 1 ? skb->len : tcp_skb_mss(skb);
}

/* Shifting pages past head area doesn't work */
static int skb_can_shift(const struct sk_buff *skb)
{
	return !skb_headlen(skb) && skb_is_nonlinear(skb);
}

int tcp_skb_shift(struct sk_buff *to, struct sk_buff *from,
		  int pcount, int shiftlen)
{
	/* TCP min gso_size is 8 bytes (TCP_MIN_GSO_SIZE)
	 * Since TCP_SKB_CB(skb)->tcp_gso_segs is 16 bits, we need
	 * to make sure not storing more than 65535 * 8 bytes per skb,
	 * even if current MSS is bigger.
	 */
	if (unlikely(to->len + shiftlen >= 65535 * TCP_MIN_GSO_SIZE))
		return 0;
	if (unlikely(tcp_skb_pcount(to) + pcount > 65535))
		return 0;
	return skb_shift(to, from, shiftlen);
}

/* Try collapsing SACK blocks spanning across multiple skbs to a single
 * skb.
 */
static struct sk_buff *tcp_shift_skb_data(struct sock *sk, struct sk_buff *skb,
					  struct tcp_sacktag_state *state,
					  u32 start_seq, u32 end_seq,
					  bool dup_sack)
{
	struct tcp_sock *tp = tcp_sk(sk);
	struct sk_buff *prev;
	int mss;
	int pcount = 0;
	int len;
	int in_sack;

	/* Normally R but no L won't result in plain S */
	if (!dup_sack &&
	    (TCP_SKB_CB(skb)->sacked & (TCPCB_LOST|TCPCB_SACKED_RETRANS)) == TCPCB_SACKED_RETRANS)
		goto fallback;
	if (!skb_can_shift(skb))
		goto fallback;
	/* This frame is about to be dropped (was ACKed). */
	if (!after(TCP_SKB_CB(skb)->end_seq, tp->snd_una))
		goto fallback;

	/* Can only happen with delayed DSACK + discard craziness */
	prev = skb_rb_prev(skb);
	if (!prev)
		goto fallback;

	if ((TCP_SKB_CB(prev)->sacked & TCPCB_TAGBITS) != TCPCB_SACKED_ACKED)
		goto fallback;

	if (!tcp_skb_can_collapse(prev, skb))
		goto fallback;

	in_sack = !after(start_seq, TCP_SKB_CB(skb)->seq) &&
		  !before(end_seq, TCP_SKB_CB(skb)->end_seq);

	if (in_sack) {
		len = skb->len;
		pcount = tcp_skb_pcount(skb);
		mss = tcp_skb_seglen(skb);

		/* TODO: Fix DSACKs to not fragment already SACKed and we can
		 * drop this restriction as unnecessary
		 */
		if (mss != tcp_skb_seglen(prev))
			goto fallback;
	} else {
		if (!after(TCP_SKB_CB(skb)->end_seq, start_seq))
			goto noop;
		/* CHECKME: This is non-MSS split case only?, this will
		 * cause skipped skbs due to advancing loop btw, original
		 * has that feature too
		 */
		if (tcp_skb_pcount(skb) <= 1)
			goto noop;

		in_sack = !after(start_seq, TCP_SKB_CB(skb)->seq);
		if (!in_sack) {
			/* TODO: head merge to next could be attempted here
			 * if (!after(TCP_SKB_CB(skb)->end_seq, end_seq)),
			 * though it might not be worth of the additional hassle
			 *
			 * ...we can probably just fallback to what was done
			 * previously. We could try merging non-SACKed ones
			 * as well but it probably isn't going to buy off
			 * because later SACKs might again split them, and
			 * it would make skb timestamp tracking considerably
			 * harder problem.
			 */
			goto fallback;
		}

		len = end_seq - TCP_SKB_CB(skb)->seq;
		BUG_ON(len < 0);
		BUG_ON(len > skb->len);

		/* MSS boundaries should be honoured or else pcount will
		 * severely break even though it makes things bit trickier.
		 * Optimize common case to avoid most of the divides
		 */
		mss = tcp_skb_mss(skb);

		/* TODO: Fix DSACKs to not fragment already SACKed and we can
		 * drop this restriction as unnecessary
		 */
		if (mss != tcp_skb_seglen(prev))
			goto fallback;

		if (len == mss) {
			pcount = 1;
		} else if (len < mss) {
			goto noop;
		} else {
			pcount = len / mss;
			len = pcount * mss;
		}
	}

	/* tcp_sacktag_one() won't SACK-tag ranges below snd_una */
	if (!after(TCP_SKB_CB(skb)->seq + len, tp->snd_una))
		goto fallback;

	if (!tcp_skb_shift(prev, skb, pcount, len))
		goto fallback;
	if (!tcp_shifted_skb(sk, prev, skb, state, pcount, len, mss, dup_sack))
		goto out;

	/* Hole filled allows collapsing with the next as well, this is very
	 * useful when hole on every nth skb pattern happens
	 */
	skb = skb_rb_next(prev);
	if (!skb)
		goto out;

	if (!skb_can_shift(skb) ||
	    ((TCP_SKB_CB(skb)->sacked & TCPCB_TAGBITS) != TCPCB_SACKED_ACKED) ||
	    (mss != tcp_skb_seglen(skb)))
		goto out;

	len = skb->len;
	pcount = tcp_skb_pcount(skb);
	if (tcp_skb_shift(prev, skb, pcount, len))
		tcp_shifted_skb(sk, prev, skb, state, pcount,
				len, mss, 0);

out:
	return prev;

noop:
	return skb;

fallback:
	NET_INC_STATS(sock_net(sk), LINUX_MIB_SACKSHIFTFALLBACK);
	return NULL;
}

static struct sk_buff *tcp_sacktag_walk(struct sk_buff *skb, struct sock *sk,
					struct tcp_sack_block *next_dup,
					struct tcp_sacktag_state *state,
					u32 start_seq, u32 end_seq,
					bool dup_sack_in)
{
	struct tcp_sock *tp = tcp_sk(sk);
	struct sk_buff *tmp;

	skb_rbtree_walk_from(skb) {
		int in_sack = 0;
		bool dup_sack = dup_sack_in;

		/* queue is in-order => we can short-circuit the walk early */
		if (!before(TCP_SKB_CB(skb)->seq, end_seq))
			break;

		if (next_dup  &&
		    before(TCP_SKB_CB(skb)->seq, next_dup->end_seq)) {
			in_sack = tcp_match_skb_to_sack(sk, skb,
							next_dup->start_seq,
							next_dup->end_seq);
			if (in_sack > 0)
				dup_sack = true;
		}

		/* skb reference here is a bit tricky to get right, since
		 * shifting can eat and free both this skb and the next,
		 * so not even _safe variant of the loop is enough.
		 */
		if (in_sack <= 0) {
			tmp = tcp_shift_skb_data(sk, skb, state,
						 start_seq, end_seq, dup_sack);
			if (tmp) {
				if (tmp != skb) {
					skb = tmp;
					continue;
				}

				in_sack = 0;
			} else {
				in_sack = tcp_match_skb_to_sack(sk, skb,
								start_seq,
								end_seq);
			}
		}

		if (unlikely(in_sack < 0))
			break;

		if (in_sack) {
			TCP_SKB_CB(skb)->sacked =
				tcp_sacktag_one(sk,
						state,
						TCP_SKB_CB(skb)->sacked,
						TCP_SKB_CB(skb)->seq,
						TCP_SKB_CB(skb)->end_seq,
						dup_sack,
						tcp_skb_pcount(skb),
						tcp_skb_timestamp_us(skb));
			tcp_rate_skb_delivered(sk, skb, state->rate);
			if (TCP_SKB_CB(skb)->sacked & TCPCB_SACKED_ACKED)
				list_del_init(&skb->tcp_tsorted_anchor);

			if (!before(TCP_SKB_CB(skb)->seq,
				    tcp_highest_sack_seq(tp)))
				tcp_advance_highest_sack(sk, skb);
		}
	}
	return skb;
}

static struct sk_buff *tcp_sacktag_bsearch(struct sock *sk, u32 seq)
{
	struct rb_node *parent, **p = &sk->tcp_rtx_queue.rb_node;
	struct sk_buff *skb;

	while (*p) {
		parent = *p;
		skb = rb_to_skb(parent);
		if (before(seq, TCP_SKB_CB(skb)->seq)) {
			p = &parent->rb_left;
			continue;
		}
		if (!before(seq, TCP_SKB_CB(skb)->end_seq)) {
			p = &parent->rb_right;
			continue;
		}
		return skb;
	}
	return NULL;
}

static struct sk_buff *tcp_sacktag_skip(struct sk_buff *skb, struct sock *sk,
					u32 skip_to_seq)
{
	if (skb && after(TCP_SKB_CB(skb)->seq, skip_to_seq))
		return skb;

	return tcp_sacktag_bsearch(sk, skip_to_seq);
}

static struct sk_buff *tcp_maybe_skipping_dsack(struct sk_buff *skb,
						struct sock *sk,
						struct tcp_sack_block *next_dup,
						struct tcp_sacktag_state *state,
						u32 skip_to_seq)
{
	if (!next_dup)
		return skb;

	if (before(next_dup->start_seq, skip_to_seq)) {
		skb = tcp_sacktag_skip(skb, sk, next_dup->start_seq);
		skb = tcp_sacktag_walk(skb, sk, NULL, state,
				       next_dup->start_seq, next_dup->end_seq,
				       1);
	}

	return skb;
}

static int tcp_sack_cache_ok(const struct tcp_sock *tp, const struct tcp_sack_block *cache)
{
	return cache < tp->recv_sack_cache + ARRAY_SIZE(tp->recv_sack_cache);
}

static int
tcp_sacktag_write_queue(struct sock *sk, const struct sk_buff *ack_skb,
			u32 prior_snd_una, struct tcp_sacktag_state *state)
{
	struct tcp_sock *tp = tcp_sk(sk);
	const unsigned char *ptr = (skb_transport_header(ack_skb) +
				    TCP_SKB_CB(ack_skb)->sacked);
	struct tcp_sack_block_wire *sp_wire = (struct tcp_sack_block_wire *)(ptr+2);
	struct tcp_sack_block sp[TCP_NUM_SACKS];
	struct tcp_sack_block *cache;
	struct sk_buff *skb;
	int num_sacks = min(TCP_NUM_SACKS, (ptr[1] - TCPOLEN_SACK_BASE) >> 3);
	int used_sacks;
	bool found_dup_sack = false;
	int i, j;
	int first_sack_index;

	state->flag = 0;
	state->reord = tp->snd_nxt;

	if (!tp->sacked_out)
		tcp_highest_sack_reset(sk);

	found_dup_sack = tcp_check_dsack(sk, ack_skb, sp_wire,
					 num_sacks, prior_snd_una, state);

	/* Eliminate too old ACKs, but take into
	 * account more or less fresh ones, they can
	 * contain valid SACK info.
	 */
	if (before(TCP_SKB_CB(ack_skb)->ack_seq, prior_snd_una - tp->max_window))
		return 0;

	if (!tp->packets_out)
		goto out;

	used_sacks = 0;
	first_sack_index = 0;
	for (i = 0; i < num_sacks; i++) {
		bool dup_sack = !i && found_dup_sack;

		sp[used_sacks].start_seq = get_unaligned_be32(&sp_wire[i].start_seq);
		sp[used_sacks].end_seq = get_unaligned_be32(&sp_wire[i].end_seq);

		if (!tcp_is_sackblock_valid(tp, dup_sack,
					    sp[used_sacks].start_seq,
					    sp[used_sacks].end_seq)) {
			int mib_idx;

			if (dup_sack) {
				if (!tp->undo_marker)
					mib_idx = LINUX_MIB_TCPDSACKIGNOREDNOUNDO;
				else
					mib_idx = LINUX_MIB_TCPDSACKIGNOREDOLD;
			} else {
				/* Don't count olds caused by ACK reordering */
				if ((TCP_SKB_CB(ack_skb)->ack_seq != tp->snd_una) &&
				    !after(sp[used_sacks].end_seq, tp->snd_una))
					continue;
				mib_idx = LINUX_MIB_TCPSACKDISCARD;
			}

			NET_INC_STATS(sock_net(sk), mib_idx);
			if (i == 0)
				first_sack_index = -1;
			continue;
		}

		/* Ignore very old stuff early */
		if (!after(sp[used_sacks].end_seq, prior_snd_una)) {
			if (i == 0)
				first_sack_index = -1;
			continue;
		}

		used_sacks++;
	}

	/* order SACK blocks to allow in order walk of the retrans queue */
	for (i = used_sacks - 1; i > 0; i--) {
		for (j = 0; j < i; j++) {
			if (after(sp[j].start_seq, sp[j + 1].start_seq)) {
				swap(sp[j], sp[j + 1]);

				/* Track where the first SACK block goes to */
				if (j == first_sack_index)
					first_sack_index = j + 1;
			}
		}
	}

	state->mss_now = tcp_current_mss(sk);
	skb = NULL;
	i = 0;

	if (!tp->sacked_out) {
		/* It's already past, so skip checking against it */
		cache = tp->recv_sack_cache + ARRAY_SIZE(tp->recv_sack_cache);
	} else {
		cache = tp->recv_sack_cache;
		/* Skip empty blocks in at head of the cache */
		while (tcp_sack_cache_ok(tp, cache) && !cache->start_seq &&
		       !cache->end_seq)
			cache++;
	}

	while (i < used_sacks) {
		u32 start_seq = sp[i].start_seq;
		u32 end_seq = sp[i].end_seq;
		bool dup_sack = (found_dup_sack && (i == first_sack_index));
		struct tcp_sack_block *next_dup = NULL;

		if (found_dup_sack && ((i + 1) == first_sack_index))
			next_dup = &sp[i + 1];

		/* Skip too early cached blocks */
		while (tcp_sack_cache_ok(tp, cache) &&
		       !before(start_seq, cache->end_seq))
			cache++;

		/* Can skip some work by looking recv_sack_cache? */
		if (tcp_sack_cache_ok(tp, cache) && !dup_sack &&
		    after(end_seq, cache->start_seq)) {

			/* Head todo? */
			if (before(start_seq, cache->start_seq)) {
				skb = tcp_sacktag_skip(skb, sk, start_seq);
				skb = tcp_sacktag_walk(skb, sk, next_dup,
						       state,
						       start_seq,
						       cache->start_seq,
						       dup_sack);
			}

			/* Rest of the block already fully processed? */
			if (!after(end_seq, cache->end_seq))
				goto advance_sp;

			skb = tcp_maybe_skipping_dsack(skb, sk, next_dup,
						       state,
						       cache->end_seq);

			/* ...tail remains todo... */
			if (tcp_highest_sack_seq(tp) == cache->end_seq) {
				/* ...but better entrypoint exists! */
				skb = tcp_highest_sack(sk);
				if (!skb)
					break;
				cache++;
				goto walk;
			}

			skb = tcp_sacktag_skip(skb, sk, cache->end_seq);
			/* Check overlap against next cached too (past this one already) */
			cache++;
			continue;
		}

		if (!before(start_seq, tcp_highest_sack_seq(tp))) {
			skb = tcp_highest_sack(sk);
			if (!skb)
				break;
		}
		skb = tcp_sacktag_skip(skb, sk, start_seq);

walk:
		skb = tcp_sacktag_walk(skb, sk, next_dup, state,
				       start_seq, end_seq, dup_sack);

advance_sp:
		i++;
	}

	/* Clear the head of the cache sack blocks so we can skip it next time */
	for (i = 0; i < ARRAY_SIZE(tp->recv_sack_cache) - used_sacks; i++) {
		tp->recv_sack_cache[i].start_seq = 0;
		tp->recv_sack_cache[i].end_seq = 0;
	}
	for (j = 0; j < used_sacks; j++)
		tp->recv_sack_cache[i++] = sp[j];

	if (inet_csk(sk)->icsk_ca_state != TCP_CA_Loss || tp->undo_marker)
		tcp_check_sack_reordering(sk, state->reord, 0);

	tcp_verify_left_out(tp);
out:

#if FASTRETRANS_DEBUG > 0
	WARN_ON((int)tp->sacked_out < 0);
	WARN_ON((int)tp->lost_out < 0);
	WARN_ON((int)tp->retrans_out < 0);
	WARN_ON((int)tcp_packets_in_flight(tp) < 0);
#endif
	return state->flag;
}

/* Limits sacked_out so that sum with lost_out isn't ever larger than
 * packets_out. Returns false if sacked_out adjustement wasn't necessary.
 */
static bool tcp_limit_reno_sacked(struct tcp_sock *tp)
{
	u32 holes;

	holes = max(tp->lost_out, 1U);
	holes = min(holes, tp->packets_out);

	if ((tp->sacked_out + holes) > tp->packets_out) {
		tp->sacked_out = tp->packets_out - holes;
		return true;
	}
	return false;
}

/* If we receive more dupacks than we expected counting segments
 * in assumption of absent reordering, interpret this as reordering.
 * The only another reason could be bug in receiver TCP.
 */
static void tcp_check_reno_reordering(struct sock *sk, const int addend)
{
	struct tcp_sock *tp = tcp_sk(sk);

	if (!tcp_limit_reno_sacked(tp))
		return;

	tp->reordering = min_t(u32, tp->packets_out + addend,
			       sock_net(sk)->ipv4.sysctl_tcp_max_reordering);
	tp->reord_seen++;
	NET_INC_STATS(sock_net(sk), LINUX_MIB_TCPRENOREORDER);
}

/* Emulate SACKs for SACKless connection: account for a new dupack. */

static void tcp_add_reno_sack(struct sock *sk, int num_dupack, bool ece_ack)
{
	if (num_dupack) {
		struct tcp_sock *tp = tcp_sk(sk);
		u32 prior_sacked = tp->sacked_out;
		s32 delivered;

		tp->sacked_out += num_dupack;
		tcp_check_reno_reordering(sk, 0);
		delivered = tp->sacked_out - prior_sacked;
		if (delivered > 0)
			tcp_count_delivered(tp, delivered, ece_ack);
		tcp_verify_left_out(tp);
	}
}

/* Account for ACK, ACKing some data in Reno Recovery phase. */

static void tcp_remove_reno_sacks(struct sock *sk, int acked, bool ece_ack)
{
	struct tcp_sock *tp = tcp_sk(sk);

	if (acked > 0) {
		/* One ACK acked hole. The rest eat duplicate ACKs. */
		tcp_count_delivered(tp, max_t(int, acked - tp->sacked_out, 1),
				    ece_ack);
		if (acked - 1 >= tp->sacked_out)
			tp->sacked_out = 0;
		else
			tp->sacked_out -= acked - 1;
	}
	tcp_check_reno_reordering(sk, acked);
	tcp_verify_left_out(tp);
}

static inline void tcp_reset_reno_sack(struct tcp_sock *tp)
{
	tp->sacked_out = 0;
}

void tcp_clear_retrans(struct tcp_sock *tp)
{
	tp->retrans_out = 0;
	tp->lost_out = 0;
	tp->undo_marker = 0;
	tp->undo_retrans = -1;
	tp->sacked_out = 0;
}

static inline void tcp_init_undo(struct tcp_sock *tp)
{
	tp->undo_marker = tp->snd_una;
	/* Retransmission still in flight may cause DSACKs later. */
	tp->undo_retrans = tp->retrans_out ? : -1;
}

static bool tcp_is_rack(const struct sock *sk)
{
	return sock_net(sk)->ipv4.sysctl_tcp_recovery & TCP_RACK_LOSS_DETECTION;
}

/* If we detect SACK reneging, forget all SACK information
 * and reset tags completely, otherwise preserve SACKs. If receiver
 * dropped its ofo queue, we will know this due to reneging detection.
 */
static void tcp_timeout_mark_lost(struct sock *sk)
{
	struct tcp_sock *tp = tcp_sk(sk);
	struct sk_buff *skb, *head;
	bool is_reneg;			/* is receiver reneging on SACKs? */

	head = tcp_rtx_queue_head(sk);
	is_reneg = head && (TCP_SKB_CB(head)->sacked & TCPCB_SACKED_ACKED);
	if (is_reneg) {
		NET_INC_STATS(sock_net(sk), LINUX_MIB_TCPSACKRENEGING);
		tp->sacked_out = 0;
		/* Mark SACK reneging until we recover from this loss event. */
		tp->is_sack_reneg = 1;
	} else if (tcp_is_reno(tp)) {
		tcp_reset_reno_sack(tp);
	}

	skb = head;
	skb_rbtree_walk_from(skb) {
		if (is_reneg)
			TCP_SKB_CB(skb)->sacked &= ~TCPCB_SACKED_ACKED;
		else if (tcp_is_rack(sk) && skb != head &&
			 tcp_rack_skb_timeout(tp, skb, 0) > 0)
			continue; /* Don't mark recently sent ones lost yet */
		tcp_mark_skb_lost(sk, skb);
	}
	tcp_verify_left_out(tp);
	tcp_clear_all_retrans_hints(tp);
}

/* Enter Loss state. */
void tcp_enter_loss(struct sock *sk)
{
	const struct inet_connection_sock *icsk = inet_csk(sk);
	struct tcp_sock *tp = tcp_sk(sk);
	struct net *net = sock_net(sk);
	bool new_recovery = icsk->icsk_ca_state < TCP_CA_Recovery;

	tcp_timeout_mark_lost(sk);

	/* Reduce ssthresh if it has not yet been made inside this window. */
	if (icsk->icsk_ca_state <= TCP_CA_Disorder ||
	    !after(tp->high_seq, tp->snd_una) ||
	    (icsk->icsk_ca_state == TCP_CA_Loss && !icsk->icsk_retransmits)) {
		tp->prior_ssthresh = tcp_current_ssthresh(sk);
		tp->prior_cwnd = tp->snd_cwnd;
		tp->snd_ssthresh = icsk->icsk_ca_ops->ssthresh(sk);
		tcp_ca_event(sk, CA_EVENT_LOSS);
		tcp_init_undo(tp);
	}
	tp->snd_cwnd	   = tcp_packets_in_flight(tp) + 1;
	tp->snd_cwnd_cnt   = 0;
	tp->snd_cwnd_stamp = tcp_jiffies32;

	/* Timeout in disordered state after receiving substantial DUPACKs
	 * suggests that the degree of reordering is over-estimated.
	 */
	if (icsk->icsk_ca_state <= TCP_CA_Disorder &&
	    tp->sacked_out >= net->ipv4.sysctl_tcp_reordering)
		tp->reordering = min_t(unsigned int, tp->reordering,
				       net->ipv4.sysctl_tcp_reordering);
	tcp_set_ca_state(sk, TCP_CA_Loss);
	tp->high_seq = tp->snd_nxt;
	tcp_ecn_queue_cwr(tp);

	/* F-RTO RFC5682 sec 3.1 step 1: retransmit SND.UNA if no previous
	 * loss recovery is underway except recurring timeout(s) on
	 * the same SND.UNA (sec 3.2). Disable F-RTO on path MTU probing
	 */
	tp->frto = net->ipv4.sysctl_tcp_frto &&
		   (new_recovery || icsk->icsk_retransmits) &&
		   !inet_csk(sk)->icsk_mtup.probe_size;
}

/* If ACK arrived pointing to a remembered SACK, it means that our
 * remembered SACKs do not reflect real state of receiver i.e.
 * receiver _host_ is heavily congested (or buggy).
 *
 * To avoid big spurious retransmission bursts due to transient SACK
 * scoreboard oddities that look like reneging, we give the receiver a
 * little time (max(RTT/2, 10ms)) to send us some more ACKs that will
 * restore sanity to the SACK scoreboard. If the apparent reneging
 * persists until this RTO then we'll clear the SACK scoreboard.
 */
static bool tcp_check_sack_reneging(struct sock *sk, int flag)
{
	if (flag & FLAG_SACK_RENEGING) {
		struct tcp_sock *tp = tcp_sk(sk);
		unsigned long delay = max(usecs_to_jiffies(tp->srtt_us >> 4),
					  msecs_to_jiffies(10));

		inet_csk_reset_xmit_timer(sk, ICSK_TIME_RETRANS,
					  delay, TCP_RTO_MAX);
		return true;
	}
	return false;
}

/* Heurestics to calculate number of duplicate ACKs. There's no dupACKs
 * counter when SACK is enabled (without SACK, sacked_out is used for
 * that purpose).
 *
 * With reordering, holes may still be in flight, so RFC3517 recovery
 * uses pure sacked_out (total number of SACKed segments) even though
 * it violates the RFC that uses duplicate ACKs, often these are equal
 * but when e.g. out-of-window ACKs or packet duplication occurs,
 * they differ. Since neither occurs due to loss, TCP should really
 * ignore them.
 */
static inline int tcp_dupack_heuristics(const struct tcp_sock *tp)
{
	return tp->sacked_out + 1;
}

/* Linux NewReno/SACK/ECN state machine.
 * --------------------------------------
 *
 * "Open"	Normal state, no dubious events, fast path.
 * "Disorder"   In all the respects it is "Open",
 *		but requires a bit more attention. It is entered when
 *		we see some SACKs or dupacks. It is split of "Open"
 *		mainly to move some processing from fast path to slow one.
 * "CWR"	CWND was reduced due to some Congestion Notification event.
 *		It can be ECN, ICMP source quench, local device congestion.
 * "Recovery"	CWND was reduced, we are fast-retransmitting.
 * "Loss"	CWND was reduced due to RTO timeout or SACK reneging.
 *
 * tcp_fastretrans_alert() is entered:
 * - each incoming ACK, if state is not "Open"
 * - when arrived ACK is unusual, namely:
 *	* SACK
 *	* Duplicate ACK.
 *	* ECN ECE.
 *
 * Counting packets in flight is pretty simple.
 *
 *	in_flight = packets_out - left_out + retrans_out
 *
 *	packets_out is SND.NXT-SND.UNA counted in packets.
 *
 *	retrans_out is number of retransmitted segments.
 *
 *	left_out is number of segments left network, but not ACKed yet.
 *
 *		left_out = sacked_out + lost_out
 *
 *     sacked_out: Packets, which arrived to receiver out of order
 *		   and hence not ACKed. With SACKs this number is simply
 *		   amount of SACKed data. Even without SACKs
 *		   it is easy to give pretty reliable estimate of this number,
 *		   counting duplicate ACKs.
 *
 *       lost_out: Packets lost by network. TCP has no explicit
 *		   "loss notification" feedback from network (for now).
 *		   It means that this number can be only _guessed_.
 *		   Actually, it is the heuristics to predict lossage that
 *		   distinguishes different algorithms.
 *
 *	F.e. after RTO, when all the queue is considered as lost,
 *	lost_out = packets_out and in_flight = retrans_out.
 *
 *		Essentially, we have now a few algorithms detecting
 *		lost packets.
 *
 *		If the receiver supports SACK:
 *
 *		RFC6675/3517: It is the conventional algorithm. A packet is
 *		considered lost if the number of higher sequence packets
 *		SACKed is greater than or equal the DUPACK thoreshold
 *		(reordering). This is implemented in tcp_mark_head_lost and
 *		tcp_update_scoreboard.
 *
 *		RACK (draft-ietf-tcpm-rack-01): it is a newer algorithm
 *		(2017-) that checks timing instead of counting DUPACKs.
 *		Essentially a packet is considered lost if it's not S/ACKed
 *		after RTT + reordering_window, where both metrics are
 *		dynamically measured and adjusted. This is implemented in
 *		tcp_rack_mark_lost.
 *
 *		If the receiver does not support SACK:
 *
 *		NewReno (RFC6582): in Recovery we assume that one segment
 *		is lost (classic Reno). While we are in Recovery and
 *		a partial ACK arrives, we assume that one more packet
 *		is lost (NewReno). This heuristics are the same in NewReno
 *		and SACK.
 *
 * Really tricky (and requiring careful tuning) part of algorithm
 * is hidden in functions tcp_time_to_recover() and tcp_xmit_retransmit_queue().
 * The first determines the moment _when_ we should reduce CWND and,
 * hence, slow down forward transmission. In fact, it determines the moment
 * when we decide that hole is caused by loss, rather than by a reorder.
 *
 * tcp_xmit_retransmit_queue() decides, _what_ we should retransmit to fill
 * holes, caused by lost packets.
 *
 * And the most logically complicated part of algorithm is undo
 * heuristics. We detect false retransmits due to both too early
 * fast retransmit (reordering) and underestimated RTO, analyzing
 * timestamps and D-SACKs. When we detect that some segments were
 * retransmitted by mistake and CWND reduction was wrong, we undo
 * window reduction and abort recovery phase. This logic is hidden
 * inside several functions named tcp_try_undo_<something>.
 */

/* This function decides, when we should leave Disordered state
 * and enter Recovery phase, reducing congestion window.
 *
 * Main question: may we further continue forward transmission
 * with the same cwnd?
 */
static bool tcp_time_to_recover(struct sock *sk, int flag)
{
	struct tcp_sock *tp = tcp_sk(sk);

	/* Trick#1: The loss is proven. */
	if (tp->lost_out)
		return true;

	/* Not-A-Trick#2 : Classic rule... */
	if (!tcp_is_rack(sk) && tcp_dupack_heuristics(tp) > tp->reordering)
		return true;

	return false;
}

/* Detect loss in event "A" above by marking head of queue up as lost.
 * For RFC3517 SACK, a segment is considered lost if it
 * has at least tp->reordering SACKed seqments above it; "packets" refers to
 * the maximum SACKed segments to pass before reaching this limit.
 */
static void tcp_mark_head_lost(struct sock *sk, int packets, int mark_head)
{
	struct tcp_sock *tp = tcp_sk(sk);
	struct sk_buff *skb;
	int cnt;
	/* Use SACK to deduce losses of new sequences sent during recovery */
	const u32 loss_high = tp->snd_nxt;

	WARN_ON(packets > tp->packets_out);
	skb = tp->lost_skb_hint;
	if (skb) {
		/* Head already handled? */
		if (mark_head && after(TCP_SKB_CB(skb)->seq, tp->snd_una))
			return;
		cnt = tp->lost_cnt_hint;
	} else {
		skb = tcp_rtx_queue_head(sk);
		cnt = 0;
	}

	skb_rbtree_walk_from(skb) {
		/* TODO: do this better */
		/* this is not the most efficient way to do this... */
		tp->lost_skb_hint = skb;
		tp->lost_cnt_hint = cnt;

		if (after(TCP_SKB_CB(skb)->end_seq, loss_high))
			break;

		if (TCP_SKB_CB(skb)->sacked & TCPCB_SACKED_ACKED)
			cnt += tcp_skb_pcount(skb);

		if (cnt > packets)
			break;

		if (!(TCP_SKB_CB(skb)->sacked & TCPCB_LOST))
			tcp_mark_skb_lost(sk, skb);

		if (mark_head)
			break;
	}
	tcp_verify_left_out(tp);
}

/* Account newly detected lost packet(s) */

static void tcp_update_scoreboard(struct sock *sk, int fast_rexmit)
{
	struct tcp_sock *tp = tcp_sk(sk);

	if (tcp_is_sack(tp)) {
		int sacked_upto = tp->sacked_out - tp->reordering;
		if (sacked_upto >= 0)
			tcp_mark_head_lost(sk, sacked_upto, 0);
		else if (fast_rexmit)
			tcp_mark_head_lost(sk, 1, 1);
	}
}

static bool tcp_tsopt_ecr_before(const struct tcp_sock *tp, u32 when)
{
	return tp->rx_opt.saw_tstamp && tp->rx_opt.rcv_tsecr &&
	       before(tp->rx_opt.rcv_tsecr, when);
}

/* skb is spurious retransmitted if the returned timestamp echo
 * reply is prior to the skb transmission time
 */
static bool tcp_skb_spurious_retrans(const struct tcp_sock *tp,
				     const struct sk_buff *skb)
{
	return (TCP_SKB_CB(skb)->sacked & TCPCB_RETRANS) &&
	       tcp_tsopt_ecr_before(tp, tcp_skb_timestamp(skb));
}

/* Nothing was retransmitted or returned timestamp is less
 * than timestamp of the first retransmission.
 */
static inline bool tcp_packet_delayed(const struct tcp_sock *tp)
{
	return tp->retrans_stamp &&
	       tcp_tsopt_ecr_before(tp, tp->retrans_stamp);
}

/* Undo procedures. */

/* We can clear retrans_stamp when there are no retransmissions in the
 * window. It would seem that it is trivially available for us in
 * tp->retrans_out, however, that kind of assumptions doesn't consider
 * what will happen if errors occur when sending retransmission for the
 * second time. ...It could the that such segment has only
 * TCPCB_EVER_RETRANS set at the present time. It seems that checking
 * the head skb is enough except for some reneging corner cases that
 * are not worth the effort.
 *
 * Main reason for all this complexity is the fact that connection dying
 * time now depends on the validity of the retrans_stamp, in particular,
 * that successive retransmissions of a segment must not advance
 * retrans_stamp under any conditions.
 */
static bool tcp_any_retrans_done(const struct sock *sk)
{
	const struct tcp_sock *tp = tcp_sk(sk);
	struct sk_buff *skb;

	if (tp->retrans_out)
		return true;

	skb = tcp_rtx_queue_head(sk);
	if (unlikely(skb && TCP_SKB_CB(skb)->sacked & TCPCB_EVER_RETRANS))
		return true;

	return false;
}

static void DBGUNDO(struct sock *sk, const char *msg)
{
#if FASTRETRANS_DEBUG > 1
	struct tcp_sock *tp = tcp_sk(sk);
	struct inet_sock *inet = inet_sk(sk);

	if (sk->sk_family == AF_INET) {
		pr_debug("Undo %s %pI4/%u c%u l%u ss%u/%u p%u\n",
			 msg,
			 &inet->inet_daddr, ntohs(inet->inet_dport),
			 tp->snd_cwnd, tcp_left_out(tp),
			 tp->snd_ssthresh, tp->prior_ssthresh,
			 tp->packets_out);
	}
#if IS_ENABLED(CONFIG_IPV6)
	else if (sk->sk_family == AF_INET6) {
		pr_debug("Undo %s %pI6/%u c%u l%u ss%u/%u p%u\n",
			 msg,
			 &sk->sk_v6_daddr, ntohs(inet->inet_dport),
			 tp->snd_cwnd, tcp_left_out(tp),
			 tp->snd_ssthresh, tp->prior_ssthresh,
			 tp->packets_out);
	}
#endif
#endif
}

static void tcp_undo_cwnd_reduction(struct sock *sk, bool unmark_loss)
{
	struct tcp_sock *tp = tcp_sk(sk);

	if (unmark_loss) {
		struct sk_buff *skb;

		skb_rbtree_walk(skb, &sk->tcp_rtx_queue) {
			TCP_SKB_CB(skb)->sacked &= ~TCPCB_LOST;
		}
		tp->lost_out = 0;
		tcp_clear_all_retrans_hints(tp);
	}

	if (tp->prior_ssthresh) {
		const struct inet_connection_sock *icsk = inet_csk(sk);

		tp->snd_cwnd = icsk->icsk_ca_ops->undo_cwnd(sk);

		if (tp->prior_ssthresh > tp->snd_ssthresh) {
			tp->snd_ssthresh = tp->prior_ssthresh;
			tcp_ecn_withdraw_cwr(tp);
		}
	}
	tp->snd_cwnd_stamp = tcp_jiffies32;
	tp->undo_marker = 0;
	tp->rack.advanced = 1; /* Force RACK to re-exam losses */
}

static inline bool tcp_may_undo(const struct tcp_sock *tp)
{
	return tp->undo_marker && (!tp->undo_retrans || tcp_packet_delayed(tp));
}

/* People celebrate: "We love our President!" */
static bool tcp_try_undo_recovery(struct sock *sk)
{
	struct tcp_sock *tp = tcp_sk(sk);

	if (tcp_may_undo(tp)) {
		int mib_idx;

		/* Happy end! We did not retransmit anything
		 * or our original transmission succeeded.
		 */
		DBGUNDO(sk, inet_csk(sk)->icsk_ca_state == TCP_CA_Loss ? "loss" : "retrans");
		tcp_undo_cwnd_reduction(sk, false);
		if (inet_csk(sk)->icsk_ca_state == TCP_CA_Loss)
			mib_idx = LINUX_MIB_TCPLOSSUNDO;
		else
			mib_idx = LINUX_MIB_TCPFULLUNDO;

		NET_INC_STATS(sock_net(sk), mib_idx);
	} else if (tp->rack.reo_wnd_persist) {
		tp->rack.reo_wnd_persist--;
	}
	if (tp->snd_una == tp->high_seq && tcp_is_reno(tp)) {
		/* Hold old state until something *above* high_seq
		 * is ACKed. For Reno it is MUST to prevent false
		 * fast retransmits (RFC2582). SACK TCP is safe. */
		if (!tcp_any_retrans_done(sk))
			tp->retrans_stamp = 0;
		return true;
	}
	tcp_set_ca_state(sk, TCP_CA_Open);
	tp->is_sack_reneg = 0;
	return false;
}

/* Try to undo cwnd reduction, because D-SACKs acked all retransmitted data */
static bool tcp_try_undo_dsack(struct sock *sk)
{
	struct tcp_sock *tp = tcp_sk(sk);

	if (tp->undo_marker && !tp->undo_retrans) {
		tp->rack.reo_wnd_persist = min(TCP_RACK_RECOVERY_THRESH,
					       tp->rack.reo_wnd_persist + 1);
		DBGUNDO(sk, "D-SACK");
		tcp_undo_cwnd_reduction(sk, false);
		NET_INC_STATS(sock_net(sk), LINUX_MIB_TCPDSACKUNDO);
		return true;
	}
	return false;
}

/* Undo during loss recovery after partial ACK or using F-RTO. */
static bool tcp_try_undo_loss(struct sock *sk, bool frto_undo)
{
	struct tcp_sock *tp = tcp_sk(sk);

	if (frto_undo || tcp_may_undo(tp)) {
		tcp_undo_cwnd_reduction(sk, true);

		DBGUNDO(sk, "partial loss");
		NET_INC_STATS(sock_net(sk), LINUX_MIB_TCPLOSSUNDO);
		if (frto_undo)
			NET_INC_STATS(sock_net(sk),
					LINUX_MIB_TCPSPURIOUSRTOS);
		inet_csk(sk)->icsk_retransmits = 0;
		if (frto_undo || tcp_is_sack(tp)) {
			tcp_set_ca_state(sk, TCP_CA_Open);
			tp->is_sack_reneg = 0;
		}
		return true;
	}
	return false;
}

/* The cwnd reduction in CWR and Recovery uses the PRR algorithm in RFC 6937.
 * It computes the number of packets to send (sndcnt) based on packets newly
 * delivered:
 *   1) If the packets in flight is larger than ssthresh, PRR spreads the
 *	cwnd reductions across a full RTT.
 *   2) Otherwise PRR uses packet conservation to send as much as delivered.
 *      But when the retransmits are acked without further losses, PRR
 *      slow starts cwnd up to ssthresh to speed up the recovery.
 */
static void tcp_init_cwnd_reduction(struct sock *sk)
{
	struct tcp_sock *tp = tcp_sk(sk);

	tp->high_seq = tp->snd_nxt;
	tp->tlp_high_seq = 0;
	tp->snd_cwnd_cnt = 0;
	tp->prior_cwnd = tp->snd_cwnd;
	tp->prr_delivered = 0;
	tp->prr_out = 0;
	tp->snd_ssthresh = inet_csk(sk)->icsk_ca_ops->ssthresh(sk);
	tcp_ecn_queue_cwr(tp);
}

void tcp_cwnd_reduction(struct sock *sk, int newly_acked_sacked, int flag)
{
	struct tcp_sock *tp = tcp_sk(sk);
	int sndcnt = 0;
	int delta = tp->snd_ssthresh - tcp_packets_in_flight(tp);

	if (newly_acked_sacked <= 0 || WARN_ON_ONCE(!tp->prior_cwnd))
		return;

	tp->prr_delivered += newly_acked_sacked;
	if (delta < 0) {
		u64 dividend = (u64)tp->snd_ssthresh * tp->prr_delivered +
			       tp->prior_cwnd - 1;
		sndcnt = div_u64(dividend, tp->prior_cwnd) - tp->prr_out;
	} else if ((flag & (FLAG_RETRANS_DATA_ACKED | FLAG_LOST_RETRANS)) ==
		   FLAG_RETRANS_DATA_ACKED) {
		sndcnt = min_t(int, delta,
			       max_t(int, tp->prr_delivered - tp->prr_out,
				     newly_acked_sacked) + 1);
	} else {
		sndcnt = min(delta, newly_acked_sacked);
	}
	/* Force a fast retransmit upon entering fast recovery */
	sndcnt = max(sndcnt, (tp->prr_out ? 0 : 1));
	tp->snd_cwnd = tcp_packets_in_flight(tp) + sndcnt;
}

static inline void tcp_end_cwnd_reduction(struct sock *sk)
{
	struct tcp_sock *tp = tcp_sk(sk);

	if (inet_csk(sk)->icsk_ca_ops->cong_control)
		return;

	/* Reset cwnd to ssthresh in CWR or Recovery (unless it's undone) */
	if (tp->snd_ssthresh < TCP_INFINITE_SSTHRESH &&
	    (inet_csk(sk)->icsk_ca_state == TCP_CA_CWR || tp->undo_marker)) {
		tp->snd_cwnd = tp->snd_ssthresh;
		tp->snd_cwnd_stamp = tcp_jiffies32;
	}
	tcp_ca_event(sk, CA_EVENT_COMPLETE_CWR);
}

/* Enter CWR state. Disable cwnd undo since congestion is proven with ECN */
void tcp_enter_cwr(struct sock *sk)
{
	struct tcp_sock *tp = tcp_sk(sk);

	tp->prior_ssthresh = 0;
	if (inet_csk(sk)->icsk_ca_state < TCP_CA_CWR) {
		tp->undo_marker = 0;
		tcp_init_cwnd_reduction(sk);
		tcp_set_ca_state(sk, TCP_CA_CWR);
	}
}
EXPORT_SYMBOL(tcp_enter_cwr);

static void tcp_try_keep_open(struct sock *sk)
{
	struct tcp_sock *tp = tcp_sk(sk);
	int state = TCP_CA_Open;

	if (tcp_left_out(tp) || tcp_any_retrans_done(sk))
		state = TCP_CA_Disorder;

	if (inet_csk(sk)->icsk_ca_state != state) {
		tcp_set_ca_state(sk, state);
		tp->high_seq = tp->snd_nxt;
	}
}

static void tcp_try_to_open(struct sock *sk, int flag)
{
	struct tcp_sock *tp = tcp_sk(sk);

	tcp_verify_left_out(tp);

	if (!tcp_any_retrans_done(sk))
		tp->retrans_stamp = 0;

	if (flag & FLAG_ECE)
		tcp_enter_cwr(sk);

	if (inet_csk(sk)->icsk_ca_state != TCP_CA_CWR) {
		tcp_try_keep_open(sk);
	}
}

static void tcp_mtup_probe_failed(struct sock *sk)
{
	struct inet_connection_sock *icsk = inet_csk(sk);

	icsk->icsk_mtup.search_high = icsk->icsk_mtup.probe_size - 1;
	icsk->icsk_mtup.probe_size = 0;
	NET_INC_STATS(sock_net(sk), LINUX_MIB_TCPMTUPFAIL);
}

static void tcp_mtup_probe_success(struct sock *sk)
{
	struct tcp_sock *tp = tcp_sk(sk);
	struct inet_connection_sock *icsk = inet_csk(sk);

	/* FIXME: breaks with very large cwnd */
	tp->prior_ssthresh = tcp_current_ssthresh(sk);
	tp->snd_cwnd = tp->snd_cwnd *
		       tcp_mss_to_mtu(sk, tp->mss_cache) /
		       icsk->icsk_mtup.probe_size;
	tp->snd_cwnd_cnt = 0;
	tp->snd_cwnd_stamp = tcp_jiffies32;
	tp->snd_ssthresh = tcp_current_ssthresh(sk);

	icsk->icsk_mtup.search_low = icsk->icsk_mtup.probe_size;
	icsk->icsk_mtup.probe_size = 0;
	tcp_sync_mss(sk, icsk->icsk_pmtu_cookie);
	NET_INC_STATS(sock_net(sk), LINUX_MIB_TCPMTUPSUCCESS);
}

/* Do a simple retransmit without using the backoff mechanisms in
 * tcp_timer. This is used for path mtu discovery.
 * The socket is already locked here.
 */
void tcp_simple_retransmit(struct sock *sk)
{
	const struct inet_connection_sock *icsk = inet_csk(sk);
	struct tcp_sock *tp = tcp_sk(sk);
	struct sk_buff *skb;
	unsigned int mss = tcp_current_mss(sk);

	skb_rbtree_walk(skb, &sk->tcp_rtx_queue) {
		if (tcp_skb_seglen(skb) > mss)
			tcp_mark_skb_lost(sk, skb);
	}

	tcp_clear_retrans_hints_partial(tp);

	if (!tp->lost_out)
		return;

	if (tcp_is_reno(tp))
		tcp_limit_reno_sacked(tp);

	tcp_verify_left_out(tp);

	/* Don't muck with the congestion window here.
	 * Reason is that we do not increase amount of _data_
	 * in network, but units changed and effective
	 * cwnd/ssthresh really reduced now.
	 */
	if (icsk->icsk_ca_state != TCP_CA_Loss) {
		tp->high_seq = tp->snd_nxt;
		tp->snd_ssthresh = tcp_current_ssthresh(sk);
		tp->prior_ssthresh = 0;
		tp->undo_marker = 0;
		tcp_set_ca_state(sk, TCP_CA_Loss);
	}
	tcp_xmit_retransmit_queue(sk);
}
EXPORT_SYMBOL(tcp_simple_retransmit);

void tcp_enter_recovery(struct sock *sk, bool ece_ack)
{
	struct tcp_sock *tp = tcp_sk(sk);
	int mib_idx;

	if (tcp_is_reno(tp))
		mib_idx = LINUX_MIB_TCPRENORECOVERY;
	else
		mib_idx = LINUX_MIB_TCPSACKRECOVERY;

	NET_INC_STATS(sock_net(sk), mib_idx);

	tp->prior_ssthresh = 0;
	tcp_init_undo(tp);

	if (!tcp_in_cwnd_reduction(sk)) {
		if (!ece_ack)
			tp->prior_ssthresh = tcp_current_ssthresh(sk);
		tcp_init_cwnd_reduction(sk);
	}
	tcp_set_ca_state(sk, TCP_CA_Recovery);
}

/* Process an ACK in CA_Loss state. Move to CA_Open if lost data are
 * recovered or spurious. Otherwise retransmits more on partial ACKs.
 */
static void tcp_process_loss(struct sock *sk, int flag, int num_dupack,
			     int *rexmit)
{
	struct tcp_sock *tp = tcp_sk(sk);
	bool recovered = !before(tp->snd_una, tp->high_seq);

	if ((flag & FLAG_SND_UNA_ADVANCED || rcu_access_pointer(tp->fastopen_rsk)) &&
	    tcp_try_undo_loss(sk, false))
		return;

	if (tp->frto) { /* F-RTO RFC5682 sec 3.1 (sack enhanced version). */
		/* Step 3.b. A timeout is spurious if not all data are
		 * lost, i.e., never-retransmitted data are (s)acked.
		 */
		if ((flag & FLAG_ORIG_SACK_ACKED) &&
		    tcp_try_undo_loss(sk, true))
			return;

		if (after(tp->snd_nxt, tp->high_seq)) {
			if (flag & FLAG_DATA_SACKED || num_dupack)
				tp->frto = 0; /* Step 3.a. loss was real */
		} else if (flag & FLAG_SND_UNA_ADVANCED && !recovered) {
			tp->high_seq = tp->snd_nxt;
			/* Step 2.b. Try send new data (but deferred until cwnd
			 * is updated in tcp_ack()). Otherwise fall back to
			 * the conventional recovery.
			 */
			if (!tcp_write_queue_empty(sk) &&
			    after(tcp_wnd_end(tp), tp->snd_nxt)) {
				*rexmit = REXMIT_NEW;
				return;
			}
			tp->frto = 0;
		}
	}

	if (recovered) {
		/* F-RTO RFC5682 sec 3.1 step 2.a and 1st part of step 3.a */
		tcp_try_undo_recovery(sk);
		return;
	}
	if (tcp_is_reno(tp)) {
		/* A Reno DUPACK means new data in F-RTO step 2.b above are
		 * delivered. Lower inflight to clock out (re)tranmissions.
		 */
		if (after(tp->snd_nxt, tp->high_seq) && num_dupack)
			tcp_add_reno_sack(sk, num_dupack, flag & FLAG_ECE);
		else if (flag & FLAG_SND_UNA_ADVANCED)
			tcp_reset_reno_sack(tp);
	}
	*rexmit = REXMIT_LOST;
}

/* Undo during fast recovery after partial ACK. */
static bool tcp_try_undo_partial(struct sock *sk, u32 prior_snd_una)
{
	struct tcp_sock *tp = tcp_sk(sk);

	if (tp->undo_marker && tcp_packet_delayed(tp)) {
		/* Plain luck! Hole if filled with delayed
		 * packet, rather than with a retransmit. Check reordering.
		 */
		tcp_check_sack_reordering(sk, prior_snd_una, 1);

		/* We are getting evidence that the reordering degree is higher
		 * than we realized. If there are no retransmits out then we
		 * can undo. Otherwise we clock out new packets but do not
		 * mark more packets lost or retransmit more.
		 */
		if (tp->retrans_out)
			return true;

		if (!tcp_any_retrans_done(sk))
			tp->retrans_stamp = 0;

		DBGUNDO(sk, "partial recovery");
		tcp_undo_cwnd_reduction(sk, true);
		NET_INC_STATS(sock_net(sk), LINUX_MIB_TCPPARTIALUNDO);
		tcp_try_keep_open(sk);
		return true;
	}
	return false;
}

static void tcp_identify_packet_loss(struct sock *sk, int *ack_flag)
{
	struct tcp_sock *tp = tcp_sk(sk);

	if (tcp_rtx_queue_empty(sk))
		return;

	if (unlikely(tcp_is_reno(tp))) {
		tcp_newreno_mark_lost(sk, *ack_flag & FLAG_SND_UNA_ADVANCED);
	} else if (tcp_is_rack(sk)) {
		u32 prior_retrans = tp->retrans_out;

		tcp_rack_mark_lost(sk);
		if (prior_retrans > tp->retrans_out)
			*ack_flag |= FLAG_LOST_RETRANS;
	}
}

static bool tcp_force_fast_retransmit(struct sock *sk)
{
	struct tcp_sock *tp = tcp_sk(sk);

	return after(tcp_highest_sack_seq(tp),
		     tp->snd_una + tp->reordering * tp->mss_cache);
}

/* Process an event, which can update packets-in-flight not trivially.
 * Main goal of this function is to calculate new estimate for left_out,
 * taking into account both packets sitting in receiver's buffer and
 * packets lost by network.
 *
 * Besides that it updates the congestion state when packet loss or ECN
 * is detected. But it does not reduce the cwnd, it is done by the
 * congestion control later.
 *
 * It does _not_ decide what to send, it is made in function
 * tcp_xmit_retransmit_queue().
 */
static void tcp_fastretrans_alert(struct sock *sk, const u32 prior_snd_una,
				  int num_dupack, int *ack_flag, int *rexmit)
{
	struct inet_connection_sock *icsk = inet_csk(sk);
	struct tcp_sock *tp = tcp_sk(sk);
	int fast_rexmit = 0, flag = *ack_flag;
	bool ece_ack = flag & FLAG_ECE;
	bool do_lost = num_dupack || ((flag & FLAG_DATA_SACKED) &&
				      tcp_force_fast_retransmit(sk));

	if (!tp->packets_out && tp->sacked_out)
		tp->sacked_out = 0;

	/* Now state machine starts.
	 * A. ECE, hence prohibit cwnd undoing, the reduction is required. */
	if (ece_ack)
		tp->prior_ssthresh = 0;

	/* B. In all the states check for reneging SACKs. */
	if (tcp_check_sack_reneging(sk, flag))
		return;

	/* C. Check consistency of the current state. */
	tcp_verify_left_out(tp);

	/* D. Check state exit conditions. State can be terminated
	 *    when high_seq is ACKed. */
	if (icsk->icsk_ca_state == TCP_CA_Open) {
		WARN_ON(tp->retrans_out != 0);
		tp->retrans_stamp = 0;
	} else if (!before(tp->snd_una, tp->high_seq)) {
		switch (icsk->icsk_ca_state) {
		case TCP_CA_CWR:
			/* CWR is to be held something *above* high_seq
			 * is ACKed for CWR bit to reach receiver. */
			if (tp->snd_una != tp->high_seq) {
				tcp_end_cwnd_reduction(sk);
				tcp_set_ca_state(sk, TCP_CA_Open);
			}
			break;

		case TCP_CA_Recovery:
			if (tcp_is_reno(tp))
				tcp_reset_reno_sack(tp);
			if (tcp_try_undo_recovery(sk))
				return;
			tcp_end_cwnd_reduction(sk);
			break;
		}
	}

	/* E. Process state. */
	switch (icsk->icsk_ca_state) {
	case TCP_CA_Recovery:
		if (!(flag & FLAG_SND_UNA_ADVANCED)) {
			if (tcp_is_reno(tp))
				tcp_add_reno_sack(sk, num_dupack, ece_ack);
		} else {
			if (tcp_try_undo_partial(sk, prior_snd_una))
				return;
			/* Partial ACK arrived. Force fast retransmit. */
			do_lost = tcp_force_fast_retransmit(sk);
		}
		if (tcp_try_undo_dsack(sk)) {
			tcp_try_keep_open(sk);
			return;
		}
		tcp_identify_packet_loss(sk, ack_flag);
		break;
	case TCP_CA_Loss:
		tcp_process_loss(sk, flag, num_dupack, rexmit);
		tcp_identify_packet_loss(sk, ack_flag);
		if (!(icsk->icsk_ca_state == TCP_CA_Open ||
		      (*ack_flag & FLAG_LOST_RETRANS)))
			return;
		/* Change state if cwnd is undone or retransmits are lost */
		fallthrough;
	default:
		if (tcp_is_reno(tp)) {
			if (flag & FLAG_SND_UNA_ADVANCED)
				tcp_reset_reno_sack(tp);
			tcp_add_reno_sack(sk, num_dupack, ece_ack);
		}

		if (icsk->icsk_ca_state <= TCP_CA_Disorder)
			tcp_try_undo_dsack(sk);

		tcp_identify_packet_loss(sk, ack_flag);
		if (!tcp_time_to_recover(sk, flag)) {
			tcp_try_to_open(sk, flag);
			return;
		}

		/* MTU probe failure: don't reduce cwnd */
		if (icsk->icsk_ca_state < TCP_CA_CWR &&
		    icsk->icsk_mtup.probe_size &&
		    tp->snd_una == tp->mtu_probe.probe_seq_start) {
			tcp_mtup_probe_failed(sk);
			/* Restores the reduction we did in tcp_mtup_probe() */
			tp->snd_cwnd++;
			tcp_simple_retransmit(sk);
			return;
		}

		/* Otherwise enter Recovery state */
		tcp_enter_recovery(sk, ece_ack);
		fast_rexmit = 1;
	}

	if (!tcp_is_rack(sk) && do_lost)
		tcp_update_scoreboard(sk, fast_rexmit);
	*rexmit = REXMIT_LOST;
}

static void tcp_update_rtt_min(struct sock *sk, u32 rtt_us, const int flag)
{
	u32 wlen = sock_net(sk)->ipv4.sysctl_tcp_min_rtt_wlen * HZ;
	struct tcp_sock *tp = tcp_sk(sk);

	if ((flag & FLAG_ACK_MAYBE_DELAYED) && rtt_us > tcp_min_rtt(tp)) {
		/* If the remote keeps returning delayed ACKs, eventually
		 * the min filter would pick it up and overestimate the
		 * prop. delay when it expires. Skip suspected delayed ACKs.
		 */
		return;
	}
	minmax_running_min(&tp->rtt_min, wlen, tcp_jiffies32,
			   rtt_us ? : jiffies_to_usecs(1));
}

static bool tcp_ack_update_rtt(struct sock *sk, const int flag,
			       long seq_rtt_us, long sack_rtt_us,
			       long ca_rtt_us, struct rate_sample *rs)
{
	const struct tcp_sock *tp = tcp_sk(sk);

	/* Prefer RTT measured from ACK's timing to TS-ECR. This is because
	 * broken middle-boxes or peers may corrupt TS-ECR fields. But
	 * Karn's algorithm forbids taking RTT if some retransmitted data
	 * is acked (RFC6298).
	 */
	if (seq_rtt_us < 0)
		seq_rtt_us = sack_rtt_us;

	/* RTTM Rule: A TSecr value received in a segment is used to
	 * update the averaged RTT measurement only if the segment
	 * acknowledges some new data, i.e., only if it advances the
	 * left edge of the send window.
	 * See draft-ietf-tcplw-high-performance-00, section 3.3.
	 */
	if (seq_rtt_us < 0 && tp->rx_opt.saw_tstamp && tp->rx_opt.rcv_tsecr &&
	    flag & FLAG_ACKED) {
		u32 delta = tcp_time_stamp(tp) - tp->rx_opt.rcv_tsecr;

		if (likely(delta < INT_MAX / (USEC_PER_SEC / TCP_TS_HZ))) {
			if (!delta)
				delta = 1;
			seq_rtt_us = delta * (USEC_PER_SEC / TCP_TS_HZ);
			ca_rtt_us = seq_rtt_us;
		}
	}
	rs->rtt_us = ca_rtt_us; /* RTT of last (S)ACKed packet (or -1) */
	if (seq_rtt_us < 0)
		return false;

	/* ca_rtt_us >= 0 is counting on the invariant that ca_rtt_us is
	 * always taken together with ACK, SACK, or TS-opts. Any negative
	 * values will be skipped with the seq_rtt_us < 0 check above.
	 */
	tcp_update_rtt_min(sk, ca_rtt_us, flag);
	tcp_rtt_estimator(sk, seq_rtt_us);
	tcp_set_rto(sk);

	/* RFC6298: only reset backoff on valid RTT measurement. */
	inet_csk(sk)->icsk_backoff = 0;
	return true;
}

/* Compute time elapsed between (last) SYNACK and the ACK completing 3WHS. */
void tcp_synack_rtt_meas(struct sock *sk, struct request_sock *req)
{
	struct rate_sample rs;
	long rtt_us = -1L;

	if (req && !req->num_retrans && tcp_rsk(req)->snt_synack)
		rtt_us = tcp_stamp_us_delta(tcp_clock_us(), tcp_rsk(req)->snt_synack);

	tcp_ack_update_rtt(sk, FLAG_SYN_ACKED, rtt_us, -1L, rtt_us, &rs);
}


static void tcp_cong_avoid(struct sock *sk, u32 ack, u32 acked)
{
	const struct inet_connection_sock *icsk = inet_csk(sk);

	icsk->icsk_ca_ops->cong_avoid(sk, ack, acked);
	tcp_sk(sk)->snd_cwnd_stamp = tcp_jiffies32;
}

/* Restart timer after forward progress on connection.
 * RFC2988 recommends to restart timer to now+rto.
 */
void tcp_rearm_rto(struct sock *sk)
{
	const struct inet_connection_sock *icsk = inet_csk(sk);
	struct tcp_sock *tp = tcp_sk(sk);

	/* If the retrans timer is currently being used by Fast Open
	 * for SYN-ACK retrans purpose, stay put.
	 */
	if (rcu_access_pointer(tp->fastopen_rsk))
		return;

	if (!tp->packets_out) {
		inet_csk_clear_xmit_timer(sk, ICSK_TIME_RETRANS);
	} else {
		u32 rto = inet_csk(sk)->icsk_rto;
		/* Offset the time elapsed after installing regular RTO */
		if (icsk->icsk_pending == ICSK_TIME_REO_TIMEOUT ||
		    icsk->icsk_pending == ICSK_TIME_LOSS_PROBE) {
			s64 delta_us = tcp_rto_delta_us(sk);
			/* delta_us may not be positive if the socket is locked
			 * when the retrans timer fires and is rescheduled.
			 */
			rto = usecs_to_jiffies(max_t(int, delta_us, 1));
		}
		tcp_reset_xmit_timer(sk, ICSK_TIME_RETRANS, rto,
				     TCP_RTO_MAX);
	}
}

/* Try to schedule a loss probe; if that doesn't work, then schedule an RTO. */
static void tcp_set_xmit_timer(struct sock *sk)
{
	if (!tcp_schedule_loss_probe(sk, true))
		tcp_rearm_rto(sk);
}

/* If we get here, the whole TSO packet has not been acked. */
static u32 tcp_tso_acked(struct sock *sk, struct sk_buff *skb)
{
	struct tcp_sock *tp = tcp_sk(sk);
	u32 packets_acked;

	BUG_ON(!after(TCP_SKB_CB(skb)->end_seq, tp->snd_una));

	packets_acked = tcp_skb_pcount(skb);
	if (tcp_trim_head(sk, skb, tp->snd_una - TCP_SKB_CB(skb)->seq))
		return 0;
	packets_acked -= tcp_skb_pcount(skb);

	if (packets_acked) {
		BUG_ON(tcp_skb_pcount(skb) == 0);
		BUG_ON(!before(TCP_SKB_CB(skb)->seq, TCP_SKB_CB(skb)->end_seq));
	}

	return packets_acked;
}

static void tcp_ack_tstamp(struct sock *sk, struct sk_buff *skb,
			   u32 prior_snd_una)
{
	const struct skb_shared_info *shinfo;

	/* Avoid cache line misses to get skb_shinfo() and shinfo->tx_flags */
	if (likely(!TCP_SKB_CB(skb)->txstamp_ack))
		return;

	shinfo = skb_shinfo(skb);
	if (!before(shinfo->tskey, prior_snd_una) &&
	    before(shinfo->tskey, tcp_sk(sk)->snd_una)) {
		tcp_skb_tsorted_save(skb) {
			__skb_tstamp_tx(skb, NULL, sk, SCM_TSTAMP_ACK);
		} tcp_skb_tsorted_restore(skb);
	}
}

/* Remove acknowledged frames from the retransmission queue. If our packet
 * is before the ack sequence we can discard it as it's confirmed to have
 * arrived at the other end.
 */
static int tcp_clean_rtx_queue(struct sock *sk, u32 prior_fack,
			       u32 prior_snd_una,
			       struct tcp_sacktag_state *sack, bool ece_ack)
{
	const struct inet_connection_sock *icsk = inet_csk(sk);
	u64 first_ackt, last_ackt;
	struct tcp_sock *tp = tcp_sk(sk);
	u32 prior_sacked = tp->sacked_out;
	u32 reord = tp->snd_nxt; /* lowest acked un-retx un-sacked seq */
	struct sk_buff *skb, *next;
	bool fully_acked = true;
	long sack_rtt_us = -1L;
	long seq_rtt_us = -1L;
	long ca_rtt_us = -1L;
	u32 pkts_acked = 0;
	u32 last_in_flight = 0;
	bool rtt_update;
	int flag = 0;

	first_ackt = 0;

	for (skb = skb_rb_first(&sk->tcp_rtx_queue); skb; skb = next) {
		struct tcp_skb_cb *scb = TCP_SKB_CB(skb);
		const u32 start_seq = scb->seq;
		u8 sacked = scb->sacked;
		u32 acked_pcount;

		/* Determine how many packets and what bytes were acked, tso and else */
		if (after(scb->end_seq, tp->snd_una)) {
			if (tcp_skb_pcount(skb) == 1 ||
			    !after(tp->snd_una, scb->seq))
				break;

			acked_pcount = tcp_tso_acked(sk, skb);
			if (!acked_pcount)
				break;
			fully_acked = false;
		} else {
			acked_pcount = tcp_skb_pcount(skb);
		}

		if (unlikely(sacked & TCPCB_RETRANS)) {
			if (sacked & TCPCB_SACKED_RETRANS)
				tp->retrans_out -= acked_pcount;
			flag |= FLAG_RETRANS_DATA_ACKED;
		} else if (!(sacked & TCPCB_SACKED_ACKED)) {
			last_ackt = tcp_skb_timestamp_us(skb);
			WARN_ON_ONCE(last_ackt == 0);
			if (!first_ackt)
				first_ackt = last_ackt;

			last_in_flight = TCP_SKB_CB(skb)->tx.in_flight;
			if (before(start_seq, reord))
				reord = start_seq;
			if (!after(scb->end_seq, tp->high_seq))
				flag |= FLAG_ORIG_SACK_ACKED;
		}

		if (sacked & TCPCB_SACKED_ACKED) {
			tp->sacked_out -= acked_pcount;
		} else if (tcp_is_sack(tp)) {
			tcp_count_delivered(tp, acked_pcount, ece_ack);
			if (!tcp_skb_spurious_retrans(tp, skb))
				tcp_rack_advance(tp, sacked, scb->end_seq,
						 tcp_skb_timestamp_us(skb));
		}
		if (sacked & TCPCB_LOST)
			tp->lost_out -= acked_pcount;

		tp->packets_out -= acked_pcount;
		pkts_acked += acked_pcount;
		tcp_rate_skb_delivered(sk, skb, sack->rate);

		/* Initial outgoing SYN's get put onto the write_queue
		 * just like anything else we transmit.  It is not
		 * true data, and if we misinform our callers that
		 * this ACK acks real data, we will erroneously exit
		 * connection startup slow start one packet too
		 * quickly.  This is severely frowned upon behavior.
		 */
		if (likely(!(scb->tcp_flags & TCPHDR_SYN))) {
			flag |= FLAG_DATA_ACKED;
		} else {
			flag |= FLAG_SYN_ACKED;
			tp->retrans_stamp = 0;
		}

		if (!fully_acked)
			break;

		tcp_ack_tstamp(sk, skb, prior_snd_una);

		next = skb_rb_next(skb);
		if (unlikely(skb == tp->retransmit_skb_hint))
			tp->retransmit_skb_hint = NULL;
		if (unlikely(skb == tp->lost_skb_hint))
			tp->lost_skb_hint = NULL;
		tcp_highest_sack_replace(sk, skb, next);
		tcp_rtx_queue_unlink_and_free(skb, sk);
	}

	if (!skb)
		tcp_chrono_stop(sk, TCP_CHRONO_BUSY);

	if (likely(between(tp->snd_up, prior_snd_una, tp->snd_una)))
		tp->snd_up = tp->snd_una;

	if (skb) {
		tcp_ack_tstamp(sk, skb, prior_snd_una);
		if (TCP_SKB_CB(skb)->sacked & TCPCB_SACKED_ACKED)
			flag |= FLAG_SACK_RENEGING;
	}

	if (likely(first_ackt) && !(flag & FLAG_RETRANS_DATA_ACKED)) {
		seq_rtt_us = tcp_stamp_us_delta(tp->tcp_mstamp, first_ackt);
		ca_rtt_us = tcp_stamp_us_delta(tp->tcp_mstamp, last_ackt);

		if (pkts_acked == 1 && last_in_flight < tp->mss_cache &&
		    last_in_flight && !prior_sacked && fully_acked &&
		    sack->rate->prior_delivered + 1 == tp->delivered &&
		    !(flag & (FLAG_CA_ALERT | FLAG_SYN_ACKED))) {
			/* Conservatively mark a delayed ACK. It's typically
			 * from a lone runt packet over the round trip to
			 * a receiver w/o out-of-order or CE events.
			 */
			flag |= FLAG_ACK_MAYBE_DELAYED;
		}
	}
	if (sack->first_sackt) {
		sack_rtt_us = tcp_stamp_us_delta(tp->tcp_mstamp, sack->first_sackt);
		ca_rtt_us = tcp_stamp_us_delta(tp->tcp_mstamp, sack->last_sackt);
	}
	rtt_update = tcp_ack_update_rtt(sk, flag, seq_rtt_us, sack_rtt_us,
					ca_rtt_us, sack->rate);

	if (flag & FLAG_ACKED) {
		flag |= FLAG_SET_XMIT_TIMER;  /* set TLP or RTO timer */
		if (unlikely(icsk->icsk_mtup.probe_size &&
			     !after(tp->mtu_probe.probe_seq_end, tp->snd_una))) {
			tcp_mtup_probe_success(sk);
		}

		if (tcp_is_reno(tp)) {
			tcp_remove_reno_sacks(sk, pkts_acked, ece_ack);

			/* If any of the cumulatively ACKed segments was
			 * retransmitted, non-SACK case cannot confirm that
			 * progress was due to original transmission due to
			 * lack of TCPCB_SACKED_ACKED bits even if some of
			 * the packets may have been never retransmitted.
			 */
			if (flag & FLAG_RETRANS_DATA_ACKED)
				flag &= ~FLAG_ORIG_SACK_ACKED;
		} else {
			int delta;

			/* Non-retransmitted hole got filled? That's reordering */
			if (before(reord, prior_fack))
				tcp_check_sack_reordering(sk, reord, 0);

			delta = prior_sacked - tp->sacked_out;
			tp->lost_cnt_hint -= min(tp->lost_cnt_hint, delta);
		}
	} else if (skb && rtt_update && sack_rtt_us >= 0 &&
		   sack_rtt_us > tcp_stamp_us_delta(tp->tcp_mstamp,
						    tcp_skb_timestamp_us(skb))) {
		/* Do not re-arm RTO if the sack RTT is measured from data sent
		 * after when the head was last (re)transmitted. Otherwise the
		 * timeout may continue to extend in loss recovery.
		 */
		flag |= FLAG_SET_XMIT_TIMER;  /* set TLP or RTO timer */
	}

	if (icsk->icsk_ca_ops->pkts_acked) {
		struct ack_sample sample = { .pkts_acked = pkts_acked,
					     .rtt_us = sack->rate->rtt_us,
					     .in_flight = last_in_flight };

		icsk->icsk_ca_ops->pkts_acked(sk, &sample);
	}

#if FASTRETRANS_DEBUG > 0
	WARN_ON((int)tp->sacked_out < 0);
	WARN_ON((int)tp->lost_out < 0);
	WARN_ON((int)tp->retrans_out < 0);
	if (!tp->packets_out && tcp_is_sack(tp)) {
		icsk = inet_csk(sk);
		if (tp->lost_out) {
			pr_debug("Leak l=%u %d\n",
				 tp->lost_out, icsk->icsk_ca_state);
			tp->lost_out = 0;
		}
		if (tp->sacked_out) {
			pr_debug("Leak s=%u %d\n",
				 tp->sacked_out, icsk->icsk_ca_state);
			tp->sacked_out = 0;
		}
		if (tp->retrans_out) {
			pr_debug("Leak r=%u %d\n",
				 tp->retrans_out, icsk->icsk_ca_state);
			tp->retrans_out = 0;
		}
	}
#endif
	return flag;
}

static void tcp_ack_probe(struct sock *sk)
{
	struct inet_connection_sock *icsk = inet_csk(sk);
	struct sk_buff *head = tcp_send_head(sk);
	const struct tcp_sock *tp = tcp_sk(sk);

	/* Was it a usable window open? */
	if (!head)
		return;
	if (!after(TCP_SKB_CB(head)->end_seq, tcp_wnd_end(tp))) {
		icsk->icsk_backoff = 0;
		inet_csk_clear_xmit_timer(sk, ICSK_TIME_PROBE0);
		/* Socket must be waked up by subsequent tcp_data_snd_check().
		 * This function is not for random using!
		 */
	} else {
		unsigned long when = tcp_probe0_when(sk, TCP_RTO_MAX);

		tcp_reset_xmit_timer(sk, ICSK_TIME_PROBE0,
				     when, TCP_RTO_MAX);
	}
}

static inline bool tcp_ack_is_dubious(const struct sock *sk, const int flag)
{
	return !(flag & FLAG_NOT_DUP) || (flag & FLAG_CA_ALERT) ||
		inet_csk(sk)->icsk_ca_state != TCP_CA_Open;
}

/* Decide wheather to run the increase function of congestion control. */
static inline bool tcp_may_raise_cwnd(const struct sock *sk, const int flag)
{
	/* If reordering is high then always grow cwnd whenever data is
	 * delivered regardless of its ordering. Otherwise stay conservative
	 * and only grow cwnd on in-order delivery (RFC5681). A stretched ACK w/
	 * new SACK or ECE mark may first advance cwnd here and later reduce
	 * cwnd in tcp_fastretrans_alert() based on more states.
	 */
	if (tcp_sk(sk)->reordering > sock_net(sk)->ipv4.sysctl_tcp_reordering)
		return flag & FLAG_FORWARD_PROGRESS;

	return flag & FLAG_DATA_ACKED;
}

/* The "ultimate" congestion control function that aims to replace the rigid
 * cwnd increase and decrease control (tcp_cong_avoid,tcp_*cwnd_reduction).
 * It's called toward the end of processing an ACK with precise rate
 * information. All transmission or retransmission are delayed afterwards.
 */
static void tcp_cong_control(struct sock *sk, u32 ack, u32 acked_sacked,
			     int flag, const struct rate_sample *rs)
{
	const struct inet_connection_sock *icsk = inet_csk(sk);

	if (icsk->icsk_ca_ops->cong_control) {
		icsk->icsk_ca_ops->cong_control(sk, rs);
		return;
	}

	if (tcp_in_cwnd_reduction(sk)) {
		/* Reduce cwnd if state mandates */
		tcp_cwnd_reduction(sk, acked_sacked, flag);
	} else if (tcp_may_raise_cwnd(sk, flag)) {
		/* Advance cwnd if state allows */
		tcp_cong_avoid(sk, ack, acked_sacked);
	}
	tcp_update_pacing_rate(sk);
}

/* Check that window update is acceptable.
 * The function assumes that snd_una<=ack<=snd_next.
 */
static inline bool tcp_may_update_window(const struct tcp_sock *tp,
					const u32 ack, const u32 ack_seq,
					const u32 nwin)
{
	return	after(ack, tp->snd_una) ||
		after(ack_seq, tp->snd_wl1) ||
		(ack_seq == tp->snd_wl1 && nwin > tp->snd_wnd);
}

/* If we update tp->snd_una, also update tp->bytes_acked */
static void tcp_snd_una_update(struct tcp_sock *tp, u32 ack)
{
	u32 delta = ack - tp->snd_una;

	sock_owned_by_me((struct sock *)tp);
	tp->bytes_acked += delta;
	tp->snd_una = ack;
}

/* If we update tp->rcv_nxt, also update tp->bytes_received */
static void tcp_rcv_nxt_update(struct tcp_sock *tp, u32 seq)
{
	u32 delta = seq - tp->rcv_nxt;

	sock_owned_by_me((struct sock *)tp);
	tp->bytes_received += delta;
	WRITE_ONCE(tp->rcv_nxt, seq);
}

/* Update our send window.
 *
 * Window update algorithm, described in RFC793/RFC1122 (used in linux-2.2
 * and in FreeBSD. NetBSD's one is even worse.) is wrong.
 */
static int tcp_ack_update_window(struct sock *sk, const struct sk_buff *skb, u32 ack,
				 u32 ack_seq)
{
	struct tcp_sock *tp = tcp_sk(sk);
	int flag = 0;
	u32 nwin = ntohs(tcp_hdr(skb)->window);

	if (likely(!tcp_hdr(skb)->syn))
		nwin <<= tp->rx_opt.snd_wscale;

	if (tcp_may_update_window(tp, ack, ack_seq, nwin)) {
		flag |= FLAG_WIN_UPDATE;
		tcp_update_wl(tp, ack_seq);

		if (tp->snd_wnd != nwin) {
			tp->snd_wnd = nwin;

			/* Note, it is the only place, where
			 * fast path is recovered for sending TCP.
			 */
			tp->pred_flags = 0;
			tcp_fast_path_check(sk);

			if (!tcp_write_queue_empty(sk))
				tcp_slow_start_after_idle_check(sk);

			if (nwin > tp->max_window) {
				tp->max_window = nwin;
				tcp_sync_mss(sk, inet_csk(sk)->icsk_pmtu_cookie);
			}
		}
	}

	tcp_snd_una_update(tp, ack);

	return flag;
}

static bool __tcp_oow_rate_limited(struct net *net, int mib_idx,
				   u32 *last_oow_ack_time)
{
	if (*last_oow_ack_time) {
		s32 elapsed = (s32)(tcp_jiffies32 - *last_oow_ack_time);

		if (0 <= elapsed && elapsed < net->ipv4.sysctl_tcp_invalid_ratelimit) {
			NET_INC_STATS(net, mib_idx);
			return true;	/* rate-limited: don't send yet! */
		}
	}

	*last_oow_ack_time = tcp_jiffies32;

	return false;	/* not rate-limited: go ahead, send dupack now! */
}

/* Return true if we're currently rate-limiting out-of-window ACKs and
 * thus shouldn't send a dupack right now. We rate-limit dupacks in
 * response to out-of-window SYNs or ACKs to mitigate ACK loops or DoS
 * attacks that send repeated SYNs or ACKs for the same connection. To
 * do this, we do not send a duplicate SYNACK or ACK if the remote
 * endpoint is sending out-of-window SYNs or pure ACKs at a high rate.
 */
bool tcp_oow_rate_limited(struct net *net, const struct sk_buff *skb,
			  int mib_idx, u32 *last_oow_ack_time)
{
	/* Data packets without SYNs are not likely part of an ACK loop. */
	if ((TCP_SKB_CB(skb)->seq != TCP_SKB_CB(skb)->end_seq) &&
	    !tcp_hdr(skb)->syn)
		return false;

	return __tcp_oow_rate_limited(net, mib_idx, last_oow_ack_time);
}

/* RFC 5961 7 [ACK Throttling] */
static void tcp_send_challenge_ack(struct sock *sk, const struct sk_buff *skb)
{
	/* unprotected vars, we dont care of overwrites */
	static u32 challenge_timestamp;
	static unsigned int challenge_count;
	struct tcp_sock *tp = tcp_sk(sk);
	struct net *net = sock_net(sk);
	u32 count, now;

	/* First check our per-socket dupack rate limit. */
	if (__tcp_oow_rate_limited(net,
				   LINUX_MIB_TCPACKSKIPPEDCHALLENGE,
				   &tp->last_oow_ack_time))
		return;

	/* Then check host-wide RFC 5961 rate limit. */
	now = jiffies / HZ;
	if (now != challenge_timestamp) {
		u32 ack_limit = net->ipv4.sysctl_tcp_challenge_ack_limit;
		u32 half = (ack_limit + 1) >> 1;

		challenge_timestamp = now;
		WRITE_ONCE(challenge_count, half + prandom_u32_max(ack_limit));
	}
	count = READ_ONCE(challenge_count);
	if (count > 0) {
		WRITE_ONCE(challenge_count, count - 1);
		NET_INC_STATS(net, LINUX_MIB_TCPCHALLENGEACK);
		tcp_send_ack(sk);
	}
}

static void tcp_store_ts_recent(struct tcp_sock *tp)
{
	tp->rx_opt.ts_recent = tp->rx_opt.rcv_tsval;
	tp->rx_opt.ts_recent_stamp = ktime_get_seconds();
}

static void tcp_replace_ts_recent(struct tcp_sock *tp, u32 seq)
{
	if (tp->rx_opt.saw_tstamp && !after(seq, tp->rcv_wup)) {
		/* PAWS bug workaround wrt. ACK frames, the PAWS discard
		 * extra check below makes sure this can only happen
		 * for pure ACK frames.  -DaveM
		 *
		 * Not only, also it occurs for expired timestamps.
		 */

		if (tcp_paws_check(&tp->rx_opt, 0))
			tcp_store_ts_recent(tp);
	}
}

/* This routine deals with acks during a TLP episode and ends an episode by
 * resetting tlp_high_seq. Ref: TLP algorithm in draft-ietf-tcpm-rack
 */
static void tcp_process_tlp_ack(struct sock *sk, u32 ack, int flag)
{
	struct tcp_sock *tp = tcp_sk(sk);

	if (before(ack, tp->tlp_high_seq))
		return;

	if (!tp->tlp_retrans) {
		/* TLP of new data has been acknowledged */
		tp->tlp_high_seq = 0;
	} else if (flag & FLAG_DSACKING_ACK) {
		/* This DSACK means original and TLP probe arrived; no loss */
		tp->tlp_high_seq = 0;
	} else if (after(ack, tp->tlp_high_seq)) {
		/* ACK advances: there was a loss, so reduce cwnd. Reset
		 * tlp_high_seq in tcp_init_cwnd_reduction()
		 */
		tcp_init_cwnd_reduction(sk);
		tcp_set_ca_state(sk, TCP_CA_CWR);
		tcp_end_cwnd_reduction(sk);
		tcp_try_keep_open(sk);
		NET_INC_STATS(sock_net(sk),
				LINUX_MIB_TCPLOSSPROBERECOVERY);
	} else if (!(flag & (FLAG_SND_UNA_ADVANCED |
			     FLAG_NOT_DUP | FLAG_DATA_SACKED))) {
		/* Pure dupack: original and TLP probe arrived; no loss */
		tp->tlp_high_seq = 0;
	}
}

static inline void tcp_in_ack_event(struct sock *sk, u32 flags)
{
	const struct inet_connection_sock *icsk = inet_csk(sk);

	if (icsk->icsk_ca_ops->in_ack_event)
		icsk->icsk_ca_ops->in_ack_event(sk, flags);
}

/* Congestion control has updated the cwnd already. So if we're in
 * loss recovery then now we do any new sends (for FRTO) or
 * retransmits (for CA_Loss or CA_recovery) that make sense.
 */
static void tcp_xmit_recovery(struct sock *sk, int rexmit)
{
	struct tcp_sock *tp = tcp_sk(sk);

	if (rexmit == REXMIT_NONE || sk->sk_state == TCP_SYN_SENT)
		return;

	if (unlikely(rexmit == REXMIT_NEW)) {
		__tcp_push_pending_frames(sk, tcp_current_mss(sk),
					  TCP_NAGLE_OFF);
		if (after(tp->snd_nxt, tp->high_seq))
			return;
		tp->frto = 0;
	}
	tcp_xmit_retransmit_queue(sk);
}

/* Returns the number of packets newly acked or sacked by the current ACK */
static u32 tcp_newly_delivered(struct sock *sk, u32 prior_delivered, int flag)
{
	const struct net *net = sock_net(sk);
	struct tcp_sock *tp = tcp_sk(sk);
	u32 delivered;

	delivered = tp->delivered - prior_delivered;
	NET_ADD_STATS(net, LINUX_MIB_TCPDELIVERED, delivered);
	if (flag & FLAG_ECE)
		NET_ADD_STATS(net, LINUX_MIB_TCPDELIVEREDCE, delivered);

	return delivered;
}

/* This routine deals with incoming acks, but not outgoing ones. */
static int tcp_ack(struct sock *sk, const struct sk_buff *skb, int flag)
{
	struct inet_connection_sock *icsk = inet_csk(sk);
	struct tcp_sock *tp = tcp_sk(sk);
	struct tcp_sacktag_state sack_state;
	struct rate_sample rs = { .prior_delivered = 0 };
	u32 prior_snd_una = tp->snd_una;
	bool is_sack_reneg = tp->is_sack_reneg;
	u32 ack_seq = TCP_SKB_CB(skb)->seq;
	u32 ack = TCP_SKB_CB(skb)->ack_seq;
	int num_dupack = 0;
	int prior_packets = tp->packets_out;
	u32 delivered = tp->delivered;
	u32 lost = tp->lost;
	int rexmit = REXMIT_NONE; /* Flag to (re)transmit to recover losses */
	u32 prior_fack;

	sack_state.first_sackt = 0;
	sack_state.rate = &rs;
	sack_state.sack_delivered = 0;

	/* We very likely will need to access rtx queue. */
	prefetch(sk->tcp_rtx_queue.rb_node);

	/* If the ack is older than previous acks
	 * then we can probably ignore it.
	 */
	if (before(ack, prior_snd_una)) {
		/* RFC 5961 5.2 [Blind Data Injection Attack].[Mitigation] */
		if (before(ack, prior_snd_una - tp->max_window)) {
			if (!(flag & FLAG_NO_CHALLENGE_ACK))
				tcp_send_challenge_ack(sk, skb);
			return -1;
		}
		goto old_ack;
	}

	/* If the ack includes data we haven't sent yet, discard
	 * this segment (RFC793 Section 3.9).
	 */
	if (after(ack, tp->snd_nxt))
		return -1;

	if (after(ack, prior_snd_una)) {
		flag |= FLAG_SND_UNA_ADVANCED;
		icsk->icsk_retransmits = 0;

#if IS_ENABLED(CONFIG_TLS_DEVICE)
		if (static_branch_unlikely(&clean_acked_data_enabled.key))
			if (icsk->icsk_clean_acked)
				icsk->icsk_clean_acked(sk, ack);
#endif
	}

	prior_fack = tcp_is_sack(tp) ? tcp_highest_sack_seq(tp) : tp->snd_una;
	rs.prior_in_flight = tcp_packets_in_flight(tp);

	/* ts_recent update must be made after we are sure that the packet
	 * is in window.
	 */
	if (flag & FLAG_UPDATE_TS_RECENT)
		tcp_replace_ts_recent(tp, TCP_SKB_CB(skb)->seq);

	if ((flag & (FLAG_SLOWPATH | FLAG_SND_UNA_ADVANCED)) ==
	    FLAG_SND_UNA_ADVANCED) {
		/* Window is constant, pure forward advance.
		 * No more checks are required.
		 * Note, we use the fact that SND.UNA>=SND.WL2.
		 */
		tcp_update_wl(tp, ack_seq);
		tcp_snd_una_update(tp, ack);
		flag |= FLAG_WIN_UPDATE;

		if (tcp_ecn_rcv_sce_echo(tp, tcp_hdr(skb)))
			tcp_in_ack_event(sk, CA_ACK_WIN_UPDATE | CA_ACK_ESCE);
		else
			tcp_in_ack_event(sk, CA_ACK_WIN_UPDATE);

		NET_INC_STATS(sock_net(sk), LINUX_MIB_TCPHPACKS);
	} else {
		u32 ack_ev_flags = CA_ACK_SLOWPATH;

		if (ack_seq != TCP_SKB_CB(skb)->end_seq)
			flag |= FLAG_DATA;
		else
			NET_INC_STATS(sock_net(sk), LINUX_MIB_TCPPUREACKS);

		flag |= tcp_ack_update_window(sk, skb, ack, ack_seq);

		if (TCP_SKB_CB(skb)->sacked)
			flag |= tcp_sacktag_write_queue(sk, skb, prior_snd_una,
							&sack_state);

		if (tcp_ecn_rcv_ecn_echo(tp, tcp_hdr(skb))) {
			flag |= FLAG_ECE;
			ack_ev_flags |= CA_ACK_ECE;
		}

<<<<<<< HEAD
		if (tcp_ecn_rcv_sce_echo(tp, tcp_hdr(skb)))
			ack_ev_flags |= CA_ACK_ESCE;
=======
		if (sack_state.sack_delivered)
			tcp_count_delivered(tp, sack_state.sack_delivered,
					    flag & FLAG_ECE);
>>>>>>> 9873e3ca

		if (flag & FLAG_WIN_UPDATE)
			ack_ev_flags |= CA_ACK_WIN_UPDATE;

		tcp_in_ack_event(sk, ack_ev_flags);
	}

	/* This is a deviation from RFC3168 since it states that:
	 * "When the TCP data sender is ready to set the CWR bit after reducing
	 * the congestion window, it SHOULD set the CWR bit only on the first
	 * new data packet that it transmits."
	 * We accept CWR on pure ACKs to be more robust
	 * with widely-deployed TCP implementations that do this.
	 */
	tcp_ecn_accept_cwr(sk, skb);

	/* We passed data and got it acked, remove any soft error
	 * log. Something worked...
	 */
	sk->sk_err_soft = 0;
	icsk->icsk_probes_out = 0;
	tp->rcv_tstamp = tcp_jiffies32;
	if (!prior_packets)
		goto no_queue;

	/* See if we can take anything off of the retransmit queue. */
	flag |= tcp_clean_rtx_queue(sk, prior_fack, prior_snd_una, &sack_state,
				    flag & FLAG_ECE);

	tcp_rack_update_reo_wnd(sk, &rs);

	if (tp->tlp_high_seq)
		tcp_process_tlp_ack(sk, ack, flag);
	/* If needed, reset TLP/RTO timer; RACK may later override this. */
	if (flag & FLAG_SET_XMIT_TIMER)
		tcp_set_xmit_timer(sk);

	if (tcp_ack_is_dubious(sk, flag)) {
		if (!(flag & (FLAG_SND_UNA_ADVANCED | FLAG_NOT_DUP))) {
			num_dupack = 1;
			/* Consider if pure acks were aggregated in tcp_add_backlog() */
			if (!(flag & FLAG_DATA))
				num_dupack = max_t(u16, 1, skb_shinfo(skb)->gso_segs);
		}
		tcp_fastretrans_alert(sk, prior_snd_una, num_dupack, &flag,
				      &rexmit);
	}

	if ((flag & FLAG_FORWARD_PROGRESS) || !(flag & FLAG_NOT_DUP))
		sk_dst_confirm(sk);

	delivered = tcp_newly_delivered(sk, delivered, flag);
	lost = tp->lost - lost;			/* freshly marked lost */
	rs.is_ack_delayed = !!(flag & FLAG_ACK_MAYBE_DELAYED);
	tcp_rate_gen(sk, delivered, lost, is_sack_reneg, sack_state.rate);
	tcp_cong_control(sk, ack, delivered, flag, sack_state.rate);
	tcp_xmit_recovery(sk, rexmit);
	return 1;

no_queue:
	/* If data was DSACKed, see if we can undo a cwnd reduction. */
	if (flag & FLAG_DSACKING_ACK) {
		tcp_fastretrans_alert(sk, prior_snd_una, num_dupack, &flag,
				      &rexmit);
		tcp_newly_delivered(sk, delivered, flag);
	}
	/* If this ack opens up a zero window, clear backoff.  It was
	 * being used to time the probes, and is probably far higher than
	 * it needs to be for normal retransmission.
	 */
	tcp_ack_probe(sk);

	if (tp->tlp_high_seq)
		tcp_process_tlp_ack(sk, ack, flag);
	return 1;

old_ack:
	/* If data was SACKed, tag it and see if we should send more data.
	 * If data was DSACKed, see if we can undo a cwnd reduction.
	 */
	if (TCP_SKB_CB(skb)->sacked) {
		flag |= tcp_sacktag_write_queue(sk, skb, prior_snd_una,
						&sack_state);
		tcp_fastretrans_alert(sk, prior_snd_una, num_dupack, &flag,
				      &rexmit);
		tcp_newly_delivered(sk, delivered, flag);
		tcp_xmit_recovery(sk, rexmit);
	}

	return 0;
}

static void tcp_parse_fastopen_option(int len, const unsigned char *cookie,
				      bool syn, struct tcp_fastopen_cookie *foc,
				      bool exp_opt)
{
	/* Valid only in SYN or SYN-ACK with an even length.  */
	if (!foc || !syn || len < 0 || (len & 1))
		return;

	if (len >= TCP_FASTOPEN_COOKIE_MIN &&
	    len <= TCP_FASTOPEN_COOKIE_MAX)
		memcpy(foc->val, cookie, len);
	else if (len != 0)
		len = -1;
	foc->len = len;
	foc->exp = exp_opt;
}

static bool smc_parse_options(const struct tcphdr *th,
			      struct tcp_options_received *opt_rx,
			      const unsigned char *ptr,
			      int opsize)
{
#if IS_ENABLED(CONFIG_SMC)
	if (static_branch_unlikely(&tcp_have_smc)) {
		if (th->syn && !(opsize & 1) &&
		    opsize >= TCPOLEN_EXP_SMC_BASE &&
		    get_unaligned_be32(ptr) == TCPOPT_SMC_MAGIC) {
			opt_rx->smc_ok = 1;
			return true;
		}
	}
#endif
	return false;
}

/* Try to parse the MSS option from the TCP header. Return 0 on failure, clamped
 * value on success.
 */
static u16 tcp_parse_mss_option(const struct tcphdr *th, u16 user_mss)
{
	const unsigned char *ptr = (const unsigned char *)(th + 1);
	int length = (th->doff * 4) - sizeof(struct tcphdr);
	u16 mss = 0;

	while (length > 0) {
		int opcode = *ptr++;
		int opsize;

		switch (opcode) {
		case TCPOPT_EOL:
			return mss;
		case TCPOPT_NOP:	/* Ref: RFC 793 section 3.1 */
			length--;
			continue;
		default:
			if (length < 2)
				return mss;
			opsize = *ptr++;
			if (opsize < 2) /* "silly options" */
				return mss;
			if (opsize > length)
				return mss;	/* fail on partial options */
			if (opcode == TCPOPT_MSS && opsize == TCPOLEN_MSS) {
				u16 in_mss = get_unaligned_be16(ptr);

				if (in_mss) {
					if (user_mss && user_mss < in_mss)
						in_mss = user_mss;
					mss = in_mss;
				}
			}
			ptr += opsize - 2;
			length -= opsize;
		}
	}
	return mss;
}

/* Look for tcp options. Normally only called on SYN and SYNACK packets.
 * But, this can also be called on packets in the established flow when
 * the fast version below fails.
 */
void tcp_parse_options(const struct net *net,
		       const struct sk_buff *skb,
		       struct tcp_options_received *opt_rx, int estab,
		       struct tcp_fastopen_cookie *foc)
{
	const unsigned char *ptr;
	const struct tcphdr *th = tcp_hdr(skb);
	int length = (th->doff * 4) - sizeof(struct tcphdr);

	ptr = (const unsigned char *)(th + 1);
	opt_rx->saw_tstamp = 0;
	opt_rx->saw_unknown = 0;

	while (length > 0) {
		int opcode = *ptr++;
		int opsize;

		switch (opcode) {
		case TCPOPT_EOL:
			return;
		case TCPOPT_NOP:	/* Ref: RFC 793 section 3.1 */
			length--;
			continue;
		default:
			if (length < 2)
				return;
			opsize = *ptr++;
			if (opsize < 2) /* "silly options" */
				return;
			if (opsize > length)
				return;	/* don't parse partial options */
			switch (opcode) {
			case TCPOPT_MSS:
				if (opsize == TCPOLEN_MSS && th->syn && !estab) {
					u16 in_mss = get_unaligned_be16(ptr);
					if (in_mss) {
						if (opt_rx->user_mss &&
						    opt_rx->user_mss < in_mss)
							in_mss = opt_rx->user_mss;
						opt_rx->mss_clamp = in_mss;
					}
				}
				break;
			case TCPOPT_WINDOW:
				if (opsize == TCPOLEN_WINDOW && th->syn &&
				    !estab && net->ipv4.sysctl_tcp_window_scaling) {
					__u8 snd_wscale = *(__u8 *)ptr;
					opt_rx->wscale_ok = 1;
					if (snd_wscale > TCP_MAX_WSCALE) {
						net_info_ratelimited("%s: Illegal window scaling value %d > %u received\n",
								     __func__,
								     snd_wscale,
								     TCP_MAX_WSCALE);
						snd_wscale = TCP_MAX_WSCALE;
					}
					opt_rx->snd_wscale = snd_wscale;
				}
				break;
			case TCPOPT_TIMESTAMP:
				if ((opsize == TCPOLEN_TIMESTAMP) &&
				    ((estab && opt_rx->tstamp_ok) ||
				     (!estab && net->ipv4.sysctl_tcp_timestamps))) {
					opt_rx->saw_tstamp = 1;
					opt_rx->rcv_tsval = get_unaligned_be32(ptr);
					opt_rx->rcv_tsecr = get_unaligned_be32(ptr + 4);
				}
				break;
			case TCPOPT_SACK_PERM:
				if (opsize == TCPOLEN_SACK_PERM && th->syn &&
				    !estab && net->ipv4.sysctl_tcp_sack) {
					opt_rx->sack_ok = TCP_SACK_SEEN;
					tcp_sack_reset(opt_rx);
				}
				break;

			case TCPOPT_SACK:
				if ((opsize >= (TCPOLEN_SACK_BASE + TCPOLEN_SACK_PERBLOCK)) &&
				   !((opsize - TCPOLEN_SACK_BASE) % TCPOLEN_SACK_PERBLOCK) &&
				   opt_rx->sack_ok) {
					TCP_SKB_CB(skb)->sacked = (ptr - 2) - (unsigned char *)th;
				}
				break;
#ifdef CONFIG_TCP_MD5SIG
			case TCPOPT_MD5SIG:
				/*
				 * The MD5 Hash has already been
				 * checked (see tcp_v{4,6}_do_rcv()).
				 */
				break;
#endif
			case TCPOPT_FASTOPEN:
				tcp_parse_fastopen_option(
					opsize - TCPOLEN_FASTOPEN_BASE,
					ptr, th->syn, foc, false);
				break;

			case TCPOPT_EXP:
				/* Fast Open option shares code 254 using a
				 * 16 bits magic number.
				 */
				if (opsize >= TCPOLEN_EXP_FASTOPEN_BASE &&
				    get_unaligned_be16(ptr) ==
				    TCPOPT_FASTOPEN_MAGIC) {
					tcp_parse_fastopen_option(opsize -
						TCPOLEN_EXP_FASTOPEN_BASE,
						ptr + 2, th->syn, foc, true);
					break;
				}

				if (smc_parse_options(th, opt_rx, ptr, opsize))
					break;

				opt_rx->saw_unknown = 1;
				break;

			default:
				opt_rx->saw_unknown = 1;
			}
			ptr += opsize-2;
			length -= opsize;
		}
	}
}
EXPORT_SYMBOL(tcp_parse_options);

static bool tcp_parse_aligned_timestamp(struct tcp_sock *tp, const struct tcphdr *th)
{
	const __be32 *ptr = (const __be32 *)(th + 1);

	if (*ptr == htonl((TCPOPT_NOP << 24) | (TCPOPT_NOP << 16)
			  | (TCPOPT_TIMESTAMP << 8) | TCPOLEN_TIMESTAMP)) {
		tp->rx_opt.saw_tstamp = 1;
		++ptr;
		tp->rx_opt.rcv_tsval = ntohl(*ptr);
		++ptr;
		if (*ptr)
			tp->rx_opt.rcv_tsecr = ntohl(*ptr) - tp->tsoffset;
		else
			tp->rx_opt.rcv_tsecr = 0;
		return true;
	}
	return false;
}

/* Fast parse options. This hopes to only see timestamps.
 * If it is wrong it falls back on tcp_parse_options().
 */
static bool tcp_fast_parse_options(const struct net *net,
				   const struct sk_buff *skb,
				   const struct tcphdr *th, struct tcp_sock *tp)
{
	/* In the spirit of fast parsing, compare doff directly to constant
	 * values.  Because equality is used, short doff can be ignored here.
	 */
	if (th->doff == (sizeof(*th) / 4)) {
		tp->rx_opt.saw_tstamp = 0;
		return false;
	} else if (tp->rx_opt.tstamp_ok &&
		   th->doff == ((sizeof(*th) + TCPOLEN_TSTAMP_ALIGNED) / 4)) {
		if (tcp_parse_aligned_timestamp(tp, th))
			return true;
	}

	tcp_parse_options(net, skb, &tp->rx_opt, 1, NULL);
	if (tp->rx_opt.saw_tstamp && tp->rx_opt.rcv_tsecr)
		tp->rx_opt.rcv_tsecr -= tp->tsoffset;

	return true;
}

#ifdef CONFIG_TCP_MD5SIG
/*
 * Parse MD5 Signature option
 */
const u8 *tcp_parse_md5sig_option(const struct tcphdr *th)
{
	int length = (th->doff << 2) - sizeof(*th);
	const u8 *ptr = (const u8 *)(th + 1);

	/* If not enough data remaining, we can short cut */
	while (length >= TCPOLEN_MD5SIG) {
		int opcode = *ptr++;
		int opsize;

		switch (opcode) {
		case TCPOPT_EOL:
			return NULL;
		case TCPOPT_NOP:
			length--;
			continue;
		default:
			opsize = *ptr++;
			if (opsize < 2 || opsize > length)
				return NULL;
			if (opcode == TCPOPT_MD5SIG)
				return opsize == TCPOLEN_MD5SIG ? ptr : NULL;
		}
		ptr += opsize - 2;
		length -= opsize;
	}
	return NULL;
}
EXPORT_SYMBOL(tcp_parse_md5sig_option);
#endif

/* Sorry, PAWS as specified is broken wrt. pure-ACKs -DaveM
 *
 * It is not fatal. If this ACK does _not_ change critical state (seqs, window)
 * it can pass through stack. So, the following predicate verifies that
 * this segment is not used for anything but congestion avoidance or
 * fast retransmit. Moreover, we even are able to eliminate most of such
 * second order effects, if we apply some small "replay" window (~RTO)
 * to timestamp space.
 *
 * All these measures still do not guarantee that we reject wrapped ACKs
 * on networks with high bandwidth, when sequence space is recycled fastly,
 * but it guarantees that such events will be very rare and do not affect
 * connection seriously. This doesn't look nice, but alas, PAWS is really
 * buggy extension.
 *
 * [ Later note. Even worse! It is buggy for segments _with_ data. RFC
 * states that events when retransmit arrives after original data are rare.
 * It is a blatant lie. VJ forgot about fast retransmit! 8)8) It is
 * the biggest problem on large power networks even with minor reordering.
 * OK, let's give it small replay window. If peer clock is even 1hz, it is safe
 * up to bandwidth of 18Gigabit/sec. 8) ]
 */

static int tcp_disordered_ack(const struct sock *sk, const struct sk_buff *skb)
{
	const struct tcp_sock *tp = tcp_sk(sk);
	const struct tcphdr *th = tcp_hdr(skb);
	u32 seq = TCP_SKB_CB(skb)->seq;
	u32 ack = TCP_SKB_CB(skb)->ack_seq;

	return (/* 1. Pure ACK with correct sequence number. */
		(th->ack && seq == TCP_SKB_CB(skb)->end_seq && seq == tp->rcv_nxt) &&

		/* 2. ... and duplicate ACK. */
		ack == tp->snd_una &&

		/* 3. ... and does not update window. */
		!tcp_may_update_window(tp, ack, seq, ntohs(th->window) << tp->rx_opt.snd_wscale) &&

		/* 4. ... and sits in replay window. */
		(s32)(tp->rx_opt.ts_recent - tp->rx_opt.rcv_tsval) <= (inet_csk(sk)->icsk_rto * 1024) / HZ);
}

static inline bool tcp_paws_discard(const struct sock *sk,
				   const struct sk_buff *skb)
{
	const struct tcp_sock *tp = tcp_sk(sk);

	return !tcp_paws_check(&tp->rx_opt, TCP_PAWS_WINDOW) &&
	       !tcp_disordered_ack(sk, skb);
}

/* Check segment sequence number for validity.
 *
 * Segment controls are considered valid, if the segment
 * fits to the window after truncation to the window. Acceptability
 * of data (and SYN, FIN, of course) is checked separately.
 * See tcp_data_queue(), for example.
 *
 * Also, controls (RST is main one) are accepted using RCV.WUP instead
 * of RCV.NXT. Peer still did not advance his SND.UNA when we
 * delayed ACK, so that hisSND.UNA<=ourRCV.WUP.
 * (borrowed from freebsd)
 */

static inline bool tcp_sequence(const struct tcp_sock *tp, u32 seq, u32 end_seq)
{
	return	!before(end_seq, tp->rcv_wup) &&
		!after(seq, tp->rcv_nxt + tcp_receive_window(tp));
}

/* When we get a reset we do this. */
void tcp_reset(struct sock *sk)
{
	trace_tcp_receive_reset(sk);

	/* We want the right error as BSD sees it (and indeed as we do). */
	switch (sk->sk_state) {
	case TCP_SYN_SENT:
		sk->sk_err = ECONNREFUSED;
		break;
	case TCP_CLOSE_WAIT:
		sk->sk_err = EPIPE;
		break;
	case TCP_CLOSE:
		return;
	default:
		sk->sk_err = ECONNRESET;
	}
	/* This barrier is coupled with smp_rmb() in tcp_poll() */
	smp_wmb();

	tcp_write_queue_purge(sk);
	tcp_done(sk);

	if (!sock_flag(sk, SOCK_DEAD))
		sk->sk_error_report(sk);
}

/*
 * 	Process the FIN bit. This now behaves as it is supposed to work
 *	and the FIN takes effect when it is validly part of sequence
 *	space. Not before when we get holes.
 *
 *	If we are ESTABLISHED, a received fin moves us to CLOSE-WAIT
 *	(and thence onto LAST-ACK and finally, CLOSE, we never enter
 *	TIME-WAIT)
 *
 *	If we are in FINWAIT-1, a received FIN indicates simultaneous
 *	close and we go into CLOSING (and later onto TIME-WAIT)
 *
 *	If we are in FINWAIT-2, a received FIN moves us to TIME-WAIT.
 */
void tcp_fin(struct sock *sk)
{
	struct tcp_sock *tp = tcp_sk(sk);

	inet_csk_schedule_ack(sk);

	sk->sk_shutdown |= RCV_SHUTDOWN;
	sock_set_flag(sk, SOCK_DONE);

	switch (sk->sk_state) {
	case TCP_SYN_RECV:
	case TCP_ESTABLISHED:
		/* Move to CLOSE_WAIT */
		tcp_set_state(sk, TCP_CLOSE_WAIT);
		inet_csk_enter_pingpong_mode(sk);
		break;

	case TCP_CLOSE_WAIT:
	case TCP_CLOSING:
		/* Received a retransmission of the FIN, do
		 * nothing.
		 */
		break;
	case TCP_LAST_ACK:
		/* RFC793: Remain in the LAST-ACK state. */
		break;

	case TCP_FIN_WAIT1:
		/* This case occurs when a simultaneous close
		 * happens, we must ack the received FIN and
		 * enter the CLOSING state.
		 */
		tcp_send_ack(sk);
		tcp_set_state(sk, TCP_CLOSING);
		break;
	case TCP_FIN_WAIT2:
		/* Received a FIN -- send ACK and enter TIME_WAIT. */
		tcp_send_ack(sk);
		tcp_time_wait(sk, TCP_TIME_WAIT, 0);
		break;
	default:
		/* Only TCP_LISTEN and TCP_CLOSE are left, in these
		 * cases we should never reach this piece of code.
		 */
		pr_err("%s: Impossible, sk->sk_state=%d\n",
		       __func__, sk->sk_state);
		break;
	}

	/* It _is_ possible, that we have something out-of-order _after_ FIN.
	 * Probably, we should reset in this case. For now drop them.
	 */
	skb_rbtree_purge(&tp->out_of_order_queue);
	if (tcp_is_sack(tp))
		tcp_sack_reset(&tp->rx_opt);
	sk_mem_reclaim(sk);

	if (!sock_flag(sk, SOCK_DEAD)) {
		sk->sk_state_change(sk);

		/* Do not send POLL_HUP for half duplex close. */
		if (sk->sk_shutdown == SHUTDOWN_MASK ||
		    sk->sk_state == TCP_CLOSE)
			sk_wake_async(sk, SOCK_WAKE_WAITD, POLL_HUP);
		else
			sk_wake_async(sk, SOCK_WAKE_WAITD, POLL_IN);
	}
}

static inline bool tcp_sack_extend(struct tcp_sack_block *sp, u32 seq,
				  u32 end_seq)
{
	if (!after(seq, sp->end_seq) && !after(sp->start_seq, end_seq)) {
		if (before(seq, sp->start_seq))
			sp->start_seq = seq;
		if (after(end_seq, sp->end_seq))
			sp->end_seq = end_seq;
		return true;
	}
	return false;
}

static void tcp_dsack_set(struct sock *sk, u32 seq, u32 end_seq)
{
	struct tcp_sock *tp = tcp_sk(sk);

	if (tcp_is_sack(tp) && sock_net(sk)->ipv4.sysctl_tcp_dsack) {
		int mib_idx;

		if (before(seq, tp->rcv_nxt))
			mib_idx = LINUX_MIB_TCPDSACKOLDSENT;
		else
			mib_idx = LINUX_MIB_TCPDSACKOFOSENT;

		NET_INC_STATS(sock_net(sk), mib_idx);

		tp->rx_opt.dsack = 1;
		tp->duplicate_sack[0].start_seq = seq;
		tp->duplicate_sack[0].end_seq = end_seq;
	}
}

static void tcp_dsack_extend(struct sock *sk, u32 seq, u32 end_seq)
{
	struct tcp_sock *tp = tcp_sk(sk);

	if (!tp->rx_opt.dsack)
		tcp_dsack_set(sk, seq, end_seq);
	else
		tcp_sack_extend(tp->duplicate_sack, seq, end_seq);
}

static void tcp_rcv_spurious_retrans(struct sock *sk, const struct sk_buff *skb)
{
	/* When the ACK path fails or drops most ACKs, the sender would
	 * timeout and spuriously retransmit the same segment repeatedly.
	 * The receiver remembers and reflects via DSACKs. Leverage the
	 * DSACK state and change the txhash to re-route speculatively.
	 */
	if (TCP_SKB_CB(skb)->seq == tcp_sk(sk)->duplicate_sack[0].start_seq) {
		sk_rethink_txhash(sk);
		NET_INC_STATS(sock_net(sk), LINUX_MIB_TCPDUPLICATEDATAREHASH);
	}
}

static void tcp_send_dupack(struct sock *sk, const struct sk_buff *skb)
{
	struct tcp_sock *tp = tcp_sk(sk);

	if (TCP_SKB_CB(skb)->end_seq != TCP_SKB_CB(skb)->seq &&
	    before(TCP_SKB_CB(skb)->seq, tp->rcv_nxt)) {
		NET_INC_STATS(sock_net(sk), LINUX_MIB_DELAYEDACKLOST);
		tcp_enter_quickack_mode(sk, TCP_MAX_QUICKACKS);

		if (tcp_is_sack(tp) && sock_net(sk)->ipv4.sysctl_tcp_dsack) {
			u32 end_seq = TCP_SKB_CB(skb)->end_seq;

			tcp_rcv_spurious_retrans(sk, skb);
			if (after(TCP_SKB_CB(skb)->end_seq, tp->rcv_nxt))
				end_seq = tp->rcv_nxt;
			tcp_dsack_set(sk, TCP_SKB_CB(skb)->seq, end_seq);
		}
	}

	tcp_send_ack(sk);
}

/* These routines update the SACK block as out-of-order packets arrive or
 * in-order packets close up the sequence space.
 */
static void tcp_sack_maybe_coalesce(struct tcp_sock *tp)
{
	int this_sack;
	struct tcp_sack_block *sp = &tp->selective_acks[0];
	struct tcp_sack_block *swalk = sp + 1;

	/* See if the recent change to the first SACK eats into
	 * or hits the sequence space of other SACK blocks, if so coalesce.
	 */
	for (this_sack = 1; this_sack < tp->rx_opt.num_sacks;) {
		if (tcp_sack_extend(sp, swalk->start_seq, swalk->end_seq)) {
			int i;

			/* Zap SWALK, by moving every further SACK up by one slot.
			 * Decrease num_sacks.
			 */
			tp->rx_opt.num_sacks--;
			for (i = this_sack; i < tp->rx_opt.num_sacks; i++)
				sp[i] = sp[i + 1];
			continue;
		}
		this_sack++;
		swalk++;
	}
}

static void tcp_sack_compress_send_ack(struct sock *sk)
{
	struct tcp_sock *tp = tcp_sk(sk);

	if (!tp->compressed_ack)
		return;

	if (hrtimer_try_to_cancel(&tp->compressed_ack_timer) == 1)
		__sock_put(sk);

	/* Since we have to send one ack finally,
	 * substract one from tp->compressed_ack to keep
	 * LINUX_MIB_TCPACKCOMPRESSED accurate.
	 */
	NET_ADD_STATS(sock_net(sk), LINUX_MIB_TCPACKCOMPRESSED,
		      tp->compressed_ack - 1);

	tp->compressed_ack = 0;
	tcp_send_ack(sk);
}

/* Reasonable amount of sack blocks included in TCP SACK option
 * The max is 4, but this becomes 3 if TCP timestamps are there.
 * Given that SACK packets might be lost, be conservative and use 2.
 */
#define TCP_SACK_BLOCKS_EXPECTED 2

static void tcp_sack_new_ofo_skb(struct sock *sk, u32 seq, u32 end_seq)
{
	struct tcp_sock *tp = tcp_sk(sk);
	struct tcp_sack_block *sp = &tp->selective_acks[0];
	int cur_sacks = tp->rx_opt.num_sacks;
	int this_sack;

	if (!cur_sacks)
		goto new_sack;

	for (this_sack = 0; this_sack < cur_sacks; this_sack++, sp++) {
		if (tcp_sack_extend(sp, seq, end_seq)) {
			if (this_sack >= TCP_SACK_BLOCKS_EXPECTED)
				tcp_sack_compress_send_ack(sk);
			/* Rotate this_sack to the first one. */
			for (; this_sack > 0; this_sack--, sp--)
				swap(*sp, *(sp - 1));
			if (cur_sacks > 1)
				tcp_sack_maybe_coalesce(tp);
			return;
		}
	}

	if (this_sack >= TCP_SACK_BLOCKS_EXPECTED)
		tcp_sack_compress_send_ack(sk);

	/* Could not find an adjacent existing SACK, build a new one,
	 * put it at the front, and shift everyone else down.  We
	 * always know there is at least one SACK present already here.
	 *
	 * If the sack array is full, forget about the last one.
	 */
	if (this_sack >= TCP_NUM_SACKS) {
		this_sack--;
		tp->rx_opt.num_sacks--;
		sp--;
	}
	for (; this_sack > 0; this_sack--, sp--)
		*sp = *(sp - 1);

new_sack:
	/* Build the new head SACK, and we're done. */
	sp->start_seq = seq;
	sp->end_seq = end_seq;
	tp->rx_opt.num_sacks++;
}

/* RCV.NXT advances, some SACKs should be eaten. */

static void tcp_sack_remove(struct tcp_sock *tp)
{
	struct tcp_sack_block *sp = &tp->selective_acks[0];
	int num_sacks = tp->rx_opt.num_sacks;
	int this_sack;

	/* Empty ofo queue, hence, all the SACKs are eaten. Clear. */
	if (RB_EMPTY_ROOT(&tp->out_of_order_queue)) {
		tp->rx_opt.num_sacks = 0;
		return;
	}

	for (this_sack = 0; this_sack < num_sacks;) {
		/* Check if the start of the sack is covered by RCV.NXT. */
		if (!before(tp->rcv_nxt, sp->start_seq)) {
			int i;

			/* RCV.NXT must cover all the block! */
			WARN_ON(before(tp->rcv_nxt, sp->end_seq));

			/* Zap this SACK, by moving forward any other SACKS. */
			for (i = this_sack+1; i < num_sacks; i++)
				tp->selective_acks[i-1] = tp->selective_acks[i];
			num_sacks--;
			continue;
		}
		this_sack++;
		sp++;
	}
	tp->rx_opt.num_sacks = num_sacks;
}

/**
 * tcp_try_coalesce - try to merge skb to prior one
 * @sk: socket
 * @to: prior buffer
 * @from: buffer to add in queue
 * @fragstolen: pointer to boolean
 *
 * Before queueing skb @from after @to, try to merge them
 * to reduce overall memory use and queue lengths, if cost is small.
 * Packets in ofo or receive queues can stay a long time.
 * Better try to coalesce them right now to avoid future collapses.
 * Returns true if caller should free @from instead of queueing it
 */
static bool tcp_try_coalesce(struct sock *sk,
			     struct sk_buff *to,
			     struct sk_buff *from,
			     bool *fragstolen)
{
	int delta;

	*fragstolen = false;

	/* Its possible this segment overlaps with prior segment in queue */
	if (TCP_SKB_CB(from)->seq != TCP_SKB_CB(to)->end_seq)
		return false;

	if (!mptcp_skb_can_collapse(to, from))
		return false;

#ifdef CONFIG_TLS_DEVICE
	if (from->decrypted != to->decrypted)
		return false;
#endif

	if (!skb_try_coalesce(to, from, fragstolen, &delta))
		return false;

	atomic_add(delta, &sk->sk_rmem_alloc);
	sk_mem_charge(sk, delta);
	NET_INC_STATS(sock_net(sk), LINUX_MIB_TCPRCVCOALESCE);
	TCP_SKB_CB(to)->end_seq = TCP_SKB_CB(from)->end_seq;
	TCP_SKB_CB(to)->ack_seq = TCP_SKB_CB(from)->ack_seq;
	TCP_SKB_CB(to)->tcp_flags |= TCP_SKB_CB(from)->tcp_flags;

	if (TCP_SKB_CB(from)->has_rxtstamp) {
		TCP_SKB_CB(to)->has_rxtstamp = true;
		to->tstamp = from->tstamp;
		skb_hwtstamps(to)->hwtstamp = skb_hwtstamps(from)->hwtstamp;
	}

	return true;
}

static bool tcp_ooo_try_coalesce(struct sock *sk,
			     struct sk_buff *to,
			     struct sk_buff *from,
			     bool *fragstolen)
{
	bool res = tcp_try_coalesce(sk, to, from, fragstolen);

	/* In case tcp_drop() is called later, update to->gso_segs */
	if (res) {
		u32 gso_segs = max_t(u16, 1, skb_shinfo(to)->gso_segs) +
			       max_t(u16, 1, skb_shinfo(from)->gso_segs);

		skb_shinfo(to)->gso_segs = min_t(u32, gso_segs, 0xFFFF);
	}
	return res;
}

static void tcp_drop(struct sock *sk, struct sk_buff *skb)
{
	sk_drops_add(sk, skb);
	__kfree_skb(skb);
}

/* This one checks to see if we can put data from the
 * out_of_order queue into the receive_queue.
 */
static void tcp_ofo_queue(struct sock *sk)
{
	struct tcp_sock *tp = tcp_sk(sk);
	__u32 dsack_high = tp->rcv_nxt;
	bool fin, fragstolen, eaten;
	struct sk_buff *skb, *tail;
	struct rb_node *p;

	p = rb_first(&tp->out_of_order_queue);
	while (p) {
		skb = rb_to_skb(p);
		if (after(TCP_SKB_CB(skb)->seq, tp->rcv_nxt))
			break;

		if (before(TCP_SKB_CB(skb)->seq, dsack_high)) {
			__u32 dsack = dsack_high;
			if (before(TCP_SKB_CB(skb)->end_seq, dsack_high))
				dsack_high = TCP_SKB_CB(skb)->end_seq;
			tcp_dsack_extend(sk, TCP_SKB_CB(skb)->seq, dsack);
		}
		p = rb_next(p);
		rb_erase(&skb->rbnode, &tp->out_of_order_queue);

		if (unlikely(!after(TCP_SKB_CB(skb)->end_seq, tp->rcv_nxt))) {
			tcp_drop(sk, skb);
			continue;
		}

		tail = skb_peek_tail(&sk->sk_receive_queue);
		eaten = tail && tcp_try_coalesce(sk, tail, skb, &fragstolen);
		tcp_rcv_nxt_update(tp, TCP_SKB_CB(skb)->end_seq);
		fin = TCP_SKB_CB(skb)->tcp_flags & TCPHDR_FIN;
		if (!eaten)
			__skb_queue_tail(&sk->sk_receive_queue, skb);
		else
			kfree_skb_partial(skb, fragstolen);

		if (unlikely(fin)) {
			tcp_fin(sk);
			/* tcp_fin() purges tp->out_of_order_queue,
			 * so we must end this loop right now.
			 */
			break;
		}
	}
}

static bool tcp_prune_ofo_queue(struct sock *sk);
static int tcp_prune_queue(struct sock *sk);

static int tcp_try_rmem_schedule(struct sock *sk, struct sk_buff *skb,
				 unsigned int size)
{
	if (atomic_read(&sk->sk_rmem_alloc) > sk->sk_rcvbuf ||
	    !sk_rmem_schedule(sk, skb, size)) {

		if (tcp_prune_queue(sk) < 0)
			return -1;

		while (!sk_rmem_schedule(sk, skb, size)) {
			if (!tcp_prune_ofo_queue(sk))
				return -1;
		}
	}
	return 0;
}

static void tcp_data_queue_ofo(struct sock *sk, struct sk_buff *skb)
{
	struct tcp_sock *tp = tcp_sk(sk);
	struct rb_node **p, *parent;
	struct sk_buff *skb1;
	u32 seq, end_seq;
	bool fragstolen;

	tcp_ecn_check_ce(sk, skb);

	if (unlikely(tcp_try_rmem_schedule(sk, skb, skb->truesize))) {
		NET_INC_STATS(sock_net(sk), LINUX_MIB_TCPOFODROP);
		sk->sk_data_ready(sk);
		tcp_drop(sk, skb);
		return;
	}

	/* Disable header prediction. */
	tp->pred_flags = 0;
	inet_csk_schedule_ack(sk);

	tp->rcv_ooopack += max_t(u16, 1, skb_shinfo(skb)->gso_segs);
	NET_INC_STATS(sock_net(sk), LINUX_MIB_TCPOFOQUEUE);
	seq = TCP_SKB_CB(skb)->seq;
	end_seq = TCP_SKB_CB(skb)->end_seq;

	p = &tp->out_of_order_queue.rb_node;
	if (RB_EMPTY_ROOT(&tp->out_of_order_queue)) {
		/* Initial out of order segment, build 1 SACK. */
		if (tcp_is_sack(tp)) {
			tp->rx_opt.num_sacks = 1;
			tp->selective_acks[0].start_seq = seq;
			tp->selective_acks[0].end_seq = end_seq;
		}
		rb_link_node(&skb->rbnode, NULL, p);
		rb_insert_color(&skb->rbnode, &tp->out_of_order_queue);
		tp->ooo_last_skb = skb;
		goto end;
	}

	/* In the typical case, we are adding an skb to the end of the list.
	 * Use of ooo_last_skb avoids the O(Log(N)) rbtree lookup.
	 */
	if (tcp_ooo_try_coalesce(sk, tp->ooo_last_skb,
				 skb, &fragstolen)) {
coalesce_done:
		/* For non sack flows, do not grow window to force DUPACK
		 * and trigger fast retransmit.
		 */
		if (tcp_is_sack(tp))
			tcp_grow_window(sk, skb);
		kfree_skb_partial(skb, fragstolen);
		skb = NULL;
		goto add_sack;
	}
	/* Can avoid an rbtree lookup if we are adding skb after ooo_last_skb */
	if (!before(seq, TCP_SKB_CB(tp->ooo_last_skb)->end_seq)) {
		parent = &tp->ooo_last_skb->rbnode;
		p = &parent->rb_right;
		goto insert;
	}

	/* Find place to insert this segment. Handle overlaps on the way. */
	parent = NULL;
	while (*p) {
		parent = *p;
		skb1 = rb_to_skb(parent);
		if (before(seq, TCP_SKB_CB(skb1)->seq)) {
			p = &parent->rb_left;
			continue;
		}
		if (before(seq, TCP_SKB_CB(skb1)->end_seq)) {
			if (!after(end_seq, TCP_SKB_CB(skb1)->end_seq)) {
				/* All the bits are present. Drop. */
				NET_INC_STATS(sock_net(sk),
					      LINUX_MIB_TCPOFOMERGE);
				tcp_drop(sk, skb);
				skb = NULL;
				tcp_dsack_set(sk, seq, end_seq);
				goto add_sack;
			}
			if (after(seq, TCP_SKB_CB(skb1)->seq)) {
				/* Partial overlap. */
				tcp_dsack_set(sk, seq, TCP_SKB_CB(skb1)->end_seq);
			} else {
				/* skb's seq == skb1's seq and skb covers skb1.
				 * Replace skb1 with skb.
				 */
				rb_replace_node(&skb1->rbnode, &skb->rbnode,
						&tp->out_of_order_queue);
				tcp_dsack_extend(sk,
						 TCP_SKB_CB(skb1)->seq,
						 TCP_SKB_CB(skb1)->end_seq);
				NET_INC_STATS(sock_net(sk),
					      LINUX_MIB_TCPOFOMERGE);
				tcp_drop(sk, skb1);
				goto merge_right;
			}
		} else if (tcp_ooo_try_coalesce(sk, skb1,
						skb, &fragstolen)) {
			goto coalesce_done;
		}
		p = &parent->rb_right;
	}
insert:
	/* Insert segment into RB tree. */
	rb_link_node(&skb->rbnode, parent, p);
	rb_insert_color(&skb->rbnode, &tp->out_of_order_queue);

merge_right:
	/* Remove other segments covered by skb. */
	while ((skb1 = skb_rb_next(skb)) != NULL) {
		if (!after(end_seq, TCP_SKB_CB(skb1)->seq))
			break;
		if (before(end_seq, TCP_SKB_CB(skb1)->end_seq)) {
			tcp_dsack_extend(sk, TCP_SKB_CB(skb1)->seq,
					 end_seq);
			break;
		}
		rb_erase(&skb1->rbnode, &tp->out_of_order_queue);
		tcp_dsack_extend(sk, TCP_SKB_CB(skb1)->seq,
				 TCP_SKB_CB(skb1)->end_seq);
		NET_INC_STATS(sock_net(sk), LINUX_MIB_TCPOFOMERGE);
		tcp_drop(sk, skb1);
	}
	/* If there is no skb after us, we are the last_skb ! */
	if (!skb1)
		tp->ooo_last_skb = skb;

add_sack:
	if (tcp_is_sack(tp))
		tcp_sack_new_ofo_skb(sk, seq, end_seq);
end:
	if (skb) {
		/* For non sack flows, do not grow window to force DUPACK
		 * and trigger fast retransmit.
		 */
		if (tcp_is_sack(tp))
			tcp_grow_window(sk, skb);
		skb_condense(skb);
		skb_set_owner_r(skb, sk);
	}
}

static int __must_check tcp_queue_rcv(struct sock *sk, struct sk_buff *skb,
				      bool *fragstolen)
{
	int eaten;
	struct sk_buff *tail = skb_peek_tail(&sk->sk_receive_queue);

	eaten = (tail &&
		 tcp_try_coalesce(sk, tail,
				  skb, fragstolen)) ? 1 : 0;
	tcp_rcv_nxt_update(tcp_sk(sk), TCP_SKB_CB(skb)->end_seq);
	if (!eaten) {
		__skb_queue_tail(&sk->sk_receive_queue, skb);
		skb_set_owner_r(skb, sk);
	}
	return eaten;
}

int tcp_send_rcvq(struct sock *sk, struct msghdr *msg, size_t size)
{
	struct sk_buff *skb;
	int err = -ENOMEM;
	int data_len = 0;
	bool fragstolen;

	if (size == 0)
		return 0;

	if (size > PAGE_SIZE) {
		int npages = min_t(size_t, size >> PAGE_SHIFT, MAX_SKB_FRAGS);

		data_len = npages << PAGE_SHIFT;
		size = data_len + (size & ~PAGE_MASK);
	}
	skb = alloc_skb_with_frags(size - data_len, data_len,
				   PAGE_ALLOC_COSTLY_ORDER,
				   &err, sk->sk_allocation);
	if (!skb)
		goto err;

	skb_put(skb, size - data_len);
	skb->data_len = data_len;
	skb->len = size;

	if (tcp_try_rmem_schedule(sk, skb, skb->truesize)) {
		NET_INC_STATS(sock_net(sk), LINUX_MIB_TCPRCVQDROP);
		goto err_free;
	}

	err = skb_copy_datagram_from_iter(skb, 0, &msg->msg_iter, size);
	if (err)
		goto err_free;

	TCP_SKB_CB(skb)->seq = tcp_sk(sk)->rcv_nxt;
	TCP_SKB_CB(skb)->end_seq = TCP_SKB_CB(skb)->seq + size;
	TCP_SKB_CB(skb)->ack_seq = tcp_sk(sk)->snd_una - 1;

	if (tcp_queue_rcv(sk, skb, &fragstolen)) {
		WARN_ON_ONCE(fragstolen); /* should not happen */
		__kfree_skb(skb);
	}
	return size;

err_free:
	kfree_skb(skb);
err:
	return err;

}

void tcp_data_ready(struct sock *sk)
{
	const struct tcp_sock *tp = tcp_sk(sk);
	int avail = tp->rcv_nxt - tp->copied_seq;

	if (avail < sk->sk_rcvlowat && !tcp_rmem_pressure(sk) &&
	    !sock_flag(sk, SOCK_DONE) &&
	    tcp_receive_window(tp) > inet_csk(sk)->icsk_ack.rcv_mss)
		return;

	sk->sk_data_ready(sk);
}

static void tcp_data_queue(struct sock *sk, struct sk_buff *skb)
{
	struct tcp_sock *tp = tcp_sk(sk);
	bool fragstolen;
	int eaten;

	if (sk_is_mptcp(sk))
		mptcp_incoming_options(sk, skb);

	if (TCP_SKB_CB(skb)->seq == TCP_SKB_CB(skb)->end_seq) {
		__kfree_skb(skb);
		return;
	}
	skb_dst_drop(skb);
	__skb_pull(skb, tcp_hdr(skb)->doff * 4);

	tp->rx_opt.dsack = 0;

	/*  Queue data for delivery to the user.
	 *  Packets in sequence go to the receive queue.
	 *  Out of sequence packets to the out_of_order_queue.
	 */
	if (TCP_SKB_CB(skb)->seq == tp->rcv_nxt) {
		if (tcp_receive_window(tp) == 0) {
			NET_INC_STATS(sock_net(sk), LINUX_MIB_TCPZEROWINDOWDROP);
			goto out_of_window;
		}

		/* Ok. In sequence. In window. */
queue_and_out:
		if (skb_queue_len(&sk->sk_receive_queue) == 0)
			sk_forced_mem_schedule(sk, skb->truesize);
		else if (tcp_try_rmem_schedule(sk, skb, skb->truesize)) {
			NET_INC_STATS(sock_net(sk), LINUX_MIB_TCPRCVQDROP);
			sk->sk_data_ready(sk);
			goto drop;
		}

		eaten = tcp_queue_rcv(sk, skb, &fragstolen);
		if (skb->len)
			tcp_event_data_recv(sk, skb);
		if (TCP_SKB_CB(skb)->tcp_flags & TCPHDR_FIN)
			tcp_fin(sk);

		if (!RB_EMPTY_ROOT(&tp->out_of_order_queue)) {
			tcp_ofo_queue(sk);

			/* RFC5681. 4.2. SHOULD send immediate ACK, when
			 * gap in queue is filled.
			 */
			if (RB_EMPTY_ROOT(&tp->out_of_order_queue))
				inet_csk(sk)->icsk_ack.pending |= ICSK_ACK_NOW;
		}

		if (tp->rx_opt.num_sacks)
			tcp_sack_remove(tp);

		tcp_fast_path_check(sk);

		if (eaten > 0)
			kfree_skb_partial(skb, fragstolen);
		if (!sock_flag(sk, SOCK_DEAD))
			tcp_data_ready(sk);
		return;
	}

	if (!after(TCP_SKB_CB(skb)->end_seq, tp->rcv_nxt)) {
		tcp_rcv_spurious_retrans(sk, skb);
		/* A retransmit, 2nd most common case.  Force an immediate ack. */
		NET_INC_STATS(sock_net(sk), LINUX_MIB_DELAYEDACKLOST);
		tcp_dsack_set(sk, TCP_SKB_CB(skb)->seq, TCP_SKB_CB(skb)->end_seq);

out_of_window:
		tcp_enter_quickack_mode(sk, TCP_MAX_QUICKACKS);
		inet_csk_schedule_ack(sk);
drop:
		tcp_drop(sk, skb);
		return;
	}

	/* Out of window. F.e. zero window probe. */
	if (!before(TCP_SKB_CB(skb)->seq, tp->rcv_nxt + tcp_receive_window(tp)))
		goto out_of_window;

	if (before(TCP_SKB_CB(skb)->seq, tp->rcv_nxt)) {
		/* Partial packet, seq < rcv_next < end_seq */
		tcp_dsack_set(sk, TCP_SKB_CB(skb)->seq, tp->rcv_nxt);

		/* If window is closed, drop tail of packet. But after
		 * remembering D-SACK for its head made in previous line.
		 */
		if (!tcp_receive_window(tp)) {
			NET_INC_STATS(sock_net(sk), LINUX_MIB_TCPZEROWINDOWDROP);
			goto out_of_window;
		}
		goto queue_and_out;
	}

	tcp_data_queue_ofo(sk, skb);
}

static struct sk_buff *tcp_skb_next(struct sk_buff *skb, struct sk_buff_head *list)
{
	if (list)
		return !skb_queue_is_last(list, skb) ? skb->next : NULL;

	return skb_rb_next(skb);
}

static struct sk_buff *tcp_collapse_one(struct sock *sk, struct sk_buff *skb,
					struct sk_buff_head *list,
					struct rb_root *root)
{
	struct sk_buff *next = tcp_skb_next(skb, list);

	if (list)
		__skb_unlink(skb, list);
	else
		rb_erase(&skb->rbnode, root);

	__kfree_skb(skb);
	NET_INC_STATS(sock_net(sk), LINUX_MIB_TCPRCVCOLLAPSED);

	return next;
}

/* Insert skb into rb tree, ordered by TCP_SKB_CB(skb)->seq */
void tcp_rbtree_insert(struct rb_root *root, struct sk_buff *skb)
{
	struct rb_node **p = &root->rb_node;
	struct rb_node *parent = NULL;
	struct sk_buff *skb1;

	while (*p) {
		parent = *p;
		skb1 = rb_to_skb(parent);
		if (before(TCP_SKB_CB(skb)->seq, TCP_SKB_CB(skb1)->seq))
			p = &parent->rb_left;
		else
			p = &parent->rb_right;
	}
	rb_link_node(&skb->rbnode, parent, p);
	rb_insert_color(&skb->rbnode, root);
}

/* Collapse contiguous sequence of skbs head..tail with
 * sequence numbers start..end.
 *
 * If tail is NULL, this means until the end of the queue.
 *
 * Segments with FIN/SYN are not collapsed (only because this
 * simplifies code)
 */
static void
tcp_collapse(struct sock *sk, struct sk_buff_head *list, struct rb_root *root,
	     struct sk_buff *head, struct sk_buff *tail, u32 start, u32 end)
{
	struct sk_buff *skb = head, *n;
	struct sk_buff_head tmp;
	bool end_of_skbs;

	/* First, check that queue is collapsible and find
	 * the point where collapsing can be useful.
	 */
restart:
	for (end_of_skbs = true; skb != NULL && skb != tail; skb = n) {
		n = tcp_skb_next(skb, list);

		/* No new bits? It is possible on ofo queue. */
		if (!before(start, TCP_SKB_CB(skb)->end_seq)) {
			skb = tcp_collapse_one(sk, skb, list, root);
			if (!skb)
				break;
			goto restart;
		}

		/* The first skb to collapse is:
		 * - not SYN/FIN and
		 * - bloated or contains data before "start" or
		 *   overlaps to the next one and mptcp allow collapsing.
		 */
		if (!(TCP_SKB_CB(skb)->tcp_flags & (TCPHDR_SYN | TCPHDR_FIN)) &&
		    (tcp_win_from_space(sk, skb->truesize) > skb->len ||
		     before(TCP_SKB_CB(skb)->seq, start))) {
			end_of_skbs = false;
			break;
		}

		if (n && n != tail && mptcp_skb_can_collapse(skb, n) &&
		    TCP_SKB_CB(skb)->end_seq != TCP_SKB_CB(n)->seq) {
			end_of_skbs = false;
			break;
		}

		/* Decided to skip this, advance start seq. */
		start = TCP_SKB_CB(skb)->end_seq;
	}
	if (end_of_skbs ||
	    (TCP_SKB_CB(skb)->tcp_flags & (TCPHDR_SYN | TCPHDR_FIN)))
		return;

	__skb_queue_head_init(&tmp);

	while (before(start, end)) {
		int copy = min_t(int, SKB_MAX_ORDER(0, 0), end - start);
		struct sk_buff *nskb;

		nskb = alloc_skb(copy, GFP_ATOMIC);
		if (!nskb)
			break;

		memcpy(nskb->cb, skb->cb, sizeof(skb->cb));
#ifdef CONFIG_TLS_DEVICE
		nskb->decrypted = skb->decrypted;
#endif
		TCP_SKB_CB(nskb)->seq = TCP_SKB_CB(nskb)->end_seq = start;
		if (list)
			__skb_queue_before(list, skb, nskb);
		else
			__skb_queue_tail(&tmp, nskb); /* defer rbtree insertion */
		skb_set_owner_r(nskb, sk);
		mptcp_skb_ext_move(nskb, skb);

		/* Copy data, releasing collapsed skbs. */
		while (copy > 0) {
			int offset = start - TCP_SKB_CB(skb)->seq;
			int size = TCP_SKB_CB(skb)->end_seq - start;

			BUG_ON(offset < 0);
			if (size > 0) {
				size = min(copy, size);
				if (skb_copy_bits(skb, offset, skb_put(nskb, size), size))
					BUG();
				TCP_SKB_CB(nskb)->end_seq += size;
				copy -= size;
				start += size;
			}
			if (!before(start, TCP_SKB_CB(skb)->end_seq)) {
				skb = tcp_collapse_one(sk, skb, list, root);
				if (!skb ||
				    skb == tail ||
				    !mptcp_skb_can_collapse(nskb, skb) ||
				    (TCP_SKB_CB(skb)->tcp_flags & (TCPHDR_SYN | TCPHDR_FIN)))
					goto end;
#ifdef CONFIG_TLS_DEVICE
				if (skb->decrypted != nskb->decrypted)
					goto end;
#endif
			}
		}
	}
end:
	skb_queue_walk_safe(&tmp, skb, n)
		tcp_rbtree_insert(root, skb);
}

/* Collapse ofo queue. Algorithm: select contiguous sequence of skbs
 * and tcp_collapse() them until all the queue is collapsed.
 */
static void tcp_collapse_ofo_queue(struct sock *sk)
{
	struct tcp_sock *tp = tcp_sk(sk);
	u32 range_truesize, sum_tiny = 0;
	struct sk_buff *skb, *head;
	u32 start, end;

	skb = skb_rb_first(&tp->out_of_order_queue);
new_range:
	if (!skb) {
		tp->ooo_last_skb = skb_rb_last(&tp->out_of_order_queue);
		return;
	}
	start = TCP_SKB_CB(skb)->seq;
	end = TCP_SKB_CB(skb)->end_seq;
	range_truesize = skb->truesize;

	for (head = skb;;) {
		skb = skb_rb_next(skb);

		/* Range is terminated when we see a gap or when
		 * we are at the queue end.
		 */
		if (!skb ||
		    after(TCP_SKB_CB(skb)->seq, end) ||
		    before(TCP_SKB_CB(skb)->end_seq, start)) {
			/* Do not attempt collapsing tiny skbs */
			if (range_truesize != head->truesize ||
			    end - start >= SKB_WITH_OVERHEAD(SK_MEM_QUANTUM)) {
				tcp_collapse(sk, NULL, &tp->out_of_order_queue,
					     head, skb, start, end);
			} else {
				sum_tiny += range_truesize;
				if (sum_tiny > sk->sk_rcvbuf >> 3)
					return;
			}
			goto new_range;
		}

		range_truesize += skb->truesize;
		if (unlikely(before(TCP_SKB_CB(skb)->seq, start)))
			start = TCP_SKB_CB(skb)->seq;
		if (after(TCP_SKB_CB(skb)->end_seq, end))
			end = TCP_SKB_CB(skb)->end_seq;
	}
}

/*
 * Clean the out-of-order queue to make room.
 * We drop high sequences packets to :
 * 1) Let a chance for holes to be filled.
 * 2) not add too big latencies if thousands of packets sit there.
 *    (But if application shrinks SO_RCVBUF, we could still end up
 *     freeing whole queue here)
 * 3) Drop at least 12.5 % of sk_rcvbuf to avoid malicious attacks.
 *
 * Return true if queue has shrunk.
 */
static bool tcp_prune_ofo_queue(struct sock *sk)
{
	struct tcp_sock *tp = tcp_sk(sk);
	struct rb_node *node, *prev;
	int goal;

	if (RB_EMPTY_ROOT(&tp->out_of_order_queue))
		return false;

	NET_INC_STATS(sock_net(sk), LINUX_MIB_OFOPRUNED);
	goal = sk->sk_rcvbuf >> 3;
	node = &tp->ooo_last_skb->rbnode;
	do {
		prev = rb_prev(node);
		rb_erase(node, &tp->out_of_order_queue);
		goal -= rb_to_skb(node)->truesize;
		tcp_drop(sk, rb_to_skb(node));
		if (!prev || goal <= 0) {
			sk_mem_reclaim(sk);
			if (atomic_read(&sk->sk_rmem_alloc) <= sk->sk_rcvbuf &&
			    !tcp_under_memory_pressure(sk))
				break;
			goal = sk->sk_rcvbuf >> 3;
		}
		node = prev;
	} while (node);
	tp->ooo_last_skb = rb_to_skb(prev);

	/* Reset SACK state.  A conforming SACK implementation will
	 * do the same at a timeout based retransmit.  When a connection
	 * is in a sad state like this, we care only about integrity
	 * of the connection not performance.
	 */
	if (tp->rx_opt.sack_ok)
		tcp_sack_reset(&tp->rx_opt);
	return true;
}

/* Reduce allocated memory if we can, trying to get
 * the socket within its memory limits again.
 *
 * Return less than zero if we should start dropping frames
 * until the socket owning process reads some of the data
 * to stabilize the situation.
 */
static int tcp_prune_queue(struct sock *sk)
{
	struct tcp_sock *tp = tcp_sk(sk);

	NET_INC_STATS(sock_net(sk), LINUX_MIB_PRUNECALLED);

	if (atomic_read(&sk->sk_rmem_alloc) >= sk->sk_rcvbuf)
		tcp_clamp_window(sk);
	else if (tcp_under_memory_pressure(sk))
		tp->rcv_ssthresh = min(tp->rcv_ssthresh, 4U * tp->advmss);

	if (atomic_read(&sk->sk_rmem_alloc) <= sk->sk_rcvbuf)
		return 0;

	tcp_collapse_ofo_queue(sk);
	if (!skb_queue_empty(&sk->sk_receive_queue))
		tcp_collapse(sk, &sk->sk_receive_queue, NULL,
			     skb_peek(&sk->sk_receive_queue),
			     NULL,
			     tp->copied_seq, tp->rcv_nxt);
	sk_mem_reclaim(sk);

	if (atomic_read(&sk->sk_rmem_alloc) <= sk->sk_rcvbuf)
		return 0;

	/* Collapsing did not help, destructive actions follow.
	 * This must not ever occur. */

	tcp_prune_ofo_queue(sk);

	if (atomic_read(&sk->sk_rmem_alloc) <= sk->sk_rcvbuf)
		return 0;

	/* If we are really being abused, tell the caller to silently
	 * drop receive data on the floor.  It will get retransmitted
	 * and hopefully then we'll have sufficient space.
	 */
	NET_INC_STATS(sock_net(sk), LINUX_MIB_RCVPRUNED);

	/* Massive buffer overcommit. */
	tp->pred_flags = 0;
	return -1;
}

static bool tcp_should_expand_sndbuf(const struct sock *sk)
{
	const struct tcp_sock *tp = tcp_sk(sk);

	/* If the user specified a specific send buffer setting, do
	 * not modify it.
	 */
	if (sk->sk_userlocks & SOCK_SNDBUF_LOCK)
		return false;

	/* If we are under global TCP memory pressure, do not expand.  */
	if (tcp_under_memory_pressure(sk))
		return false;

	/* If we are under soft global TCP memory pressure, do not expand.  */
	if (sk_memory_allocated(sk) >= sk_prot_mem_limits(sk, 0))
		return false;

	/* If we filled the congestion window, do not expand.  */
	if (tcp_packets_in_flight(tp) >= tp->snd_cwnd)
		return false;

	return true;
}

static void tcp_new_space(struct sock *sk)
{
	struct tcp_sock *tp = tcp_sk(sk);

	if (tcp_should_expand_sndbuf(sk)) {
		tcp_sndbuf_expand(sk);
		tp->snd_cwnd_stamp = tcp_jiffies32;
	}

	sk->sk_write_space(sk);
}

static void tcp_check_space(struct sock *sk)
{
	/* pairs with tcp_poll() */
	smp_mb();
	if (sk->sk_socket &&
	    test_bit(SOCK_NOSPACE, &sk->sk_socket->flags)) {
		tcp_new_space(sk);
		if (!test_bit(SOCK_NOSPACE, &sk->sk_socket->flags))
			tcp_chrono_stop(sk, TCP_CHRONO_SNDBUF_LIMITED);
	}
}

static inline void tcp_data_snd_check(struct sock *sk)
{
	tcp_push_pending_frames(sk);
	tcp_check_space(sk);
}

/*
 * Check if sending an ack is needed.
 */
static void __tcp_ack_snd_check(struct sock *sk, int ofo_possible)
{
	struct tcp_sock *tp = tcp_sk(sk);
	unsigned long rtt, delay;

	    /* More than one full frame received... */
	if (((tp->rcv_nxt - tp->rcv_wup) > inet_csk(sk)->icsk_ack.rcv_mss &&
	     /* ... and right edge of window advances far enough.
	      * (tcp_recvmsg() will send ACK otherwise).
	      * If application uses SO_RCVLOWAT, we want send ack now if
	      * we have not received enough bytes to satisfy the condition.
	      */
	    (tp->rcv_nxt - tp->copied_seq < sk->sk_rcvlowat ||
	     __tcp_select_window(sk) >= tp->rcv_wnd)) ||
	    /* We ACK each frame or... */
	    tcp_in_quickack_mode(sk) ||
	    /* Protocol state mandates a one-time immediate ACK */
	    inet_csk(sk)->icsk_ack.pending & ICSK_ACK_NOW) {
send_now:
		tcp_send_ack(sk);
		return;
	}

	if (!ofo_possible || RB_EMPTY_ROOT(&tp->out_of_order_queue)) {
		tcp_send_delayed_ack(sk);
		return;
	}

	if (!tcp_is_sack(tp) ||
	    tp->compressed_ack >= sock_net(sk)->ipv4.sysctl_tcp_comp_sack_nr)
		goto send_now;

	if (tp->compressed_ack_rcv_nxt != tp->rcv_nxt) {
		tp->compressed_ack_rcv_nxt = tp->rcv_nxt;
		tp->dup_ack_counter = 0;
	}
	if (tp->dup_ack_counter < TCP_FASTRETRANS_THRESH) {
		tp->dup_ack_counter++;
		goto send_now;
	}
	tp->compressed_ack++;
	if (hrtimer_is_queued(&tp->compressed_ack_timer))
		return;

	/* compress ack timer : 5 % of rtt, but no more than tcp_comp_sack_delay_ns */

	rtt = tp->rcv_rtt_est.rtt_us;
	if (tp->srtt_us && tp->srtt_us < rtt)
		rtt = tp->srtt_us;

	delay = min_t(unsigned long, sock_net(sk)->ipv4.sysctl_tcp_comp_sack_delay_ns,
		      rtt * (NSEC_PER_USEC >> 3)/20);
	sock_hold(sk);
	hrtimer_start_range_ns(&tp->compressed_ack_timer, ns_to_ktime(delay),
			       sock_net(sk)->ipv4.sysctl_tcp_comp_sack_slack_ns,
			       HRTIMER_MODE_REL_PINNED_SOFT);
}

static inline void tcp_ack_snd_check(struct sock *sk)
{
	if (!inet_csk_ack_scheduled(sk)) {
		/* We sent a data segment already. */
		return;
	}
	__tcp_ack_snd_check(sk, 1);
}

/*
 *	This routine is only called when we have urgent data
 *	signaled. Its the 'slow' part of tcp_urg. It could be
 *	moved inline now as tcp_urg is only called from one
 *	place. We handle URGent data wrong. We have to - as
 *	BSD still doesn't use the correction from RFC961.
 *	For 1003.1g we should support a new option TCP_STDURG to permit
 *	either form (or just set the sysctl tcp_stdurg).
 */

static void tcp_check_urg(struct sock *sk, const struct tcphdr *th)
{
	struct tcp_sock *tp = tcp_sk(sk);
	u32 ptr = ntohs(th->urg_ptr);

	if (ptr && !sock_net(sk)->ipv4.sysctl_tcp_stdurg)
		ptr--;
	ptr += ntohl(th->seq);

	/* Ignore urgent data that we've already seen and read. */
	if (after(tp->copied_seq, ptr))
		return;

	/* Do not replay urg ptr.
	 *
	 * NOTE: interesting situation not covered by specs.
	 * Misbehaving sender may send urg ptr, pointing to segment,
	 * which we already have in ofo queue. We are not able to fetch
	 * such data and will stay in TCP_URG_NOTYET until will be eaten
	 * by recvmsg(). Seems, we are not obliged to handle such wicked
	 * situations. But it is worth to think about possibility of some
	 * DoSes using some hypothetical application level deadlock.
	 */
	if (before(ptr, tp->rcv_nxt))
		return;

	/* Do we already have a newer (or duplicate) urgent pointer? */
	if (tp->urg_data && !after(ptr, tp->urg_seq))
		return;

	/* Tell the world about our new urgent pointer. */
	sk_send_sigurg(sk);

	/* We may be adding urgent data when the last byte read was
	 * urgent. To do this requires some care. We cannot just ignore
	 * tp->copied_seq since we would read the last urgent byte again
	 * as data, nor can we alter copied_seq until this data arrives
	 * or we break the semantics of SIOCATMARK (and thus sockatmark())
	 *
	 * NOTE. Double Dutch. Rendering to plain English: author of comment
	 * above did something sort of 	send("A", MSG_OOB); send("B", MSG_OOB);
	 * and expect that both A and B disappear from stream. This is _wrong_.
	 * Though this happens in BSD with high probability, this is occasional.
	 * Any application relying on this is buggy. Note also, that fix "works"
	 * only in this artificial test. Insert some normal data between A and B and we will
	 * decline of BSD again. Verdict: it is better to remove to trap
	 * buggy users.
	 */
	if (tp->urg_seq == tp->copied_seq && tp->urg_data &&
	    !sock_flag(sk, SOCK_URGINLINE) && tp->copied_seq != tp->rcv_nxt) {
		struct sk_buff *skb = skb_peek(&sk->sk_receive_queue);
		tp->copied_seq++;
		if (skb && !before(tp->copied_seq, TCP_SKB_CB(skb)->end_seq)) {
			__skb_unlink(skb, &sk->sk_receive_queue);
			__kfree_skb(skb);
		}
	}

	tp->urg_data = TCP_URG_NOTYET;
	WRITE_ONCE(tp->urg_seq, ptr);

	/* Disable header prediction. */
	tp->pred_flags = 0;
}

/* This is the 'fast' part of urgent handling. */
static void tcp_urg(struct sock *sk, struct sk_buff *skb, const struct tcphdr *th)
{
	struct tcp_sock *tp = tcp_sk(sk);

	/* Check if we get a new urgent pointer - normally not. */
	if (th->urg)
		tcp_check_urg(sk, th);

	/* Do we wait for any urgent data? - normally not... */
	if (tp->urg_data == TCP_URG_NOTYET) {
		u32 ptr = tp->urg_seq - ntohl(th->seq) + (th->doff * 4) -
			  th->syn;

		/* Is the urgent pointer pointing into this packet? */
		if (ptr < skb->len) {
			u8 tmp;
			if (skb_copy_bits(skb, ptr, &tmp, 1))
				BUG();
			tp->urg_data = TCP_URG_VALID | tmp;
			if (!sock_flag(sk, SOCK_DEAD))
				sk->sk_data_ready(sk);
		}
	}
}

/* Accept RST for rcv_nxt - 1 after a FIN.
 * When tcp connections are abruptly terminated from Mac OSX (via ^C), a
 * FIN is sent followed by a RST packet. The RST is sent with the same
 * sequence number as the FIN, and thus according to RFC 5961 a challenge
 * ACK should be sent. However, Mac OSX rate limits replies to challenge
 * ACKs on the closed socket. In addition middleboxes can drop either the
 * challenge ACK or a subsequent RST.
 */
static bool tcp_reset_check(const struct sock *sk, const struct sk_buff *skb)
{
	struct tcp_sock *tp = tcp_sk(sk);

	return unlikely(TCP_SKB_CB(skb)->seq == (tp->rcv_nxt - 1) &&
			(1 << sk->sk_state) & (TCPF_CLOSE_WAIT | TCPF_LAST_ACK |
					       TCPF_CLOSING));
}

/* Does PAWS and seqno based validation of an incoming segment, flags will
 * play significant role here.
 */
static bool tcp_validate_incoming(struct sock *sk, struct sk_buff *skb,
				  const struct tcphdr *th, int syn_inerr)
{
	struct tcp_sock *tp = tcp_sk(sk);
	bool rst_seq_match = false;

	/* RFC1323: H1. Apply PAWS check first. */
	if (tcp_fast_parse_options(sock_net(sk), skb, th, tp) &&
	    tp->rx_opt.saw_tstamp &&
	    tcp_paws_discard(sk, skb)) {
		if (!th->rst) {
			NET_INC_STATS(sock_net(sk), LINUX_MIB_PAWSESTABREJECTED);
			if (!tcp_oow_rate_limited(sock_net(sk), skb,
						  LINUX_MIB_TCPACKSKIPPEDPAWS,
						  &tp->last_oow_ack_time))
				tcp_send_dupack(sk, skb);
			goto discard;
		}
		/* Reset is accepted even if it did not pass PAWS. */
	}

	/* Step 1: check sequence number */
	if (!tcp_sequence(tp, TCP_SKB_CB(skb)->seq, TCP_SKB_CB(skb)->end_seq)) {
		/* RFC793, page 37: "In all states except SYN-SENT, all reset
		 * (RST) segments are validated by checking their SEQ-fields."
		 * And page 69: "If an incoming segment is not acceptable,
		 * an acknowledgment should be sent in reply (unless the RST
		 * bit is set, if so drop the segment and return)".
		 */
		if (!th->rst) {
			if (th->syn)
				goto syn_challenge;
			if (!tcp_oow_rate_limited(sock_net(sk), skb,
						  LINUX_MIB_TCPACKSKIPPEDSEQ,
						  &tp->last_oow_ack_time))
				tcp_send_dupack(sk, skb);
		} else if (tcp_reset_check(sk, skb)) {
			tcp_reset(sk);
		}
		goto discard;
	}

	/* Step 2: check RST bit */
	if (th->rst) {
		/* RFC 5961 3.2 (extend to match against (RCV.NXT - 1) after a
		 * FIN and SACK too if available):
		 * If seq num matches RCV.NXT or (RCV.NXT - 1) after a FIN, or
		 * the right-most SACK block,
		 * then
		 *     RESET the connection
		 * else
		 *     Send a challenge ACK
		 */
		if (TCP_SKB_CB(skb)->seq == tp->rcv_nxt ||
		    tcp_reset_check(sk, skb)) {
			rst_seq_match = true;
		} else if (tcp_is_sack(tp) && tp->rx_opt.num_sacks > 0) {
			struct tcp_sack_block *sp = &tp->selective_acks[0];
			int max_sack = sp[0].end_seq;
			int this_sack;

			for (this_sack = 1; this_sack < tp->rx_opt.num_sacks;
			     ++this_sack) {
				max_sack = after(sp[this_sack].end_seq,
						 max_sack) ?
					sp[this_sack].end_seq : max_sack;
			}

			if (TCP_SKB_CB(skb)->seq == max_sack)
				rst_seq_match = true;
		}

		if (rst_seq_match)
			tcp_reset(sk);
		else {
			/* Disable TFO if RST is out-of-order
			 * and no data has been received
			 * for current active TFO socket
			 */
			if (tp->syn_fastopen && !tp->data_segs_in &&
			    sk->sk_state == TCP_ESTABLISHED)
				tcp_fastopen_active_disable(sk);
			tcp_send_challenge_ack(sk, skb);
		}
		goto discard;
	}

	/* step 3: check security and precedence [ignored] */

	/* step 4: Check for a SYN
	 * RFC 5961 4.2 : Send a challenge ack
	 */
	if (th->syn) {
syn_challenge:
		if (syn_inerr)
			TCP_INC_STATS(sock_net(sk), TCP_MIB_INERRS);
		NET_INC_STATS(sock_net(sk), LINUX_MIB_TCPSYNCHALLENGE);
		tcp_send_challenge_ack(sk, skb);
		goto discard;
	}

	bpf_skops_parse_hdr(sk, skb);

	return true;

discard:
	tcp_drop(sk, skb);
	return false;
}

/*
 *	TCP receive function for the ESTABLISHED state.
 *
 *	It is split into a fast path and a slow path. The fast path is
 * 	disabled when:
 *	- A zero window was announced from us - zero window probing
 *        is only handled properly in the slow path.
 *	- Out of order segments arrived.
 *	- Urgent data is expected.
 *	- There is no buffer space left
 *	- Unexpected TCP flags/window values/header lengths are received
 *	  (detected by checking the TCP header against pred_flags)
 *	- Data is sent in both directions. Fast path only supports pure senders
 *	  or pure receivers (this means either the sequence number or the ack
 *	  value must stay constant)
 *	- Unexpected TCP option.
 *
 *	When these conditions are not satisfied it drops into a standard
 *	receive procedure patterned after RFC793 to handle all cases.
 *	The first three cases are guaranteed by proper pred_flags setting,
 *	the rest is checked inline. Fast processing is turned on in
 *	tcp_data_queue when everything is OK.
 */
void tcp_rcv_established(struct sock *sk, struct sk_buff *skb)
{
	const struct tcphdr *th = (const struct tcphdr *)skb->data;
	struct tcp_sock *tp = tcp_sk(sk);
	unsigned int len = skb->len;

	/* TCP congestion window tracking */
	trace_tcp_probe(sk, skb);

	tcp_mstamp_refresh(tp);
	if (unlikely(!sk->sk_rx_dst))
		inet_csk(sk)->icsk_af_ops->sk_rx_dst_set(sk, skb);
	/*
	 *	Header prediction.
	 *	The code loosely follows the one in the famous
	 *	"30 instruction TCP receive" Van Jacobson mail.
	 *
	 *	Van's trick is to deposit buffers into socket queue
	 *	on a device interrupt, to call tcp_recv function
	 *	on the receive process context and checksum and copy
	 *	the buffer to user space. smart...
	 *
	 *	Our current scheme is not silly either but we take the
	 *	extra cost of the net_bh soft interrupt processing...
	 *	We do checksum and copy also but from device to kernel.
	 */

	tp->rx_opt.saw_tstamp = 0;

	/*	pred_flags is 0xS?10 << 16 + snd_wnd
	 *	if header_prediction is to be made
	 *	'S' will always be tp->tcp_header_len >> 2
	 *	'?' will be 0 for the fast path, otherwise pred_flags is 0 to
	 *  turn it off	(when there are holes in the receive
	 *	 space for instance)
	 *	PSH flag is ignored.
	 */

	if ((tcp_flag_word(th) & TCP_HP_BITS) == tp->pred_flags &&
	    TCP_SKB_CB(skb)->seq == tp->rcv_nxt &&
	    !after(TCP_SKB_CB(skb)->ack_seq, tp->snd_nxt)) {
		int tcp_header_len = tp->tcp_header_len;

		/* Timestamp header prediction: tcp_header_len
		 * is automatically equal to th->doff*4 due to pred_flags
		 * match.
		 */

		/* Check timestamp */
		if (tcp_header_len == sizeof(struct tcphdr) + TCPOLEN_TSTAMP_ALIGNED) {
			/* No? Slow path! */
			if (!tcp_parse_aligned_timestamp(tp, th))
				goto slow_path;

			/* If PAWS failed, check it more carefully in slow path */
			if ((s32)(tp->rx_opt.rcv_tsval - tp->rx_opt.ts_recent) < 0)
				goto slow_path;

			/* DO NOT update ts_recent here, if checksum fails
			 * and timestamp was corrupted part, it will result
			 * in a hung connection since we will drop all
			 * future packets due to the PAWS test.
			 */
		}

		if (len <= tcp_header_len) {
			/* Bulk data transfer: sender */
			if (len == tcp_header_len) {
				/* Predicted packet is in window by definition.
				 * seq == rcv_nxt and rcv_wup <= rcv_nxt.
				 * Hence, check seq<=rcv_wup reduces to:
				 */
				if (tcp_header_len ==
				    (sizeof(struct tcphdr) + TCPOLEN_TSTAMP_ALIGNED) &&
				    tp->rcv_nxt == tp->rcv_wup)
					tcp_store_ts_recent(tp);

				/* We know that such packets are checksummed
				 * on entry.
				 */
				tcp_ack(sk, skb, 0);
				__kfree_skb(skb);
				tcp_data_snd_check(sk);
				/* When receiving pure ack in fast path, update
				 * last ts ecr directly instead of calling
				 * tcp_rcv_rtt_measure_ts()
				 */
				tp->rcv_rtt_last_tsecr = tp->rx_opt.rcv_tsecr;
				return;
			} else { /* Header too small */
				TCP_INC_STATS(sock_net(sk), TCP_MIB_INERRS);
				goto discard;
			}
		} else {
			int eaten = 0;
			bool fragstolen = false;

			if (tcp_checksum_complete(skb))
				goto csum_error;

			if ((int)skb->truesize > sk->sk_forward_alloc)
				goto step5;

			/* Predicted packet is in window by definition.
			 * seq == rcv_nxt and rcv_wup <= rcv_nxt.
			 * Hence, check seq<=rcv_wup reduces to:
			 */
			if (tcp_header_len ==
			    (sizeof(struct tcphdr) + TCPOLEN_TSTAMP_ALIGNED) &&
			    tp->rcv_nxt == tp->rcv_wup)
				tcp_store_ts_recent(tp);

			tcp_rcv_rtt_measure_ts(sk, skb);

			NET_INC_STATS(sock_net(sk), LINUX_MIB_TCPHPHITS);

			/* Bulk data transfer: receiver */
			__skb_pull(skb, tcp_header_len);
			eaten = tcp_queue_rcv(sk, skb, &fragstolen);

			tcp_event_data_recv(sk, skb);

			if (TCP_SKB_CB(skb)->ack_seq != tp->snd_una) {
				/* Well, only one small jumplet in fast path... */
				tcp_ack(sk, skb, FLAG_DATA);
				tcp_data_snd_check(sk);
				if (!inet_csk_ack_scheduled(sk))
					goto no_ack;
			} else {
				tcp_update_wl(tp, TCP_SKB_CB(skb)->seq);
			}

			__tcp_ack_snd_check(sk, 0);
no_ack:
			if (eaten)
				kfree_skb_partial(skb, fragstolen);
			tcp_data_ready(sk);
			return;
		}
	}

slow_path:
	if (len < (th->doff << 2) || tcp_checksum_complete(skb))
		goto csum_error;

	if (!th->ack && !th->rst && !th->syn)
		goto discard;

	/*
	 *	Standard slow path.
	 */

	if (!tcp_validate_incoming(sk, skb, th, 1))
		return;

step5:
	if (tcp_ack(sk, skb, FLAG_SLOWPATH | FLAG_UPDATE_TS_RECENT) < 0)
		goto discard;

	tcp_rcv_rtt_measure_ts(sk, skb);

	/* Process urgent data. */
	tcp_urg(sk, skb, th);

	/* step 7: process the segment text */
	tcp_data_queue(sk, skb);

	tcp_data_snd_check(sk);
	tcp_ack_snd_check(sk);
	return;

csum_error:
	TCP_INC_STATS(sock_net(sk), TCP_MIB_CSUMERRORS);
	TCP_INC_STATS(sock_net(sk), TCP_MIB_INERRS);

discard:
	tcp_drop(sk, skb);
}
EXPORT_SYMBOL(tcp_rcv_established);

void tcp_init_transfer(struct sock *sk, int bpf_op, struct sk_buff *skb)
{
	struct inet_connection_sock *icsk = inet_csk(sk);
	struct tcp_sock *tp = tcp_sk(sk);

	tcp_mtup_init(sk);
	icsk->icsk_af_ops->rebuild_header(sk);
	tcp_init_metrics(sk);

	/* Initialize the congestion window to start the transfer.
	 * Cut cwnd down to 1 per RFC5681 if SYN or SYN-ACK has been
	 * retransmitted. In light of RFC6298 more aggressive 1sec
	 * initRTO, we only reset cwnd when more than 1 SYN/SYN-ACK
	 * retransmission has occurred.
	 */
	if (tp->total_retrans > 1 && tp->undo_marker)
		tp->snd_cwnd = 1;
	else
		tp->snd_cwnd = tcp_init_cwnd(tp, __sk_dst_get(sk));
	tp->snd_cwnd_stamp = tcp_jiffies32;

	icsk->icsk_ca_initialized = 0;
	bpf_skops_established(sk, bpf_op, skb);
	if (!icsk->icsk_ca_initialized)
		tcp_init_congestion_control(sk);
	tcp_init_buffer_space(sk);
}

void tcp_finish_connect(struct sock *sk, struct sk_buff *skb)
{
	struct tcp_sock *tp = tcp_sk(sk);
	struct inet_connection_sock *icsk = inet_csk(sk);

	tcp_set_state(sk, TCP_ESTABLISHED);
	icsk->icsk_ack.lrcvtime = tcp_jiffies32;

	if (skb) {
		icsk->icsk_af_ops->sk_rx_dst_set(sk, skb);
		security_inet_conn_established(sk, skb);
		sk_mark_napi_id(sk, skb);
	}

	tcp_init_transfer(sk, BPF_SOCK_OPS_ACTIVE_ESTABLISHED_CB, skb);

	/* Prevent spurious tcp_cwnd_restart() on first data
	 * packet.
	 */
	tp->lsndtime = tcp_jiffies32;

	if (sock_flag(sk, SOCK_KEEPOPEN))
		inet_csk_reset_keepalive_timer(sk, keepalive_time_when(tp));

	if (!tp->rx_opt.snd_wscale)
		__tcp_fast_path_on(tp, tp->snd_wnd);
	else
		tp->pred_flags = 0;
}

static bool tcp_rcv_fastopen_synack(struct sock *sk, struct sk_buff *synack,
				    struct tcp_fastopen_cookie *cookie)
{
	struct tcp_sock *tp = tcp_sk(sk);
	struct sk_buff *data = tp->syn_data ? tcp_rtx_queue_head(sk) : NULL;
	u16 mss = tp->rx_opt.mss_clamp, try_exp = 0;
	bool syn_drop = false;

	if (mss == tp->rx_opt.user_mss) {
		struct tcp_options_received opt;

		/* Get original SYNACK MSS value if user MSS sets mss_clamp */
		tcp_clear_options(&opt);
		opt.user_mss = opt.mss_clamp = 0;
		tcp_parse_options(sock_net(sk), synack, &opt, 0, NULL);
		mss = opt.mss_clamp;
	}

	if (!tp->syn_fastopen) {
		/* Ignore an unsolicited cookie */
		cookie->len = -1;
	} else if (tp->total_retrans) {
		/* SYN timed out and the SYN-ACK neither has a cookie nor
		 * acknowledges data. Presumably the remote received only
		 * the retransmitted (regular) SYNs: either the original
		 * SYN-data or the corresponding SYN-ACK was dropped.
		 */
		syn_drop = (cookie->len < 0 && data);
	} else if (cookie->len < 0 && !tp->syn_data) {
		/* We requested a cookie but didn't get it. If we did not use
		 * the (old) exp opt format then try so next time (try_exp=1).
		 * Otherwise we go back to use the RFC7413 opt (try_exp=2).
		 */
		try_exp = tp->syn_fastopen_exp ? 2 : 1;
	}

	tcp_fastopen_cache_set(sk, mss, cookie, syn_drop, try_exp);

	if (data) { /* Retransmit unacked data in SYN */
		if (tp->total_retrans)
			tp->fastopen_client_fail = TFO_SYN_RETRANSMITTED;
		else
			tp->fastopen_client_fail = TFO_DATA_NOT_ACKED;
		skb_rbtree_walk_from(data) {
			if (__tcp_retransmit_skb(sk, data, 1))
				break;
		}
		tcp_rearm_rto(sk);
		NET_INC_STATS(sock_net(sk),
				LINUX_MIB_TCPFASTOPENACTIVEFAIL);
		return true;
	}
	tp->syn_data_acked = tp->syn_data;
	if (tp->syn_data_acked) {
		NET_INC_STATS(sock_net(sk), LINUX_MIB_TCPFASTOPENACTIVE);
		/* SYN-data is counted as two separate packets in tcp_ack() */
		if (tp->delivered > 1)
			--tp->delivered;
	}

	tcp_fastopen_add_skb(sk, synack);

	return false;
}

static void smc_check_reset_syn(struct tcp_sock *tp)
{
#if IS_ENABLED(CONFIG_SMC)
	if (static_branch_unlikely(&tcp_have_smc)) {
		if (tp->syn_smc && !tp->rx_opt.smc_ok)
			tp->syn_smc = 0;
	}
#endif
}

static void tcp_try_undo_spurious_syn(struct sock *sk)
{
	struct tcp_sock *tp = tcp_sk(sk);
	u32 syn_stamp;

	/* undo_marker is set when SYN or SYNACK times out. The timeout is
	 * spurious if the ACK's timestamp option echo value matches the
	 * original SYN timestamp.
	 */
	syn_stamp = tp->retrans_stamp;
	if (tp->undo_marker && syn_stamp && tp->rx_opt.saw_tstamp &&
	    syn_stamp == tp->rx_opt.rcv_tsecr)
		tp->undo_marker = 0;
}

static int tcp_rcv_synsent_state_process(struct sock *sk, struct sk_buff *skb,
					 const struct tcphdr *th)
{
	struct inet_connection_sock *icsk = inet_csk(sk);
	struct tcp_sock *tp = tcp_sk(sk);
	struct tcp_fastopen_cookie foc = { .len = -1 };
	int saved_clamp = tp->rx_opt.mss_clamp;
	bool fastopen_fail;

	tcp_parse_options(sock_net(sk), skb, &tp->rx_opt, 0, &foc);
	if (tp->rx_opt.saw_tstamp && tp->rx_opt.rcv_tsecr)
		tp->rx_opt.rcv_tsecr -= tp->tsoffset;

	if (th->ack) {
		/* rfc793:
		 * "If the state is SYN-SENT then
		 *    first check the ACK bit
		 *      If the ACK bit is set
		 *	  If SEG.ACK =< ISS, or SEG.ACK > SND.NXT, send
		 *        a reset (unless the RST bit is set, if so drop
		 *        the segment and return)"
		 */
		if (!after(TCP_SKB_CB(skb)->ack_seq, tp->snd_una) ||
		    after(TCP_SKB_CB(skb)->ack_seq, tp->snd_nxt)) {
			/* Previous FIN/ACK or RST/ACK might be ignored. */
			if (icsk->icsk_retransmits == 0)
				inet_csk_reset_xmit_timer(sk,
						ICSK_TIME_RETRANS,
						TCP_TIMEOUT_MIN, TCP_RTO_MAX);
			goto reset_and_undo;
		}

		if (tp->rx_opt.saw_tstamp && tp->rx_opt.rcv_tsecr &&
		    !between(tp->rx_opt.rcv_tsecr, tp->retrans_stamp,
			     tcp_time_stamp(tp))) {
			NET_INC_STATS(sock_net(sk),
					LINUX_MIB_PAWSACTIVEREJECTED);
			goto reset_and_undo;
		}

		/* Now ACK is acceptable.
		 *
		 * "If the RST bit is set
		 *    If the ACK was acceptable then signal the user "error:
		 *    connection reset", drop the segment, enter CLOSED state,
		 *    delete TCB, and return."
		 */

		if (th->rst) {
			tcp_reset(sk);
			goto discard;
		}

		/* rfc793:
		 *   "fifth, if neither of the SYN or RST bits is set then
		 *    drop the segment and return."
		 *
		 *    See note below!
		 *                                        --ANK(990513)
		 */
		if (!th->syn)
			goto discard_and_undo;

		/* rfc793:
		 *   "If the SYN bit is on ...
		 *    are acceptable then ...
		 *    (our SYN has been ACKed), change the connection
		 *    state to ESTABLISHED..."
		 */

		tcp_ecn_rcv_synack(tp, th);

		tcp_init_wl(tp, TCP_SKB_CB(skb)->seq);
		tcp_try_undo_spurious_syn(sk);
		tcp_ack(sk, skb, FLAG_SLOWPATH);

		/* Ok.. it's good. Set up sequence numbers and
		 * move to established.
		 */
		WRITE_ONCE(tp->rcv_nxt, TCP_SKB_CB(skb)->seq + 1);
		tp->rcv_wup = TCP_SKB_CB(skb)->seq + 1;

		/* RFC1323: The window in SYN & SYN/ACK segments is
		 * never scaled.
		 */
		tp->snd_wnd = ntohs(th->window);

		if (!tp->rx_opt.wscale_ok) {
			tp->rx_opt.snd_wscale = tp->rx_opt.rcv_wscale = 0;
			tp->window_clamp = min(tp->window_clamp, 65535U);
		}

		if (tp->rx_opt.saw_tstamp) {
			tp->rx_opt.tstamp_ok	   = 1;
			tp->tcp_header_len =
				sizeof(struct tcphdr) + TCPOLEN_TSTAMP_ALIGNED;
			tp->advmss	    -= TCPOLEN_TSTAMP_ALIGNED;
			tcp_store_ts_recent(tp);
		} else {
			tp->tcp_header_len = sizeof(struct tcphdr);
		}

		tcp_sync_mss(sk, icsk->icsk_pmtu_cookie);
		tcp_initialize_rcv_mss(sk);

		/* Remember, tcp_poll() does not lock socket!
		 * Change state from SYN-SENT only after copied_seq
		 * is initialized. */
		WRITE_ONCE(tp->copied_seq, tp->rcv_nxt);

		smc_check_reset_syn(tp);

		smp_mb();

		tcp_finish_connect(sk, skb);

		fastopen_fail = (tp->syn_fastopen || tp->syn_data) &&
				tcp_rcv_fastopen_synack(sk, skb, &foc);

		if (!sock_flag(sk, SOCK_DEAD)) {
			sk->sk_state_change(sk);
			sk_wake_async(sk, SOCK_WAKE_IO, POLL_OUT);
		}
		if (fastopen_fail)
			return -1;
		if (sk->sk_write_pending ||
		    icsk->icsk_accept_queue.rskq_defer_accept ||
		    inet_csk_in_pingpong_mode(sk)) {
			/* Save one ACK. Data will be ready after
			 * several ticks, if write_pending is set.
			 *
			 * It may be deleted, but with this feature tcpdumps
			 * look so _wonderfully_ clever, that I was not able
			 * to stand against the temptation 8)     --ANK
			 */
			inet_csk_schedule_ack(sk);
			tcp_enter_quickack_mode(sk, TCP_MAX_QUICKACKS);
			inet_csk_reset_xmit_timer(sk, ICSK_TIME_DACK,
						  TCP_DELACK_MAX, TCP_RTO_MAX);

discard:
			tcp_drop(sk, skb);
			return 0;
		} else {
			tcp_send_ack(sk);
		}
		return -1;
	}

	/* No ACK in the segment */

	if (th->rst) {
		/* rfc793:
		 * "If the RST bit is set
		 *
		 *      Otherwise (no ACK) drop the segment and return."
		 */

		goto discard_and_undo;
	}

	/* PAWS check. */
	if (tp->rx_opt.ts_recent_stamp && tp->rx_opt.saw_tstamp &&
	    tcp_paws_reject(&tp->rx_opt, 0))
		goto discard_and_undo;

	if (th->syn) {
		/* We see SYN without ACK. It is attempt of
		 * simultaneous connect with crossed SYNs.
		 * Particularly, it can be connect to self.
		 */
		tcp_set_state(sk, TCP_SYN_RECV);

		if (tp->rx_opt.saw_tstamp) {
			tp->rx_opt.tstamp_ok = 1;
			tcp_store_ts_recent(tp);
			tp->tcp_header_len =
				sizeof(struct tcphdr) + TCPOLEN_TSTAMP_ALIGNED;
		} else {
			tp->tcp_header_len = sizeof(struct tcphdr);
		}

		WRITE_ONCE(tp->rcv_nxt, TCP_SKB_CB(skb)->seq + 1);
		WRITE_ONCE(tp->copied_seq, tp->rcv_nxt);
		tp->rcv_wup = TCP_SKB_CB(skb)->seq + 1;

		/* RFC1323: The window in SYN & SYN/ACK segments is
		 * never scaled.
		 */
		tp->snd_wnd    = ntohs(th->window);
		tp->snd_wl1    = TCP_SKB_CB(skb)->seq;
		tp->max_window = tp->snd_wnd;

		tcp_ecn_rcv_syn(tp, th);

		tcp_mtup_init(sk);
		tcp_sync_mss(sk, icsk->icsk_pmtu_cookie);
		tcp_initialize_rcv_mss(sk);

		tcp_send_synack(sk);
#if 0
		/* Note, we could accept data and URG from this segment.
		 * There are no obstacles to make this (except that we must
		 * either change tcp_recvmsg() to prevent it from returning data
		 * before 3WHS completes per RFC793, or employ TCP Fast Open).
		 *
		 * However, if we ignore data in ACKless segments sometimes,
		 * we have no reasons to accept it sometimes.
		 * Also, seems the code doing it in step6 of tcp_rcv_state_process
		 * is not flawless. So, discard packet for sanity.
		 * Uncomment this return to process the data.
		 */
		return -1;
#else
		goto discard;
#endif
	}
	/* "fifth, if neither of the SYN or RST bits is set then
	 * drop the segment and return."
	 */

discard_and_undo:
	tcp_clear_options(&tp->rx_opt);
	tp->rx_opt.mss_clamp = saved_clamp;
	goto discard;

reset_and_undo:
	tcp_clear_options(&tp->rx_opt);
	tp->rx_opt.mss_clamp = saved_clamp;
	return 1;
}

static void tcp_rcv_synrecv_state_fastopen(struct sock *sk)
{
	struct request_sock *req;

	/* If we are still handling the SYNACK RTO, see if timestamp ECR allows
	 * undo. If peer SACKs triggered fast recovery, we can't undo here.
	 */
	if (inet_csk(sk)->icsk_ca_state == TCP_CA_Loss)
		tcp_try_undo_loss(sk, false);

	/* Reset rtx states to prevent spurious retransmits_timed_out() */
	tcp_sk(sk)->retrans_stamp = 0;
	inet_csk(sk)->icsk_retransmits = 0;

	/* Once we leave TCP_SYN_RECV or TCP_FIN_WAIT_1,
	 * we no longer need req so release it.
	 */
	req = rcu_dereference_protected(tcp_sk(sk)->fastopen_rsk,
					lockdep_sock_is_held(sk));
	reqsk_fastopen_remove(sk, req, false);

	/* Re-arm the timer because data may have been sent out.
	 * This is similar to the regular data transmission case
	 * when new data has just been ack'ed.
	 *
	 * (TFO) - we could try to be more aggressive and
	 * retransmitting any data sooner based on when they
	 * are sent out.
	 */
	tcp_rearm_rto(sk);
}

/*
 *	This function implements the receiving procedure of RFC 793 for
 *	all states except ESTABLISHED and TIME_WAIT.
 *	It's called from both tcp_v4_rcv and tcp_v6_rcv and should be
 *	address independent.
 */

int tcp_rcv_state_process(struct sock *sk, struct sk_buff *skb)
{
	struct tcp_sock *tp = tcp_sk(sk);
	struct inet_connection_sock *icsk = inet_csk(sk);
	const struct tcphdr *th = tcp_hdr(skb);
	struct request_sock *req;
	int queued = 0;
	bool acceptable;

	switch (sk->sk_state) {
	case TCP_CLOSE:
		goto discard;

	case TCP_LISTEN:
		if (th->ack)
			return 1;

		if (th->rst)
			goto discard;

		if (th->syn) {
			if (th->fin)
				goto discard;
			/* It is possible that we process SYN packets from backlog,
			 * so we need to make sure to disable BH and RCU right there.
			 */
			rcu_read_lock();
			local_bh_disable();
			acceptable = icsk->icsk_af_ops->conn_request(sk, skb) >= 0;
			local_bh_enable();
			rcu_read_unlock();

			if (!acceptable)
				return 1;
			consume_skb(skb);
			return 0;
		}
		goto discard;

	case TCP_SYN_SENT:
		tp->rx_opt.saw_tstamp = 0;
		tcp_mstamp_refresh(tp);
		queued = tcp_rcv_synsent_state_process(sk, skb, th);
		if (queued >= 0)
			return queued;

		/* Do step6 onward by hand. */
		tcp_urg(sk, skb, th);
		__kfree_skb(skb);
		tcp_data_snd_check(sk);
		return 0;
	}

	tcp_mstamp_refresh(tp);
	tp->rx_opt.saw_tstamp = 0;
	req = rcu_dereference_protected(tp->fastopen_rsk,
					lockdep_sock_is_held(sk));
	if (req) {
		bool req_stolen;

		WARN_ON_ONCE(sk->sk_state != TCP_SYN_RECV &&
		    sk->sk_state != TCP_FIN_WAIT1);

		if (!tcp_check_req(sk, skb, req, true, &req_stolen))
			goto discard;
	}

	if (!th->ack && !th->rst && !th->syn)
		goto discard;

	if (!tcp_validate_incoming(sk, skb, th, 0))
		return 0;

	/* step 5: check the ACK field */
	acceptable = tcp_ack(sk, skb, FLAG_SLOWPATH |
				      FLAG_UPDATE_TS_RECENT |
				      FLAG_NO_CHALLENGE_ACK) > 0;

	if (!acceptable) {
		if (sk->sk_state == TCP_SYN_RECV)
			return 1;	/* send one RST */
		tcp_send_challenge_ack(sk, skb);
		goto discard;
	}
	switch (sk->sk_state) {
	case TCP_SYN_RECV:
		tp->delivered++; /* SYN-ACK delivery isn't tracked in tcp_ack */
		if (!tp->srtt_us)
			tcp_synack_rtt_meas(sk, req);

		if (req) {
			tcp_rcv_synrecv_state_fastopen(sk);
		} else {
			tcp_try_undo_spurious_syn(sk);
			tp->retrans_stamp = 0;
			tcp_init_transfer(sk, BPF_SOCK_OPS_PASSIVE_ESTABLISHED_CB,
					  skb);
			WRITE_ONCE(tp->copied_seq, tp->rcv_nxt);
		}
		smp_mb();
		tcp_set_state(sk, TCP_ESTABLISHED);
		sk->sk_state_change(sk);

		/* Note, that this wakeup is only for marginal crossed SYN case.
		 * Passively open sockets are not waked up, because
		 * sk->sk_sleep == NULL and sk->sk_socket == NULL.
		 */
		if (sk->sk_socket)
			sk_wake_async(sk, SOCK_WAKE_IO, POLL_OUT);

		tp->snd_una = TCP_SKB_CB(skb)->ack_seq;
		tp->snd_wnd = ntohs(th->window) << tp->rx_opt.snd_wscale;
		tcp_init_wl(tp, TCP_SKB_CB(skb)->seq);

		if (tp->rx_opt.tstamp_ok)
			tp->advmss -= TCPOLEN_TSTAMP_ALIGNED;

		if (!inet_csk(sk)->icsk_ca_ops->cong_control)
			tcp_update_pacing_rate(sk);

		/* Prevent spurious tcp_cwnd_restart() on first data packet */
		tp->lsndtime = tcp_jiffies32;

		tcp_initialize_rcv_mss(sk);
		tcp_fast_path_on(tp);
		break;

	case TCP_FIN_WAIT1: {
		int tmo;

		if (req)
			tcp_rcv_synrecv_state_fastopen(sk);

		if (tp->snd_una != tp->write_seq)
			break;

		tcp_set_state(sk, TCP_FIN_WAIT2);
		sk->sk_shutdown |= SEND_SHUTDOWN;

		sk_dst_confirm(sk);

		if (!sock_flag(sk, SOCK_DEAD)) {
			/* Wake up lingering close() */
			sk->sk_state_change(sk);
			break;
		}

		if (tp->linger2 < 0) {
			tcp_done(sk);
			NET_INC_STATS(sock_net(sk), LINUX_MIB_TCPABORTONDATA);
			return 1;
		}
		if (TCP_SKB_CB(skb)->end_seq != TCP_SKB_CB(skb)->seq &&
		    after(TCP_SKB_CB(skb)->end_seq - th->fin, tp->rcv_nxt)) {
			/* Receive out of order FIN after close() */
			if (tp->syn_fastopen && th->fin)
				tcp_fastopen_active_disable(sk);
			tcp_done(sk);
			NET_INC_STATS(sock_net(sk), LINUX_MIB_TCPABORTONDATA);
			return 1;
		}

		tmo = tcp_fin_time(sk);
		if (tmo > TCP_TIMEWAIT_LEN) {
			inet_csk_reset_keepalive_timer(sk, tmo - TCP_TIMEWAIT_LEN);
		} else if (th->fin || sock_owned_by_user(sk)) {
			/* Bad case. We could lose such FIN otherwise.
			 * It is not a big problem, but it looks confusing
			 * and not so rare event. We still can lose it now,
			 * if it spins in bh_lock_sock(), but it is really
			 * marginal case.
			 */
			inet_csk_reset_keepalive_timer(sk, tmo);
		} else {
			tcp_time_wait(sk, TCP_FIN_WAIT2, tmo);
			goto discard;
		}
		break;
	}

	case TCP_CLOSING:
		if (tp->snd_una == tp->write_seq) {
			tcp_time_wait(sk, TCP_TIME_WAIT, 0);
			goto discard;
		}
		break;

	case TCP_LAST_ACK:
		if (tp->snd_una == tp->write_seq) {
			tcp_update_metrics(sk);
			tcp_done(sk);
			goto discard;
		}
		break;
	}

	/* step 6: check the URG bit */
	tcp_urg(sk, skb, th);

	/* step 7: process the segment text */
	switch (sk->sk_state) {
	case TCP_CLOSE_WAIT:
	case TCP_CLOSING:
	case TCP_LAST_ACK:
		if (!before(TCP_SKB_CB(skb)->seq, tp->rcv_nxt)) {
			if (sk_is_mptcp(sk))
				mptcp_incoming_options(sk, skb);
			break;
		}
		fallthrough;
	case TCP_FIN_WAIT1:
	case TCP_FIN_WAIT2:
		/* RFC 793 says to queue data in these states,
		 * RFC 1122 says we MUST send a reset.
		 * BSD 4.4 also does reset.
		 */
		if (sk->sk_shutdown & RCV_SHUTDOWN) {
			if (TCP_SKB_CB(skb)->end_seq != TCP_SKB_CB(skb)->seq &&
			    after(TCP_SKB_CB(skb)->end_seq - th->fin, tp->rcv_nxt)) {
				NET_INC_STATS(sock_net(sk), LINUX_MIB_TCPABORTONDATA);
				tcp_reset(sk);
				return 1;
			}
		}
		fallthrough;
	case TCP_ESTABLISHED:
		tcp_data_queue(sk, skb);
		queued = 1;
		break;
	}

	/* tcp_data could move socket to TIME-WAIT */
	if (sk->sk_state != TCP_CLOSE) {
		tcp_data_snd_check(sk);
		tcp_ack_snd_check(sk);
	}

	if (!queued) {
discard:
		tcp_drop(sk, skb);
	}
	return 0;
}
EXPORT_SYMBOL(tcp_rcv_state_process);

static inline void pr_drop_req(struct request_sock *req, __u16 port, int family)
{
	struct inet_request_sock *ireq = inet_rsk(req);

	if (family == AF_INET)
		net_dbg_ratelimited("drop open request from %pI4/%u\n",
				    &ireq->ir_rmt_addr, port);
#if IS_ENABLED(CONFIG_IPV6)
	else if (family == AF_INET6)
		net_dbg_ratelimited("drop open request from %pI6/%u\n",
				    &ireq->ir_v6_rmt_addr, port);
#endif
}

/* RFC3168 : 6.1.1 SYN packets must not have ECT/ECN bits set
 *
 * If we receive a SYN packet with these bits set, it means a
 * network is playing bad games with TOS bits. In order to
 * avoid possible false congestion notifications, we disable
 * TCP ECN negotiation.
 *
 * Exception: tcp_ca wants ECN. This is required for DCTCP
 * congestion control: Linux DCTCP asserts ECT on all packets,
 * including SYN, which is most optimal solution; however,
 * others, such as FreeBSD do not.
 *
 * Exception: At least one of the reserved bits of the TCP header (th->res1) is
 * set, indicating the use of a future TCP extension (such as AccECN). See
 * RFC8311 §4.3 which updates RFC3168 to allow the development of such
 * extensions.
 */
static void tcp_ecn_create_request(struct request_sock *req,
				   const struct sk_buff *skb,
				   const struct sock *listen_sk,
				   const struct dst_entry *dst)
{
	const struct tcphdr *th = tcp_hdr(skb);
	const struct net *net = sock_net(listen_sk);
	bool th_ecn = th->ece && th->cwr;
	bool ect, ecn_ok;
	u32 ecn_ok_dst;

	if (!th_ecn)
		return;

	ect = !INET_ECN_is_not_ect(TCP_SKB_CB(skb)->ip_dsfield);
	ecn_ok_dst = dst_feature(dst, DST_FEATURE_ECN_MASK);
	ecn_ok = net->ipv4.sysctl_tcp_ecn || ecn_ok_dst;

	if (((!ect || th->res1) && ecn_ok) || tcp_ca_needs_ecn(listen_sk) ||
	    (ecn_ok_dst & DST_FEATURE_ECN_CA) ||
	    tcp_bpf_ca_needs_ecn((struct sock *)req))
		inet_rsk(req)->ecn_ok = 1;
}

static void tcp_openreq_init(struct request_sock *req,
			     const struct tcp_options_received *rx_opt,
			     struct sk_buff *skb, const struct sock *sk)
{
	struct inet_request_sock *ireq = inet_rsk(req);

	req->rsk_rcv_wnd = 0;		/* So that tcp_send_synack() knows! */
	tcp_rsk(req)->rcv_isn = TCP_SKB_CB(skb)->seq;
	tcp_rsk(req)->rcv_nxt = TCP_SKB_CB(skb)->seq + 1;
	tcp_rsk(req)->snt_synack = 0;
	tcp_rsk(req)->last_oow_ack_time = 0;
	req->mss = rx_opt->mss_clamp;
	req->ts_recent = rx_opt->saw_tstamp ? rx_opt->rcv_tsval : 0;
	ireq->tstamp_ok = rx_opt->tstamp_ok;
	ireq->sack_ok = rx_opt->sack_ok;
	ireq->snd_wscale = rx_opt->snd_wscale;
	ireq->wscale_ok = rx_opt->wscale_ok;
	ireq->acked = 0;
	ireq->ecn_ok = 0;
	ireq->ir_rmt_port = tcp_hdr(skb)->source;
	ireq->ir_num = ntohs(tcp_hdr(skb)->dest);
	ireq->ir_mark = inet_request_mark(sk, skb);
#if IS_ENABLED(CONFIG_SMC)
	ireq->smc_ok = rx_opt->smc_ok;
#endif
}

struct request_sock *inet_reqsk_alloc(const struct request_sock_ops *ops,
				      struct sock *sk_listener,
				      bool attach_listener)
{
	struct request_sock *req = reqsk_alloc(ops, sk_listener,
					       attach_listener);

	if (req) {
		struct inet_request_sock *ireq = inet_rsk(req);

		ireq->ireq_opt = NULL;
#if IS_ENABLED(CONFIG_IPV6)
		ireq->pktopts = NULL;
#endif
		atomic64_set(&ireq->ir_cookie, 0);
		ireq->ireq_state = TCP_NEW_SYN_RECV;
		write_pnet(&ireq->ireq_net, sock_net(sk_listener));
		ireq->ireq_family = sk_listener->sk_family;
	}

	return req;
}
EXPORT_SYMBOL(inet_reqsk_alloc);

/*
 * Return true if a syncookie should be sent
 */
static bool tcp_syn_flood_action(const struct sock *sk, const char *proto)
{
	struct request_sock_queue *queue = &inet_csk(sk)->icsk_accept_queue;
	const char *msg = "Dropping request";
	bool want_cookie = false;
	struct net *net = sock_net(sk);

#ifdef CONFIG_SYN_COOKIES
	if (net->ipv4.sysctl_tcp_syncookies) {
		msg = "Sending cookies";
		want_cookie = true;
		__NET_INC_STATS(sock_net(sk), LINUX_MIB_TCPREQQFULLDOCOOKIES);
	} else
#endif
		__NET_INC_STATS(sock_net(sk), LINUX_MIB_TCPREQQFULLDROP);

	if (!queue->synflood_warned &&
	    net->ipv4.sysctl_tcp_syncookies != 2 &&
	    xchg(&queue->synflood_warned, 1) == 0)
		net_info_ratelimited("%s: Possible SYN flooding on port %d. %s.  Check SNMP counters.\n",
				     proto, sk->sk_num, msg);

	return want_cookie;
}

static void tcp_reqsk_record_syn(const struct sock *sk,
				 struct request_sock *req,
				 const struct sk_buff *skb)
{
	if (tcp_sk(sk)->save_syn) {
		u32 len = skb_network_header_len(skb) + tcp_hdrlen(skb);
		struct saved_syn *saved_syn;
		u32 mac_hdrlen;
		void *base;

		if (tcp_sk(sk)->save_syn == 2) {  /* Save full header. */
			base = skb_mac_header(skb);
			mac_hdrlen = skb_mac_header_len(skb);
			len += mac_hdrlen;
		} else {
			base = skb_network_header(skb);
			mac_hdrlen = 0;
		}

		saved_syn = kmalloc(struct_size(saved_syn, data, len),
				    GFP_ATOMIC);
		if (saved_syn) {
			saved_syn->mac_hdrlen = mac_hdrlen;
			saved_syn->network_hdrlen = skb_network_header_len(skb);
			saved_syn->tcp_hdrlen = tcp_hdrlen(skb);
			memcpy(saved_syn->data, base, len);
			req->saved_syn = saved_syn;
		}
	}
}

/* If a SYN cookie is required and supported, returns a clamped MSS value to be
 * used for SYN cookie generation.
 */
u16 tcp_get_syncookie_mss(struct request_sock_ops *rsk_ops,
			  const struct tcp_request_sock_ops *af_ops,
			  struct sock *sk, struct tcphdr *th)
{
	struct tcp_sock *tp = tcp_sk(sk);
	u16 mss;

	if (sock_net(sk)->ipv4.sysctl_tcp_syncookies != 2 &&
	    !inet_csk_reqsk_queue_is_full(sk))
		return 0;

	if (!tcp_syn_flood_action(sk, rsk_ops->slab_name))
		return 0;

	if (sk_acceptq_is_full(sk)) {
		NET_INC_STATS(sock_net(sk), LINUX_MIB_LISTENOVERFLOWS);
		return 0;
	}

	mss = tcp_parse_mss_option(th, tp->rx_opt.user_mss);
	if (!mss)
		mss = af_ops->mss_clamp;

	return mss;
}
EXPORT_SYMBOL_GPL(tcp_get_syncookie_mss);

int tcp_conn_request(struct request_sock_ops *rsk_ops,
		     const struct tcp_request_sock_ops *af_ops,
		     struct sock *sk, struct sk_buff *skb)
{
	struct tcp_fastopen_cookie foc = { .len = -1 };
	__u32 isn = TCP_SKB_CB(skb)->tcp_tw_isn;
	struct tcp_options_received tmp_opt;
	struct tcp_sock *tp = tcp_sk(sk);
	struct net *net = sock_net(sk);
	struct sock *fastopen_sk = NULL;
	struct request_sock *req;
	bool want_cookie = false;
	struct dst_entry *dst;
	struct flowi fl;

	/* TW buckets are converted to open requests without
	 * limitations, they conserve resources and peer is
	 * evidently real one.
	 */
	if ((net->ipv4.sysctl_tcp_syncookies == 2 ||
	     inet_csk_reqsk_queue_is_full(sk)) && !isn) {
		want_cookie = tcp_syn_flood_action(sk, rsk_ops->slab_name);
		if (!want_cookie)
			goto drop;
	}

	if (sk_acceptq_is_full(sk)) {
		NET_INC_STATS(sock_net(sk), LINUX_MIB_LISTENOVERFLOWS);
		goto drop;
	}

	req = inet_reqsk_alloc(rsk_ops, sk, !want_cookie);
	if (!req)
		goto drop;

	req->syncookie = want_cookie;
	tcp_rsk(req)->af_specific = af_ops;
	tcp_rsk(req)->ts_off = 0;
#if IS_ENABLED(CONFIG_MPTCP)
	tcp_rsk(req)->is_mptcp = 0;
#endif

	tcp_clear_options(&tmp_opt);
	tmp_opt.mss_clamp = af_ops->mss_clamp;
	tmp_opt.user_mss  = tp->rx_opt.user_mss;
	tcp_parse_options(sock_net(sk), skb, &tmp_opt, 0,
			  want_cookie ? NULL : &foc);

	if (want_cookie && !tmp_opt.saw_tstamp)
		tcp_clear_options(&tmp_opt);

	if (IS_ENABLED(CONFIG_SMC) && want_cookie)
		tmp_opt.smc_ok = 0;

	tmp_opt.tstamp_ok = tmp_opt.saw_tstamp;
	tcp_openreq_init(req, &tmp_opt, skb, sk);
	inet_rsk(req)->no_srccheck = inet_sk(sk)->transparent;

	/* Note: tcp_v6_init_req() might override ir_iif for link locals */
	inet_rsk(req)->ir_iif = inet_request_bound_dev_if(sk, skb);

	af_ops->init_req(req, sk, skb);

	if (security_inet_conn_request(sk, skb, req))
		goto drop_and_free;

	if (tmp_opt.tstamp_ok)
		tcp_rsk(req)->ts_off = af_ops->init_ts_off(net, skb);

	dst = af_ops->route_req(sk, &fl, req);
	if (!dst)
		goto drop_and_free;

	if (!want_cookie && !isn) {
		/* Kill the following clause, if you dislike this way. */
		if (!net->ipv4.sysctl_tcp_syncookies &&
		    (net->ipv4.sysctl_max_syn_backlog - inet_csk_reqsk_queue_len(sk) <
		     (net->ipv4.sysctl_max_syn_backlog >> 2)) &&
		    !tcp_peer_is_proven(req, dst)) {
			/* Without syncookies last quarter of
			 * backlog is filled with destinations,
			 * proven to be alive.
			 * It means that we continue to communicate
			 * to destinations, already remembered
			 * to the moment of synflood.
			 */
			pr_drop_req(req, ntohs(tcp_hdr(skb)->source),
				    rsk_ops->family);
			goto drop_and_release;
		}

		isn = af_ops->init_seq(skb);
	}

	tcp_ecn_create_request(req, skb, sk, dst);

	if (want_cookie) {
		isn = cookie_init_sequence(af_ops, sk, skb, &req->mss);
		if (!tmp_opt.tstamp_ok)
			inet_rsk(req)->ecn_ok = 0;
	}

	tcp_rsk(req)->snt_isn = isn;
	tcp_rsk(req)->txhash = net_tx_rndhash();
	tcp_rsk(req)->syn_tos = TCP_SKB_CB(skb)->ip_dsfield;
	tcp_openreq_init_rwin(req, sk, dst);
	sk_rx_queue_set(req_to_sk(req), skb);
	if (!want_cookie) {
		tcp_reqsk_record_syn(sk, req, skb);
		fastopen_sk = tcp_try_fastopen(sk, skb, req, &foc, dst);
	}
	if (fastopen_sk) {
		af_ops->send_synack(fastopen_sk, dst, &fl, req,
				    &foc, TCP_SYNACK_FASTOPEN, skb);
		/* Add the child socket directly into the accept queue */
		if (!inet_csk_reqsk_queue_add(sk, req, fastopen_sk)) {
			reqsk_fastopen_remove(fastopen_sk, req, false);
			bh_unlock_sock(fastopen_sk);
			sock_put(fastopen_sk);
			goto drop_and_free;
		}
		sk->sk_data_ready(sk);
		bh_unlock_sock(fastopen_sk);
		sock_put(fastopen_sk);
	} else {
		tcp_rsk(req)->tfo_listener = false;
		if (!want_cookie)
			inet_csk_reqsk_queue_hash_add(sk, req,
				tcp_timeout_init((struct sock *)req));
		af_ops->send_synack(sk, dst, &fl, req, &foc,
				    !want_cookie ? TCP_SYNACK_NORMAL :
						   TCP_SYNACK_COOKIE,
				    skb);
		if (want_cookie) {
			reqsk_free(req);
			return 0;
		}
	}
	reqsk_put(req);
	return 0;

drop_and_release:
	dst_release(dst);
drop_and_free:
	__reqsk_free(req);
drop:
	tcp_listendrop(sk);
	return 0;
}
EXPORT_SYMBOL(tcp_conn_request);<|MERGE_RESOLUTION|>--- conflicted
+++ resolved
@@ -358,7 +358,7 @@
 		}
 		tp->ecn_flags |= TCP_ECN_SEEN;
 		break;
-	case INET_ECN_SCE:
+	case INET_ECN_ECT_1:
 		if (sock_net(sk)->ipv4.sysctl_tcp_sce) {
 			if (!(tp->ecn_flags & TCP_ECN_PRIOR_ESCE) &&
 				inet_csk(sk)->icsk_ack.pending & ICSK_ACK_TIMER) {
@@ -3795,14 +3795,12 @@
 			ack_ev_flags |= CA_ACK_ECE;
 		}
 
-<<<<<<< HEAD
 		if (tcp_ecn_rcv_sce_echo(tp, tcp_hdr(skb)))
 			ack_ev_flags |= CA_ACK_ESCE;
-=======
+
 		if (sack_state.sack_delivered)
 			tcp_count_delivered(tp, sack_state.sack_delivered,
 					    flag & FLAG_ECE);
->>>>>>> 9873e3ca
 
 		if (flag & FLAG_WIN_UPDATE)
 			ack_ev_flags |= CA_ACK_WIN_UPDATE;
