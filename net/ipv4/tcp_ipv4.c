--- conflicted
+++ resolved
@@ -2657,11 +2657,8 @@
 	net->ipv4.sysctl_tcp_ecn = 2;
 	net->ipv4.sysctl_tcp_ecn_fallback = 1;
 	net->ipv4.sysctl_tcp_sce = 0;
-<<<<<<< HEAD
 	net->ipv4.sysctl_tcp_sce_feedback_mode = 1;
-=======
 	net->ipv4.sysctl_tcp_sce_pacing = 1;
->>>>>>> 0eddf2ad
 
 	net->ipv4.sysctl_tcp_base_mss = TCP_BASE_MSS;
 	net->ipv4.sysctl_tcp_min_snd_mss = TCP_MIN_SND_MSS;
