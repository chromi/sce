--- conflicted
+++ resolved
@@ -63,19 +63,6 @@
 	return stats;
 }
 
-<<<<<<< HEAD
-static int internal_dev_mac_addr(struct net_device *dev, void *p)
-{
-	struct sockaddr *addr = p;
-
-	if (!is_valid_ether_addr(addr->sa_data))
-		return -EADDRNOTAVAIL;
-	memcpy(dev->dev_addr, addr->sa_data, dev->addr_len);
-	return 0;
-}
-
-=======
->>>>>>> 4490108b
 /* Called with rcu_read_lock_bh. */
 static int internal_dev_xmit(struct sk_buff *skb, struct net_device *netdev)
 {
