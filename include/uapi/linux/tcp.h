--- conflicted
+++ resolved
@@ -28,8 +28,7 @@
 	__be32	seq;
 	__be32	ack_seq;
 #if defined(__LITTLE_ENDIAN_BITFIELD)
-	__u16	esce:1,
-		res1:3,
+	__u16	res1:4,
 		doff:4,
 		fin:1,
 		syn:1,
@@ -41,8 +40,7 @@
 		cwr:1;
 #elif defined(__BIG_ENDIAN_BITFIELD)
 	__u16	doff:4,
-		res1:3,
-		esce:1,
+		res1:4,
 		cwr:1,
 		ece:1,
 		urg:1,
@@ -66,22 +64,13 @@
  */
 union tcp_word_hdr {
 	struct tcphdr hdr;
-<<<<<<< HEAD
-	__be32 		  words[5];
-};
-
-#define tcp_flag_word(tp) ( ((union tcp_word_hdr *)(tp))->words [3])
+	__be32        words[5];
+};
+
+#define tcp_flag_word(tp) (((union tcp_word_hdr *)(tp))->words[3])
 
 enum {
 	TCP_FLAG_ESCE = __constant_cpu_to_be32(0x01000000),
-=======
-	__be32        words[5];
-};
-
-#define tcp_flag_word(tp) (((union tcp_word_hdr *)(tp))->words[3])
-
-enum {
->>>>>>> 62b83459
 	TCP_FLAG_CWR = __constant_cpu_to_be32(0x00800000),
 	TCP_FLAG_ECE = __constant_cpu_to_be32(0x00400000),
 	TCP_FLAG_URG = __constant_cpu_to_be32(0x00200000),
