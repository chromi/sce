/* SPDX-License-Identifier: GPL-2.0 */
#ifndef _INET_ECN_H_
#define _INET_ECN_H_

#include <linux/ip.h>
#include <linux/skbuff.h>
#include <linux/if_vlan.h>

#include <net/inet_sock.h>
#include <net/dsfield.h>
#include <net/checksum.h>

enum {
	INET_ECN_NOT_ECT = 0,
	INET_ECN_ECT_1 = 1,
	INET_ECN_ECT_0 = 2,
	INET_ECN_CE = 3,
	INET_ECN_MASK = 3,
};

extern int sysctl_tunnel_ecn_log;

static inline int INET_ECN_is_ce(__u8 dsfield)
{
	return (dsfield & INET_ECN_MASK) == INET_ECN_CE;
}

static inline int INET_ECN_is_not_ect(__u8 dsfield)
{
	return (dsfield & INET_ECN_MASK) == INET_ECN_NOT_ECT;
}

static inline int INET_ECN_is_ect0(__u8 dsfield)
{
	return (dsfield & INET_ECN_MASK) == INET_ECN_ECT_0;
}

static inline int INET_ECN_is_ect1(__u8 dsfield)
{
	return (dsfield & INET_ECN_MASK) == INET_ECN_ECT_1;
}

static inline int INET_ECN_is_capable(__u8 dsfield)
{
	// The ECT(0), ECT(1) and CE codepoints each designate an ECN Capable transport.
	return !!(dsfield & INET_ECN_MASK);
}

/*
 * RFC 3168 9.1.1
 *  The full-functionality option for ECN encapsulation is to copy the
 *  ECN codepoint of the inside header to the outside header on
 *  encapsulation if the inside header is not-ECT or ECT, and to set the
 *  ECN codepoint of the outside header to ECT(0) if the ECN codepoint of
 *  the inside header is CE.
 */
static inline __u8 INET_ECN_encapsulate(__u8 outer, __u8 inner)
{
	outer &= ~INET_ECN_MASK;
	outer |= !INET_ECN_is_ce(inner) ? (inner & INET_ECN_MASK) :
					  INET_ECN_ECT_0;
	return outer;
}

static inline void INET_ECN_xmit(struct sock *sk)
{
	inet_sk(sk)->tos |= INET_ECN_ECT_0;
	if (inet6_sk(sk) != NULL)
		inet6_sk(sk)->tclass |= INET_ECN_ECT_0;
}

static inline void INET_ECN_dontxmit(struct sock *sk)
{
	inet_sk(sk)->tos &= ~INET_ECN_MASK;
	if (inet6_sk(sk) != NULL)
		inet6_sk(sk)->tclass &= ~INET_ECN_MASK;
}

#define IP6_ECN_flow_init(label) do {		\
      (label) &= ~htonl(INET_ECN_MASK << 20);	\
    } while (0)

#define	IP6_ECN_flow_xmit(sk, label) do {				\
	if (INET_ECN_is_capable(inet6_sk(sk)->tclass))			\
		(label) |= htonl(INET_ECN_ECT_0 << 20);			\
    } while (0)

static inline int IP_ECN_set_ce(struct iphdr *iph)
{
	u32 ecn = (iph->tos + 1) & INET_ECN_MASK;
	u16 check_add;

	/*
	 * After the last operation we have (in binary):
	 * INET_ECN_NOT_ECT => 01
	 * INET_ECN_ECT_1   => 10
	 * INET_ECN_ECT_0   => 11
	 * INET_ECN_CE      => 00
	 */
	if (!(ecn & 2))
		return !ecn;

	/*
	 * The following gives us:
	 * INET_ECN_ECT_1 => check += htons(0xFFFD)
	 * INET_ECN_ECT_0 => check += htons(0xFFFE)
	 */
	check_add = htons(0xFFFB) + htons(ecn);

	iph->check = csum16_add(iph->check, check_add);
	iph->tos |= INET_ECN_CE;
	return 1;
}

static inline int IP_ECN_set_ect1(struct iphdr *iph)
{
	if ((iph->tos & INET_ECN_MASK) != INET_ECN_ECT_0)
		return 0;

<<<<<<< HEAD
	check += (__force u16)htons(0x1);

	iph->check = (__force __sum16)(check + (check>=0xFFFF));
=======
	iph->check = csum16_add(iph->check, htons(1));
>>>>>>> da1beab4
	iph->tos ^= INET_ECN_MASK;
	return 1;
}

static inline void IP_ECN_clear(struct iphdr *iph)
{
	iph->tos &= ~INET_ECN_MASK;
}

static inline void ipv4_copy_dscp(unsigned int dscp, struct iphdr *inner)
{
	dscp &= ~INET_ECN_MASK;
	ipv4_change_dsfield(inner, INET_ECN_MASK, dscp);
}

struct ipv6hdr;

/* Note:
 * IP_ECN_set_ce() has to tweak IPV4 checksum when setting CE,
 * meaning both changes have no effect on skb->csum if/when CHECKSUM_COMPLETE
 * In IPv6 case, no checksum compensates the change in IPv6 header,
 * so we have to update skb->csum.
 */
static inline int IP6_ECN_set_ce(struct sk_buff *skb, struct ipv6hdr *iph)
{
	__be32 from, to;

	if (INET_ECN_is_not_ect(ipv6_get_dsfield(iph)))
		return 0;

	from = *(__be32 *)iph;
	to = from | htonl(INET_ECN_CE << 20);
	*(__be32 *)iph = to;
	if (skb->ip_summed == CHECKSUM_COMPLETE)
		skb->csum = csum_add(csum_sub(skb->csum, (__force __wsum)from),
				     (__force __wsum)to);
	return 1;
}

static inline int IP6_ECN_set_ect1(struct sk_buff *skb, struct ipv6hdr *iph)
{
	__be32 from, to;

	if ((ipv6_get_dsfield(iph) & INET_ECN_MASK) != INET_ECN_ECT_0)
		return 0;

	from = *(__be32 *)iph;
	to = from ^ htonl(INET_ECN_MASK << 20);
	*(__be32 *)iph = to;
	if (skb->ip_summed == CHECKSUM_COMPLETE)
		skb->csum = csum_add(csum_sub(skb->csum, (__force __wsum)from),
				     (__force __wsum)to);
	return 1;
}

static inline void ipv6_copy_dscp(unsigned int dscp, struct ipv6hdr *inner)
{
	dscp &= ~INET_ECN_MASK;
	ipv6_change_dsfield(inner, INET_ECN_MASK, dscp);
}

static inline int INET_ECN_set_ce(struct sk_buff *skb)
{
	switch (skb_protocol(skb, true)) {
	case cpu_to_be16(ETH_P_IP):
		if (skb_network_header(skb) + sizeof(struct iphdr) <=
		    skb_tail_pointer(skb))
			return IP_ECN_set_ce(ip_hdr(skb));
		break;

	case cpu_to_be16(ETH_P_IPV6):
		if (skb_network_header(skb) + sizeof(struct ipv6hdr) <=
		    skb_tail_pointer(skb))
			return IP6_ECN_set_ce(skb, ipv6_hdr(skb));
		break;
	}

	return 0;
}

static inline int INET_ECN_set_ect1(struct sk_buff *skb)
{
	switch (skb_protocol(skb, true)) {
	case cpu_to_be16(ETH_P_IP):
		if (skb_network_header(skb) + sizeof(struct iphdr) <=
		    skb_tail_pointer(skb))
			return IP_ECN_set_ect1(ip_hdr(skb));
		break;

	case cpu_to_be16(ETH_P_IPV6):
		if (skb_network_header(skb) + sizeof(struct ipv6hdr) <=
		    skb_tail_pointer(skb))
			return IP6_ECN_set_ect1(skb, ipv6_hdr(skb));
		break;
	}

	return 0;
}

/*
 * RFC 6040 4.2
 *  To decapsulate the inner header at the tunnel egress, a compliant
 *  tunnel egress MUST set the outgoing ECN field to the codepoint at the
 *  intersection of the appropriate arriving inner header (row) and outer
 *  header (column) in Figure 4
 *
 *      +---------+------------------------------------------------+
 *      |Arriving |            Arriving Outer Header               |
 *      |   Inner +---------+------------+------------+------------+
 *      |  Header | Not-ECT | ECT(0)     | ECT(1)     |     CE     |
 *      +---------+---------+------------+------------+------------+
 *      | Not-ECT | Not-ECT |Not-ECT(!!!)|Not-ECT(!!!)| <drop>(!!!)|
 *      |  ECT(0) |  ECT(0) | ECT(0)     | ECT(1)     |     CE     |
 *      |  ECT(1) |  ECT(1) | ECT(1) (!) | ECT(1)     |     CE     |
 *      |    CE   |      CE |     CE     |     CE(!!!)|     CE     |
 *      +---------+---------+------------+------------+------------+
 *
 *             Figure 4: New IP in IP Decapsulation Behaviour
 *
 *  returns 0 on success
 *          1 if something is broken and should be logged (!!! above)
 *          2 if packet should be dropped
 */
static inline int __INET_ECN_decapsulate(__u8 outer, __u8 inner, bool *set_ce)
{
	if (INET_ECN_is_not_ect(inner)) {
		switch (outer & INET_ECN_MASK) {
		case INET_ECN_NOT_ECT:
			return 0;
		case INET_ECN_ECT_0:
		case INET_ECN_ECT_1:
			return 1;
		case INET_ECN_CE:
			return 2;
		}
	}

	*set_ce = INET_ECN_is_ce(outer);
	return 0;
}

static inline int INET_ECN_decapsulate(struct sk_buff *skb,
				       __u8 outer, __u8 inner)
{
	bool set_ce = false;
	int rc;

	rc = __INET_ECN_decapsulate(outer, inner, &set_ce);
	if (!rc) {
		if (set_ce)
			INET_ECN_set_ce(skb);
		else if ((outer & INET_ECN_MASK) == INET_ECN_ECT_1)
			INET_ECN_set_ect1(skb);
	}

	return rc;
}

static inline int IP_ECN_decapsulate(const struct iphdr *oiph,
				     struct sk_buff *skb)
{
	__u8 inner;

	switch (skb_protocol(skb, true)) {
	case htons(ETH_P_IP):
		inner = ip_hdr(skb)->tos;
		break;
	case htons(ETH_P_IPV6):
		inner = ipv6_get_dsfield(ipv6_hdr(skb));
		break;
	default:
		return 0;
	}

	return INET_ECN_decapsulate(skb, oiph->tos, inner);
}

static inline int IP6_ECN_decapsulate(const struct ipv6hdr *oipv6h,
				      struct sk_buff *skb)
{
	__u8 inner;

	switch (skb_protocol(skb, true)) {
	case htons(ETH_P_IP):
		inner = ip_hdr(skb)->tos;
		break;
	case htons(ETH_P_IPV6):
		inner = ipv6_get_dsfield(ipv6_hdr(skb));
		break;
	default:
		return 0;
	}

	return INET_ECN_decapsulate(skb, ipv6_get_dsfield(oipv6h), inner);
}
#endif<|MERGE_RESOLUTION|>--- conflicted
+++ resolved
@@ -117,13 +117,9 @@
 	if ((iph->tos & INET_ECN_MASK) != INET_ECN_ECT_0)
 		return 0;
 
-<<<<<<< HEAD
 	check += (__force u16)htons(0x1);
 
 	iph->check = (__force __sum16)(check + (check>=0xFFFF));
-=======
-	iph->check = csum16_add(iph->check, htons(1));
->>>>>>> da1beab4
 	iph->tos ^= INET_ECN_MASK;
 	return 1;
 }
