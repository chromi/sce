--- conflicted
+++ resolved
@@ -12,8 +12,6 @@
 enum {
 	INET_ECN_NOT_ECT = 0,
 	INET_ECN_ECT_1 = 1,
-	INET_ECN_SCE = 1,
-	INET_ECN_ECT = 2,
 	INET_ECN_ECT_0 = 2,
 	INET_ECN_CE = 3,
 	INET_ECN_MASK = 3,
@@ -26,11 +24,6 @@
 	return (dsfield & INET_ECN_MASK) == INET_ECN_CE;
 }
 
-static inline int INET_ECN_is_sce(__u8 dsfield)
-{
-	return (dsfield & INET_ECN_MASK) == INET_ECN_SCE;
-}
-
 static inline int INET_ECN_is_not_ect(__u8 dsfield)
 {
 	return (dsfield & INET_ECN_MASK) == INET_ECN_NOT_ECT;
@@ -38,7 +31,7 @@
 
 static inline int INET_ECN_is_capable(__u8 dsfield)
 {
-	return dsfield & INET_ECN_MASK;
+	return dsfield & INET_ECN_ECT_0;
 }
 
 /*
@@ -107,16 +100,6 @@
 	return 1;
 }
 
-<<<<<<< HEAD
-static inline int IP_ECN_set_sce(struct iphdr *iph)
-{
-	u8 ecn = ipv4_get_dsfield(iph) & INET_ECN_MASK;
-
-	if (ecn != INET_ECN_ECT)
-		return ecn == INET_ECN_SCE;
-
-	ipv4_change_dsfield(iph, ~INET_ECN_MASK, INET_ECN_SCE);
-=======
 static inline int IP_ECN_set_ect1(struct iphdr *iph)
 {
 	u32 check = (__force u32)iph->check;
@@ -128,7 +111,6 @@
 
 	iph->check = (__force __sum16)(check + (check>=0xFFFF));
 	iph->tos ^= INET_ECN_MASK;
->>>>>>> 9873e3ca
 	return 1;
 }
 
@@ -167,17 +149,6 @@
 	return 1;
 }
 
-<<<<<<< HEAD
-/* XXX: Does ipv6_change_dsfield() update the skb checksum? */
-static inline int IP6_ECN_set_sce(struct ipv6hdr *iph)
-{
-	u8 ecn = ipv6_get_dsfield(iph) & INET_ECN_MASK;
-
-	if (ecn != INET_ECN_ECT)
-		return ecn == INET_ECN_SCE;
-
-	ipv6_change_dsfield(iph, ~INET_ECN_MASK, INET_ECN_SCE);
-=======
 static inline int IP6_ECN_set_ect1(struct sk_buff *skb, struct ipv6hdr *iph)
 {
 	__be32 from, to;
@@ -191,7 +162,6 @@
 	if (skb->ip_summed == CHECKSUM_COMPLETE)
 		skb->csum = csum_add(csum_sub(skb->csum, (__force __wsum)from),
 				     (__force __wsum)to);
->>>>>>> 9873e3ca
 	return 1;
 }
 
@@ -220,15 +190,6 @@
 	return 0;
 }
 
-<<<<<<< HEAD
-static inline int INET_ECN_set_sce(struct sk_buff *skb)
-{
-	switch (skb->protocol) {
-	case cpu_to_be16(ETH_P_IP):
-		if (skb_network_header(skb) + sizeof(struct iphdr) <=
-		    skb_tail_pointer(skb))
-			return IP_ECN_set_sce(ip_hdr(skb));
-=======
 static inline int INET_ECN_set_ect1(struct sk_buff *skb)
 {
 	switch (skb_protocol(skb, true)) {
@@ -236,17 +197,12 @@
 		if (skb_network_header(skb) + sizeof(struct iphdr) <=
 		    skb_tail_pointer(skb))
 			return IP_ECN_set_ect1(ip_hdr(skb));
->>>>>>> 9873e3ca
 		break;
 
 	case cpu_to_be16(ETH_P_IPV6):
 		if (skb_network_header(skb) + sizeof(struct ipv6hdr) <=
 		    skb_tail_pointer(skb))
-<<<<<<< HEAD
-			return IP6_ECN_set_sce(ipv6_hdr(skb));
-=======
 			return IP6_ECN_set_ect1(skb, ipv6_hdr(skb));
->>>>>>> 9873e3ca
 		break;
 	}
 
