--- conflicted
+++ resolved
@@ -30,20 +30,9 @@
 	return (dsfield & INET_ECN_MASK) == INET_ECN_NOT_ECT;
 }
 
-static inline int INET_ECN_is_ect0(__u8 dsfield)
-{
-	return (dsfield & INET_ECN_MASK) == INET_ECN_ECT_0;
-}
-
-static inline int INET_ECN_is_ect1(__u8 dsfield)
-{
-	return (dsfield & INET_ECN_MASK) == INET_ECN_ECT_1;
-}
-
 static inline int INET_ECN_is_capable(__u8 dsfield)
 {
-	// The ECT(0), ECT(1) and CE codepoints each designate an ECN Capable transport.
-	return !!(dsfield & INET_ECN_MASK);
+	return dsfield & INET_ECN_ECT_0;
 }
 
 /*
@@ -88,11 +77,7 @@
 static inline int IP_ECN_set_ce(struct iphdr *iph)
 {
 	u32 ecn = (iph->tos + 1) & INET_ECN_MASK;
-<<<<<<< HEAD
-	u16 check_add;
-=======
 	__be16 check_add;
->>>>>>> 62b83459
 
 	/*
 	 * After the last operation we have (in binary):
@@ -109,12 +94,8 @@
 	 * INET_ECN_ECT_1 => check += htons(0xFFFD)
 	 * INET_ECN_ECT_0 => check += htons(0xFFFE)
 	 */
-<<<<<<< HEAD
-	check_add = htons(0xFFFB) + htons(ecn);
-=======
 	check_add = (__force __be16)((__force u16)htons(0xFFFB) +
 				     (__force u16)htons(ecn));
->>>>>>> 62b83459
 
 	iph->check = csum16_add(iph->check, check_add);
 	iph->tos |= INET_ECN_CE;
@@ -123,11 +104,6 @@
 
 static inline int IP_ECN_set_ect1(struct iphdr *iph)
 {
-<<<<<<< HEAD
-	u32 check = (__force u32)(iph->check);
-
-=======
->>>>>>> 62b83459
 	if ((iph->tos & INET_ECN_MASK) != INET_ECN_ECT_0)
 		return 0;
 
