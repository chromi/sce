--- conflicted
+++ resolved
@@ -97,12 +97,9 @@
 };
 
 #define MPTCP_SCHED_NAME_MAX	16
-<<<<<<< HEAD
-=======
 #define MPTCP_SCHED_MAX		128
 #define MPTCP_SCHED_BUF_MAX	(MPTCP_SCHED_NAME_MAX * MPTCP_SCHED_MAX)
 
->>>>>>> 0c383648
 #define MPTCP_SUBFLOWS_MAX	8
 
 struct mptcp_sched_data {
