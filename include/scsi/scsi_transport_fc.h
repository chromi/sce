/*
 *  FiberChannel transport specific attributes exported to sysfs.
 *
 *  Copyright (c) 2003 Silicon Graphics, Inc.  All rights reserved.
 *
 *  This program is free software; you can redistribute it and/or modify
 *  it under the terms of the GNU General Public License as published by
 *  the Free Software Foundation; either version 2 of the License, or
 *  (at your option) any later version.
 *
 *  This program is distributed in the hope that it will be useful,
 *  but WITHOUT ANY WARRANTY; without even the implied warranty of
 *  MERCHANTABILITY or FITNESS FOR A PARTICULAR PURPOSE.  See the
 *  GNU General Public License for more details.
 *
 *  You should have received a copy of the GNU General Public License
 *  along with this program; if not, write to the Free Software
 *  Foundation, Inc., 59 Temple Place, Suite 330, Boston, MA  02111-1307  USA
 *
 *  ========
 *
 *  Copyright (C) 2004-2007   James Smart, Emulex Corporation
 *    Rewrite for host, target, device, and remote port attributes,
 *    statistics, and service functions...
 *
 */
#ifndef SCSI_TRANSPORT_FC_H
#define SCSI_TRANSPORT_FC_H

#include <linux/sched.h>
#include <linux/bsg-lib.h>
#include <asm/unaligned.h>
#include <scsi/scsi.h>
#include <scsi/scsi_netlink.h>
#include <scsi/scsi_host.h>

struct scsi_transport_template;

/*
 * FC Port definitions - Following FC HBAAPI guidelines
 *
 * Note: Not all binary values for the different fields match HBAAPI.
 *  Instead, we use densely packed ordinal values or enums.
 *  We get away with this as we never present the actual binary values
 *  externally. For sysfs, we always present the string that describes
 *  the value. Thus, an admin doesn't need a magic HBAAPI decoder ring
 *  to understand the values. The HBAAPI user-space library is free to
 *  convert the strings into the HBAAPI-specified binary values.
 *
 * Note: Not all HBAAPI-defined values are contained in the definitions
 *  below. Those not appropriate to an fc_host (e.g. FCP initiator) have
 *  been removed.
 */

/*
 * fc_port_type: If you alter this, you also need to alter scsi_transport_fc.c
 * (for the ascii descriptions).
 */
enum fc_port_type {
	FC_PORTTYPE_UNKNOWN,
	FC_PORTTYPE_OTHER,
	FC_PORTTYPE_NOTPRESENT,
	FC_PORTTYPE_NPORT,		/* Attached to FPort */
	FC_PORTTYPE_NLPORT,		/* (Public) Loop w/ FLPort */
	FC_PORTTYPE_LPORT,		/* (Private) Loop w/o FLPort */
	FC_PORTTYPE_PTP,		/* Point to Point w/ another NPort */
	FC_PORTTYPE_NPIV,		/* VPORT based on NPIV */
};


/*
 * fc_port_state: If you alter this, you also need to alter scsi_transport_fc.c
 * (for the ascii descriptions).
 */
enum fc_port_state {
	FC_PORTSTATE_UNKNOWN,
	FC_PORTSTATE_NOTPRESENT,
	FC_PORTSTATE_ONLINE,
	FC_PORTSTATE_OFFLINE,		/* User has taken Port Offline */
	FC_PORTSTATE_BLOCKED,
	FC_PORTSTATE_BYPASSED,
	FC_PORTSTATE_DIAGNOSTICS,
	FC_PORTSTATE_LINKDOWN,
	FC_PORTSTATE_ERROR,
	FC_PORTSTATE_LOOPBACK,
	FC_PORTSTATE_DELETED,
};


/*
 * fc_vport_state: If you alter this, you also need to alter
 * scsi_transport_fc.c (for the ascii descriptions).
 */
enum fc_vport_state {
	FC_VPORT_UNKNOWN,
	FC_VPORT_ACTIVE,
	FC_VPORT_DISABLED,
	FC_VPORT_LINKDOWN,
	FC_VPORT_INITIALIZING,
	FC_VPORT_NO_FABRIC_SUPP,
	FC_VPORT_NO_FABRIC_RSCS,
	FC_VPORT_FABRIC_LOGOUT,
	FC_VPORT_FABRIC_REJ_WWN,
	FC_VPORT_FAILED,
};



/*
 * FC Classes of Service
 * Note: values are not enumerated, as they can be "or'd" together
 * for reporting (e.g. report supported_classes). If you alter this list,
 * you also need to alter scsi_transport_fc.c (for the ascii descriptions).
 */
#define FC_COS_UNSPECIFIED		0
#define FC_COS_CLASS1			2
#define FC_COS_CLASS2			4
#define FC_COS_CLASS3			8
#define FC_COS_CLASS4			0x10
#define FC_COS_CLASS6			0x40

/*
 * FC Port Speeds
 * Note: values are not enumerated, as they can be "or'd" together
 * for reporting (e.g. report supported_speeds). If you alter this list,
 * you also need to alter scsi_transport_fc.c (for the ascii descriptions).
 */
#define FC_PORTSPEED_UNKNOWN		0 /* Unknown - transceiver
					     incapable of reporting */
#define FC_PORTSPEED_1GBIT		1
#define FC_PORTSPEED_2GBIT		2
#define FC_PORTSPEED_10GBIT		4
#define FC_PORTSPEED_4GBIT		8
#define FC_PORTSPEED_8GBIT		0x10
#define FC_PORTSPEED_16GBIT		0x20
#define FC_PORTSPEED_32GBIT		0x40
#define FC_PORTSPEED_20GBIT		0x80
#define FC_PORTSPEED_40GBIT		0x100
#define FC_PORTSPEED_50GBIT		0x200
#define FC_PORTSPEED_100GBIT		0x400
#define FC_PORTSPEED_25GBIT		0x800
<<<<<<< HEAD
#define FC_PORTSPEED_64BIT		0x1000
#define FC_PORTSPEED_128BIT		0x2000
=======
#define FC_PORTSPEED_64GBIT		0x1000
#define FC_PORTSPEED_128GBIT		0x2000
>>>>>>> 661e50bc
#define FC_PORTSPEED_NOT_NEGOTIATED	(1 << 15) /* Speed not established */

/*
 * fc_tgtid_binding_type: If you alter this, you also need to alter
 * scsi_transport_fc.c (for the ascii descriptions).
 */
enum fc_tgtid_binding_type  {
	FC_TGTID_BIND_NONE,
	FC_TGTID_BIND_BY_WWPN,
	FC_TGTID_BIND_BY_WWNN,
	FC_TGTID_BIND_BY_ID,
};

/*
 * FC Port Roles
 * Note: values are not enumerated, as they can be "or'd" together
 * for reporting (e.g. report roles). If you alter this list,
 * you also need to alter scsi_transport_fc.c (for the ascii descriptions).
 */
#define FC_PORT_ROLE_UNKNOWN			0x00
#define FC_PORT_ROLE_FCP_TARGET			0x01
#define FC_PORT_ROLE_FCP_INITIATOR		0x02
#define FC_PORT_ROLE_IP_PORT			0x04
#define FC_PORT_ROLE_FCP_DUMMY_INITIATOR	0x08

/* The following are for compatibility */
#define FC_RPORT_ROLE_UNKNOWN			FC_PORT_ROLE_UNKNOWN
#define FC_RPORT_ROLE_FCP_TARGET		FC_PORT_ROLE_FCP_TARGET
#define FC_RPORT_ROLE_FCP_INITIATOR		FC_PORT_ROLE_FCP_INITIATOR
#define FC_RPORT_ROLE_IP_PORT			FC_PORT_ROLE_IP_PORT


/* Macro for use in defining Virtual Port attributes */
#define FC_VPORT_ATTR(_name,_mode,_show,_store)		\
struct device_attribute dev_attr_vport_##_name = 	\
	__ATTR(_name,_mode,_show,_store)

/*
 * fc_vport_identifiers: This set of data contains all elements
 * to uniquely identify and instantiate a FC virtual port.
 *
 * Notes:
 *   symbolic_name: The driver is to append the symbolic_name string data
 *      to the symbolic_node_name data that it generates by default.
 *      the resulting combination should then be registered with the switch.
 *      It is expected that things like Xen may stuff a VM title into
 *      this field.
 */
#define FC_VPORT_SYMBOLIC_NAMELEN		64
struct fc_vport_identifiers {
	u64 node_name;
	u64 port_name;
	u32 roles;
	bool disable;
	enum fc_port_type vport_type;	/* only FC_PORTTYPE_NPIV allowed */
	char symbolic_name[FC_VPORT_SYMBOLIC_NAMELEN];
};

/*
 * FC Virtual Port Attributes
 *
 * This structure exists for each FC port is a virtual FC port. Virtual
 * ports share the physical link with the Physical port. Each virtual
 * ports has a unique presence on the SAN, and may be instantiated via
 * NPIV, Virtual Fabrics, or via additional ALPAs. As the vport is a
 * unique presence, each vport has it's own view of the fabric,
 * authentication privilege, and priorities.
 *
 * A virtual port may support 1 or more FC4 roles. Typically it is a
 * FCP Initiator. It could be a FCP Target, or exist sole for an IP over FC
 * roles. FC port attributes for the vport will be reported on any
 * fc_host class object allocated for an FCP Initiator.
 *
 * --
 *
 * Fixed attributes are not expected to change. The driver is
 * expected to set these values after receiving the fc_vport structure
 * via the vport_create() call from the transport.
 * The transport fully manages all get functions w/o driver interaction.
 *
 * Dynamic attributes are expected to change. The driver participates
 * in all get/set operations via functions provided by the driver.
 *
 * Private attributes are transport-managed values. They are fully
 * managed by the transport w/o driver interaction.
 */

struct fc_vport {
	/* Fixed Attributes */

	/* Dynamic Attributes */

	/* Private (Transport-managed) Attributes */
	enum fc_vport_state vport_state;
	enum fc_vport_state vport_last_state;
	u64 node_name;
	u64 port_name;
	u32 roles;
	u32 vport_id;		/* Admin Identifier for the vport */
	enum fc_port_type vport_type;
	char symbolic_name[FC_VPORT_SYMBOLIC_NAMELEN];

	/* exported data */
	void *dd_data;			/* Used for driver-specific storage */

	/* internal data */
	struct Scsi_Host *shost;	/* Physical Port Parent */
	unsigned int channel;
	u32 number;
	u8 flags;
	struct list_head peers;
	struct device dev;
	struct work_struct vport_delete_work;
} __attribute__((aligned(sizeof(unsigned long))));

/* bit field values for struct fc_vport "flags" field: */
#define FC_VPORT_CREATING		0x01
#define FC_VPORT_DELETING		0x02
#define FC_VPORT_DELETED		0x04
#define FC_VPORT_DEL			0x06	/* Any DELETE state */

#define	dev_to_vport(d)				\
	container_of(d, struct fc_vport, dev)
#define transport_class_to_vport(dev)		\
	dev_to_vport(dev->parent)
#define vport_to_shost(v)			\
	(v->shost)
#define vport_to_shost_channel(v)		\
	(v->channel)
#define vport_to_parent(v)			\
	(v->dev.parent)


/* Error return codes for vport_create() callback */
#define VPCERR_UNSUPPORTED		-ENOSYS		/* no driver/adapter
							   support */
#define VPCERR_BAD_WWN			-ENOTUNIQ	/* driver validation
							   of WWNs failed */
#define VPCERR_NO_FABRIC_SUPP		-EOPNOTSUPP	/* Fabric connection
							   is loop or the
							   Fabric Port does
							   not support NPIV */

/*
 * fc_rport_identifiers: This set of data contains all elements
 * to uniquely identify a remote FC port. The driver uses this data
 * to report the existence of a remote FC port in the topology. Internally,
 * the transport uses this data for attributes and to manage consistent
 * target id bindings.
 */
struct fc_rport_identifiers {
	u64 node_name;
	u64 port_name;
	u32 port_id;
	u32 roles;
};


/* Macro for use in defining Remote Port attributes */
#define FC_RPORT_ATTR(_name,_mode,_show,_store)				\
struct device_attribute dev_attr_rport_##_name = 	\
	__ATTR(_name,_mode,_show,_store)


/*
 * FC Remote Port Attributes
 *
 * This structure exists for each remote FC port that a LLDD notifies
 * the subsystem of.  A remote FC port may or may not be a SCSI Target,
 * also be a SCSI initiator, IP endpoint, etc. As such, the remote
 * port is considered a separate entity, independent of "role" (such
 * as scsi target).
 *
 * --
 *
 * Attributes are based on HBAAPI V2.0 definitions. Only those
 * attributes that are determinable by the local port (aka Host)
 * are contained.
 *
 * Fixed attributes are not expected to change. The driver is
 * expected to set these values after successfully calling
 * fc_remote_port_add(). The transport fully manages all get functions
 * w/o driver interaction.
 *
 * Dynamic attributes are expected to change. The driver participates
 * in all get/set operations via functions provided by the driver.
 *
 * Private attributes are transport-managed values. They are fully
 * managed by the transport w/o driver interaction.
 */

struct fc_rport {	/* aka fc_starget_attrs */
	/* Fixed Attributes */
	u32 maxframe_size;
	u32 supported_classes;

	/* Dynamic Attributes */
	u32 dev_loss_tmo;	/* Remote Port loss timeout in seconds. */

	/* Private (Transport-managed) Attributes */
	u64 node_name;
	u64 port_name;
	u32 port_id;
	u32 roles;
	enum fc_port_state port_state;	/* Will only be ONLINE or UNKNOWN */
	u32 scsi_target_id;
	u32 fast_io_fail_tmo;

	/* exported data */
	void *dd_data;			/* Used for driver-specific storage */

	/* internal data */
	unsigned int channel;
	u32 number;
	u8 flags;
	struct list_head peers;
	struct device dev;
 	struct delayed_work dev_loss_work;
 	struct work_struct scan_work;
 	struct delayed_work fail_io_work;
 	struct work_struct stgt_delete_work;
	struct work_struct rport_delete_work;
	struct request_queue *rqst_q;	/* bsg support */
} __attribute__((aligned(sizeof(unsigned long))));

/* bit field values for struct fc_rport "flags" field: */
#define FC_RPORT_DEVLOSS_PENDING	0x01
#define FC_RPORT_SCAN_PENDING		0x02
#define FC_RPORT_FAST_FAIL_TIMEDOUT	0x04
#define FC_RPORT_DEVLOSS_CALLBK_DONE	0x08

#define	dev_to_rport(d)				\
	container_of(d, struct fc_rport, dev)
#define transport_class_to_rport(dev)	\
	dev_to_rport(dev->parent)
#define rport_to_shost(r)			\
	dev_to_shost(r->dev.parent)

/*
 * FC SCSI Target Attributes
 *
 * The SCSI Target is considered an extension of a remote port (as
 * a remote port can be more than a SCSI Target). Within the scsi
 * subsystem, we leave the Target as a separate entity. Doing so
 * provides backward compatibility with prior FC transport api's,
 * and lets remote ports be handled entirely within the FC transport
 * and independently from the scsi subsystem. The drawback is that
 * some data will be duplicated.
 */

struct fc_starget_attrs {	/* aka fc_target_attrs */
	/* Dynamic Attributes */
	u64 node_name;
	u64 port_name;
	u32 port_id;
};

#define fc_starget_node_name(x) \
	(((struct fc_starget_attrs *)&(x)->starget_data)->node_name)
#define fc_starget_port_name(x)	\
	(((struct fc_starget_attrs *)&(x)->starget_data)->port_name)
#define fc_starget_port_id(x) \
	(((struct fc_starget_attrs *)&(x)->starget_data)->port_id)

#define starget_to_rport(s)			\
	scsi_is_fc_rport(s->dev.parent) ? dev_to_rport(s->dev.parent) : NULL


/*
 * FC Local Port (Host) Statistics
 */

/* FC Statistics - Following FC HBAAPI v2.0 guidelines */
struct fc_host_statistics {
	/* port statistics */
	u64 seconds_since_last_reset;
	u64 tx_frames;
	u64 tx_words;
	u64 rx_frames;
	u64 rx_words;
	u64 lip_count;
	u64 nos_count;
	u64 error_frames;
	u64 dumped_frames;
	u64 link_failure_count;
	u64 loss_of_sync_count;
	u64 loss_of_signal_count;
	u64 prim_seq_protocol_err_count;
	u64 invalid_tx_word_count;
	u64 invalid_crc_count;

	/* fc4 statistics  (only FCP supported currently) */
	u64 fcp_input_requests;
	u64 fcp_output_requests;
	u64 fcp_control_requests;
	u64 fcp_input_megabytes;
	u64 fcp_output_megabytes;
	u64 fcp_packet_alloc_failures;	/* fcp packet allocation failures */
	u64 fcp_packet_aborts;		/* fcp packet aborted */
	u64 fcp_frame_alloc_failures;	/* fcp frame allocation failures */

	/* fc exches statistics */
	u64 fc_no_free_exch;		/* no free exch memory */
	u64 fc_no_free_exch_xid;	/* no free exch id */
	u64 fc_xid_not_found;		/* exch not found for a response */
	u64 fc_xid_busy;		/* exch exist for new a request */
	u64 fc_seq_not_found;		/* seq is not found for exchange */
	u64 fc_non_bls_resp;		/* a non BLS response frame with
					   a sequence responder in new exch */
};


/*
 * FC Event Codes - Polled and Async, following FC HBAAPI v2.0 guidelines
 */

/*
 * fc_host_event_code: If you alter this, you also need to alter
 * scsi_transport_fc.c (for the ascii descriptions).
 */
enum fc_host_event_code  {
	FCH_EVT_LIP			= 0x1,
	FCH_EVT_LINKUP			= 0x2,
	FCH_EVT_LINKDOWN		= 0x3,
	FCH_EVT_LIPRESET		= 0x4,
	FCH_EVT_RSCN			= 0x5,
	FCH_EVT_ADAPTER_CHANGE		= 0x103,
	FCH_EVT_PORT_UNKNOWN		= 0x200,
	FCH_EVT_PORT_OFFLINE		= 0x201,
	FCH_EVT_PORT_ONLINE		= 0x202,
	FCH_EVT_PORT_FABRIC		= 0x204,
	FCH_EVT_LINK_UNKNOWN		= 0x500,
	FCH_EVT_VENDOR_UNIQUE		= 0xffff,
};


/*
 * FC Local Port (Host) Attributes
 *
 * Attributes are based on HBAAPI V2.0 definitions.
 * Note: OSDeviceName is determined by user-space library
 *
 * Fixed attributes are not expected to change. The driver is
 * expected to set these values after successfully calling scsi_add_host().
 * The transport fully manages all get functions w/o driver interaction.
 *
 * Dynamic attributes are expected to change. The driver participates
 * in all get/set operations via functions provided by the driver.
 *
 * Private attributes are transport-managed values. They are fully
 * managed by the transport w/o driver interaction.
 */

#define FC_FC4_LIST_SIZE		32
#define FC_SYMBOLIC_NAME_SIZE		256
#define FC_VERSION_STRING_SIZE		64
#define FC_SERIAL_NUMBER_SIZE		80

struct fc_host_attrs {
	/* Fixed Attributes */
	u64 node_name;
	u64 port_name;
	u64 permanent_port_name;
	u32 supported_classes;
	u8  supported_fc4s[FC_FC4_LIST_SIZE];
	u32 supported_speeds;
	u32 maxframe_size;
	u16 max_npiv_vports;
	char serial_number[FC_SERIAL_NUMBER_SIZE];
	char manufacturer[FC_SERIAL_NUMBER_SIZE];
	char model[FC_SYMBOLIC_NAME_SIZE];
	char model_description[FC_SYMBOLIC_NAME_SIZE];
	char hardware_version[FC_VERSION_STRING_SIZE];
	char driver_version[FC_VERSION_STRING_SIZE];
	char firmware_version[FC_VERSION_STRING_SIZE];
	char optionrom_version[FC_VERSION_STRING_SIZE];

	/* Dynamic Attributes */
	u32 port_id;
	enum fc_port_type port_type;
	enum fc_port_state port_state;
	u8  active_fc4s[FC_FC4_LIST_SIZE];
	u32 speed;
	u64 fabric_name;
	char symbolic_name[FC_SYMBOLIC_NAME_SIZE];
	char system_hostname[FC_SYMBOLIC_NAME_SIZE];
	u32 dev_loss_tmo;

	/* Private (Transport-managed) Attributes */
	enum fc_tgtid_binding_type  tgtid_bind_type;

	/* internal data */
	struct list_head rports;
	struct list_head rport_bindings;
	struct list_head vports;
	u32 next_rport_number;
	u32 next_target_id;
	u32 next_vport_number;
	u16 npiv_vports_inuse;

	/* work queues for rport state manipulation */
	char work_q_name[20];
	struct workqueue_struct *work_q;
	char devloss_work_q_name[20];
	struct workqueue_struct *devloss_work_q;

	/* bsg support */
	struct request_queue *rqst_q;
};

#define shost_to_fc_host(x) \
	((struct fc_host_attrs *)(x)->shost_data)

#define fc_host_node_name(x) \
	(((struct fc_host_attrs *)(x)->shost_data)->node_name)
#define fc_host_port_name(x)	\
	(((struct fc_host_attrs *)(x)->shost_data)->port_name)
#define fc_host_permanent_port_name(x)	\
	(((struct fc_host_attrs *)(x)->shost_data)->permanent_port_name)
#define fc_host_supported_classes(x)	\
	(((struct fc_host_attrs *)(x)->shost_data)->supported_classes)
#define fc_host_supported_fc4s(x)	\
	(((struct fc_host_attrs *)(x)->shost_data)->supported_fc4s)
#define fc_host_supported_speeds(x)	\
	(((struct fc_host_attrs *)(x)->shost_data)->supported_speeds)
#define fc_host_maxframe_size(x)	\
	(((struct fc_host_attrs *)(x)->shost_data)->maxframe_size)
#define fc_host_max_npiv_vports(x)	\
	(((struct fc_host_attrs *)(x)->shost_data)->max_npiv_vports)
#define fc_host_serial_number(x)	\
	(((struct fc_host_attrs *)(x)->shost_data)->serial_number)
#define fc_host_manufacturer(x)	\
	(((struct fc_host_attrs *)(x)->shost_data)->manufacturer)
#define fc_host_model(x)	\
	(((struct fc_host_attrs *)(x)->shost_data)->model)
#define fc_host_model_description(x)	\
	(((struct fc_host_attrs *)(x)->shost_data)->model_description)
#define fc_host_hardware_version(x)	\
	(((struct fc_host_attrs *)(x)->shost_data)->hardware_version)
#define fc_host_driver_version(x)	\
	(((struct fc_host_attrs *)(x)->shost_data)->driver_version)
#define fc_host_firmware_version(x)	\
	(((struct fc_host_attrs *)(x)->shost_data)->firmware_version)
#define fc_host_optionrom_version(x)	\
	(((struct fc_host_attrs *)(x)->shost_data)->optionrom_version)
#define fc_host_port_id(x)	\
	(((struct fc_host_attrs *)(x)->shost_data)->port_id)
#define fc_host_port_type(x)	\
	(((struct fc_host_attrs *)(x)->shost_data)->port_type)
#define fc_host_port_state(x)	\
	(((struct fc_host_attrs *)(x)->shost_data)->port_state)
#define fc_host_active_fc4s(x)	\
	(((struct fc_host_attrs *)(x)->shost_data)->active_fc4s)
#define fc_host_speed(x)	\
	(((struct fc_host_attrs *)(x)->shost_data)->speed)
#define fc_host_fabric_name(x)	\
	(((struct fc_host_attrs *)(x)->shost_data)->fabric_name)
#define fc_host_symbolic_name(x)	\
	(((struct fc_host_attrs *)(x)->shost_data)->symbolic_name)
#define fc_host_system_hostname(x)	\
	(((struct fc_host_attrs *)(x)->shost_data)->system_hostname)
#define fc_host_tgtid_bind_type(x) \
	(((struct fc_host_attrs *)(x)->shost_data)->tgtid_bind_type)
#define fc_host_rports(x) \
	(((struct fc_host_attrs *)(x)->shost_data)->rports)
#define fc_host_rport_bindings(x) \
	(((struct fc_host_attrs *)(x)->shost_data)->rport_bindings)
#define fc_host_vports(x) \
	(((struct fc_host_attrs *)(x)->shost_data)->vports)
#define fc_host_next_rport_number(x) \
	(((struct fc_host_attrs *)(x)->shost_data)->next_rport_number)
#define fc_host_next_target_id(x) \
	(((struct fc_host_attrs *)(x)->shost_data)->next_target_id)
#define fc_host_next_vport_number(x) \
	(((struct fc_host_attrs *)(x)->shost_data)->next_vport_number)
#define fc_host_npiv_vports_inuse(x)	\
	(((struct fc_host_attrs *)(x)->shost_data)->npiv_vports_inuse)
#define fc_host_work_q_name(x) \
	(((struct fc_host_attrs *)(x)->shost_data)->work_q_name)
#define fc_host_work_q(x) \
	(((struct fc_host_attrs *)(x)->shost_data)->work_q)
#define fc_host_devloss_work_q_name(x) \
	(((struct fc_host_attrs *)(x)->shost_data)->devloss_work_q_name)
#define fc_host_devloss_work_q(x) \
	(((struct fc_host_attrs *)(x)->shost_data)->devloss_work_q)
#define fc_host_dev_loss_tmo(x) \
	(((struct fc_host_attrs *)(x)->shost_data)->dev_loss_tmo)

/* The functions by which the transport class and the driver communicate */
struct fc_function_template {
	void    (*get_rport_dev_loss_tmo)(struct fc_rport *);
	void	(*set_rport_dev_loss_tmo)(struct fc_rport *, u32);

	void	(*get_starget_node_name)(struct scsi_target *);
	void	(*get_starget_port_name)(struct scsi_target *);
	void 	(*get_starget_port_id)(struct scsi_target *);

	void 	(*get_host_port_id)(struct Scsi_Host *);
	void	(*get_host_port_type)(struct Scsi_Host *);
	void	(*get_host_port_state)(struct Scsi_Host *);
	void	(*get_host_active_fc4s)(struct Scsi_Host *);
	void	(*get_host_speed)(struct Scsi_Host *);
	void	(*get_host_fabric_name)(struct Scsi_Host *);
	void	(*get_host_symbolic_name)(struct Scsi_Host *);
	void	(*set_host_system_hostname)(struct Scsi_Host *);

	struct fc_host_statistics * (*get_fc_host_stats)(struct Scsi_Host *);
	void	(*reset_fc_host_stats)(struct Scsi_Host *);

	int	(*issue_fc_host_lip)(struct Scsi_Host *);

	void    (*dev_loss_tmo_callbk)(struct fc_rport *);
	void	(*terminate_rport_io)(struct fc_rport *);

	void	(*set_vport_symbolic_name)(struct fc_vport *);
	int  	(*vport_create)(struct fc_vport *, bool);
	int	(*vport_disable)(struct fc_vport *, bool);
	int  	(*vport_delete)(struct fc_vport *);

	/* bsg support */
	int	(*bsg_request)(struct bsg_job *);
	int	(*bsg_timeout)(struct bsg_job *);

	/* allocation lengths for host-specific data */
	u32	 			dd_fcrport_size;
	u32	 			dd_fcvport_size;
	u32				dd_bsg_size;

	/*
	 * The driver sets these to tell the transport class it
	 * wants the attributes displayed in sysfs.  If the show_ flag
	 * is not set, the attribute will be private to the transport
	 * class
	 */

	/* remote port fixed attributes */
	unsigned long	show_rport_maxframe_size:1;
	unsigned long	show_rport_supported_classes:1;
	unsigned long   show_rport_dev_loss_tmo:1;

	/*
	 * target dynamic attributes
	 * These should all be "1" if the driver uses the remote port
	 * add/delete functions (so attributes reflect rport values).
	 */
	unsigned long	show_starget_node_name:1;
	unsigned long	show_starget_port_name:1;
	unsigned long	show_starget_port_id:1;

	/* host fixed attributes */
	unsigned long	show_host_node_name:1;
	unsigned long	show_host_port_name:1;
	unsigned long	show_host_permanent_port_name:1;
	unsigned long	show_host_supported_classes:1;
	unsigned long	show_host_supported_fc4s:1;
	unsigned long	show_host_supported_speeds:1;
	unsigned long	show_host_maxframe_size:1;
	unsigned long	show_host_serial_number:1;
	unsigned long	show_host_manufacturer:1;
	unsigned long	show_host_model:1;
	unsigned long	show_host_model_description:1;
	unsigned long	show_host_hardware_version:1;
	unsigned long	show_host_driver_version:1;
	unsigned long	show_host_firmware_version:1;
	unsigned long	show_host_optionrom_version:1;
	/* host dynamic attributes */
	unsigned long	show_host_port_id:1;
	unsigned long	show_host_port_type:1;
	unsigned long	show_host_port_state:1;
	unsigned long	show_host_active_fc4s:1;
	unsigned long	show_host_speed:1;
	unsigned long	show_host_fabric_name:1;
	unsigned long	show_host_symbolic_name:1;
	unsigned long	show_host_system_hostname:1;

	unsigned long	disable_target_scan:1;
};


/**
 * fc_remote_port_chkready - called to validate the remote port state
 *   prior to initiating io to the port.
 *
 * Returns a scsi result code that can be returned by the LLDD.
 *
 * @rport:	remote port to be checked
 **/
static inline int
fc_remote_port_chkready(struct fc_rport *rport)
{
	int result;

	switch (rport->port_state) {
	case FC_PORTSTATE_ONLINE:
		if (rport->roles & FC_PORT_ROLE_FCP_TARGET)
			result = 0;
		else if (rport->flags & FC_RPORT_DEVLOSS_PENDING)
			result = DID_IMM_RETRY << 16;
		else
			result = DID_NO_CONNECT << 16;
		break;
	case FC_PORTSTATE_BLOCKED:
		if (rport->flags & FC_RPORT_FAST_FAIL_TIMEDOUT)
			result = DID_TRANSPORT_FAILFAST << 16;
		else
			result = DID_IMM_RETRY << 16;
		break;
	default:
		result = DID_NO_CONNECT << 16;
		break;
	}
	return result;
}

static inline u64 wwn_to_u64(u8 *wwn)
{
	return get_unaligned_be64(wwn);
}

static inline void u64_to_wwn(u64 inm, u8 *wwn)
{
	put_unaligned_be64(inm, wwn);
}

/**
 * fc_vport_set_state() - called to set a vport's state. Saves the old state,
 *   excepting the transitory states of initializing and sending the ELS
 *   traffic to instantiate the vport on the link.
 *
 * Assumes the driver has surrounded this with the proper locking to ensure
 * a coherent state change.
 *
 * @vport:	virtual port whose state is changing
 * @new_state:  new state
 **/
static inline void
fc_vport_set_state(struct fc_vport *vport, enum fc_vport_state new_state)
{
	if ((new_state != FC_VPORT_UNKNOWN) &&
	    (new_state != FC_VPORT_INITIALIZING))
		vport->vport_last_state = vport->vport_state;
	vport->vport_state = new_state;
}

struct scsi_transport_template *fc_attach_transport(
			struct fc_function_template *);
void fc_release_transport(struct scsi_transport_template *);
void fc_remove_host(struct Scsi_Host *);
struct fc_rport *fc_remote_port_add(struct Scsi_Host *shost,
			int channel, struct fc_rport_identifiers  *ids);
void fc_remote_port_delete(struct fc_rport  *rport);
void fc_remote_port_rolechg(struct fc_rport  *rport, u32 roles);
int scsi_is_fc_rport(const struct device *);
u32 fc_get_event_number(void);
void fc_host_post_event(struct Scsi_Host *shost, u32 event_number,
		enum fc_host_event_code event_code, u32 event_data);
void fc_host_post_vendor_event(struct Scsi_Host *shost, u32 event_number,
		u32 data_len, char * data_buf, u64 vendor_id);
	/* Note: when specifying vendor_id to fc_host_post_vendor_event()
	 *   be sure to read the Vendor Type and ID formatting requirements
	 *   specified in scsi_netlink.h
	 */
struct fc_vport *fc_vport_create(struct Scsi_Host *shost, int channel,
		struct fc_vport_identifiers *);
int fc_vport_terminate(struct fc_vport *vport);
int fc_block_rport(struct fc_rport *rport);
int fc_block_scsi_eh(struct scsi_cmnd *cmnd);
enum blk_eh_timer_return fc_eh_timed_out(struct scsi_cmnd *scmd);

static inline struct Scsi_Host *fc_bsg_to_shost(struct bsg_job *job)
{
	if (scsi_is_host_device(job->dev))
		return dev_to_shost(job->dev);
	return rport_to_shost(dev_to_rport(job->dev));
}

static inline struct fc_rport *fc_bsg_to_rport(struct bsg_job *job)
{
	if (scsi_is_fc_rport(job->dev))
		return dev_to_rport(job->dev);
	return NULL;
}

#endif /* SCSI_TRANSPORT_FC_H */<|MERGE_RESOLUTION|>--- conflicted
+++ resolved
@@ -139,13 +139,8 @@
 #define FC_PORTSPEED_50GBIT		0x200
 #define FC_PORTSPEED_100GBIT		0x400
 #define FC_PORTSPEED_25GBIT		0x800
-<<<<<<< HEAD
-#define FC_PORTSPEED_64BIT		0x1000
-#define FC_PORTSPEED_128BIT		0x2000
-=======
 #define FC_PORTSPEED_64GBIT		0x1000
 #define FC_PORTSPEED_128GBIT		0x2000
->>>>>>> 661e50bc
 #define FC_PORTSPEED_NOT_NEGOTIATED	(1 << 15) /* Speed not established */
 
 /*
