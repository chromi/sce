// SPDX-License-Identifier: GPL-2.0
/* Copyright (C) 2019 ARM Limited */

#include <stdio.h>
#include <stdlib.h>
#include <signal.h>
#include <string.h>
#include <unistd.h>
#include <assert.h>
#include <sys/auxv.h>
#include <linux/auxvec.h>
#include <ucontext.h>

#include <asm/unistd.h>

#include <kselftest.h>

#include "test_signals.h"
#include "test_signals_utils.h"
#include "testcases/testcases.h"


extern struct tdescr *current;

static int sig_copyctx = SIGTRAP;

static char const *const feats_names[FMAX_END] = {
	" SSBS ",
	" SVE ",
};

#define MAX_FEATS_SZ	128
static char feats_string[MAX_FEATS_SZ];

static inline char *feats_to_string(unsigned long feats)
{
	size_t flen = MAX_FEATS_SZ - 1;

	for (int i = 0; i < FMAX_END; i++) {
		if (feats & (1UL << i)) {
			size_t tlen = strlen(feats_names[i]);

			assert(flen > tlen);
			flen -= tlen;
			strncat(feats_string, feats_names[i], flen);
		}
	}

	return feats_string;
}

static void unblock_signal(int signum)
{
	sigset_t sset;

	sigemptyset(&sset);
	sigaddset(&sset, signum);
	sigprocmask(SIG_UNBLOCK, &sset, NULL);
}

static void default_result(struct tdescr *td, bool force_exit)
{
	if (td->result == KSFT_SKIP) {
		fprintf(stderr, "==>> completed. SKIP.\n");
	} else if (td->pass) {
		fprintf(stderr, "==>> completed. PASS(1)\n");
		td->result = KSFT_PASS;
	} else {
		fprintf(stdout, "==>> completed. FAIL(0)\n");
		td->result = KSFT_FAIL;
	}

	if (force_exit)
		exit(td->result);
}

/*
 * The following handle_signal_* helpers are used by main default_handler
 * and are meant to return true when signal is handled successfully:
 * when false is returned instead, it means that the signal was somehow
 * unexpected in that context and it was NOT handled; default_handler will
 * take care of such unexpected situations.
 */

static bool handle_signal_unsupported(struct tdescr *td,
				      siginfo_t *si, void *uc)
{
	if (feats_ok(td))
		return false;

	/* Mangling PC to avoid loops on original SIGILL */
	((ucontext_t *)uc)->uc_mcontext.pc += 4;

	if (!td->initialized) {
		fprintf(stderr,
			"Got SIG_UNSUPP @test_init. Ignore.\n");
	} else {
		fprintf(stderr,
			"-- RX SIG_UNSUPP on unsupported feat...OK\n");
		td->pass = 1;
		default_result(current, 1);
	}

	return true;
}

static bool handle_signal_trigger(struct tdescr *td,
				  siginfo_t *si, void *uc)
{
	td->triggered = 1;
	/* ->run was asserted NON-NULL in test_setup() already */
	td->run(td, si, uc);

	return true;
}

static bool handle_signal_ok(struct tdescr *td,
			     siginfo_t *si, void *uc)
{
	/*
	 * it's a bug in the test code when this assert fail:
	 * if sig_trig was defined, it must have been used before getting here.
	 */
	assert(!td->sig_trig || td->triggered);
	fprintf(stderr,
		"SIG_OK -- SP:0x%llX  si_addr@:%p  si_code:%d  token@:%p  offset:%ld\n",
		((ucontext_t *)uc)->uc_mcontext.sp,
		si->si_addr, si->si_code, td->token, td->token - si->si_addr);
	/*
	 * fake_sigreturn tests, which have sanity_enabled=1, set, at the very
	 * last time, the token field to the SP address used to place the fake
	 * sigframe: so token==0 means we never made it to the end,
	 * segfaulting well-before, and the test is possibly broken.
	 */
	if (!td->sanity_disabled && !td->token) {
		fprintf(stdout,
			"current->token ZEROED...test is probably broken!\n");
		abort();
	}
	/*
	 * Trying to narrow down the SEGV to the ones generated by Kernel itself
	 * via arm64_notify_segfault(). This is a best-effort check anyway, and
	 * the si_code check may need to change if this aspect of the kernel
	 * ABI changes.
	 */
	if (td->sig_ok == SIGSEGV && si->si_code != SEGV_ACCERR) {
		fprintf(stdout,
			"si_code != SEGV_ACCERR...test is probably broken!\n");
		abort();
	}
	td->pass = 1;
	/*
	 * Some tests can lead to SEGV loops: in such a case we want to
	 * terminate immediately exiting straight away; some others are not
	 * supposed to outlive the signal handler code, due to the content of
	 * the fake sigframe which caused the signal itself.
	 */
	default_result(current, 1);

	return true;
}

static bool handle_signal_copyctx(struct tdescr *td,
				  siginfo_t *si, void *uc)
{
	/* Mangling PC to avoid loops on original BRK instr */
	((ucontext_t *)uc)->uc_mcontext.pc += 4;
	memcpy(td->live_uc, uc, td->live_sz);
	ASSERT_GOOD_CONTEXT(td->live_uc);
	td->live_uc_valid = 1;
	fprintf(stderr,
		"GOOD CONTEXT grabbed from sig_copyctx handler\n");

	return true;
}

static void default_handler(int signum, siginfo_t *si, void *uc)
{
	if (current->sig_unsupp && signum == current->sig_unsupp &&
	    handle_signal_unsupported(current, si, uc)) {
		fprintf(stderr, "Handled SIG_UNSUPP\n");
	} else if (current->sig_trig && signum == current->sig_trig &&
		   handle_signal_trigger(current, si, uc)) {
		fprintf(stderr, "Handled SIG_TRIG\n");
	} else if (current->sig_ok && signum == current->sig_ok &&
		   handle_signal_ok(current, si, uc)) {
		fprintf(stderr, "Handled SIG_OK\n");
	} else if (signum == sig_copyctx && current->live_uc &&
		   handle_signal_copyctx(current, si, uc)) {
		fprintf(stderr, "Handled SIG_COPYCTX\n");
	} else {
		if (signum == SIGALRM && current->timeout) {
			fprintf(stderr, "-- Timeout !\n");
		} else {
			fprintf(stderr,
				"-- RX UNEXPECTED SIGNAL: %d\n", signum);
		}
		default_result(current, 1);
	}
}

static int default_setup(struct tdescr *td)
{
	struct sigaction sa;

	sa.sa_sigaction = default_handler;
	sa.sa_flags = SA_SIGINFO | SA_RESTART;
	sa.sa_flags |= td->sa_flags;
	sigemptyset(&sa.sa_mask);
	/* uncatchable signals naturally skipped ... */
	for (int sig = 1; sig < 32; sig++)
		sigaction(sig, &sa, NULL);
	/*
	 * RT Signals default disposition is Term but they cannot be
	 * generated by the Kernel in response to our tests; so just catch
	 * them all and report them as UNEXPECTED signals.
	 */
	for (int sig = SIGRTMIN; sig <= SIGRTMAX; sig++)
		sigaction(sig, &sa, NULL);

	/* just in case...unblock explicitly all we need */
	if (td->sig_trig)
		unblock_signal(td->sig_trig);
	if (td->sig_ok)
		unblock_signal(td->sig_ok);
	if (td->sig_unsupp)
		unblock_signal(td->sig_unsupp);

	if (td->timeout) {
		unblock_signal(SIGALRM);
		alarm(td->timeout);
	}
	fprintf(stderr, "Registered handlers for all signals.\n");

	return 1;
}

static inline int default_trigger(struct tdescr *td)
{
	return !raise(td->sig_trig);
}

int test_init(struct tdescr *td)
{
	if (td->sig_trig == sig_copyctx) {
		fprintf(stdout,
			"Signal %d is RESERVED, cannot be used as a trigger. Aborting\n",
			sig_copyctx);
		return 0;
	}
	/* just in case */
	unblock_signal(sig_copyctx);

	td->minsigstksz = getauxval(AT_MINSIGSTKSZ);
	if (!td->minsigstksz)
		td->minsigstksz = MINSIGSTKSZ;
	fprintf(stderr, "Detected MINSTKSIGSZ:%d\n", td->minsigstksz);

	if (td->feats_required) {
		td->feats_supported = 0;
		/*
		 * Checking for CPU required features using both the
		 * auxval and the arm64 MRS Emulation to read sysregs.
		 */
		if (getauxval(AT_HWCAP) & HWCAP_SSBS)
			td->feats_supported |= FEAT_SSBS;
		if (getauxval(AT_HWCAP) & HWCAP_SVE)
			td->feats_supported |= FEAT_SVE;
<<<<<<< HEAD
		if (feats_ok(td))
=======
		if (feats_ok(td)) {
>>>>>>> 318a54c0
			fprintf(stderr,
				"Required Features: [%s] supported\n",
				feats_to_string(td->feats_required &
						td->feats_supported));
		} else {
			fprintf(stderr,
				"Required Features: [%s] NOT supported\n",
				feats_to_string(td->feats_required &
						~td->feats_supported));
			td->result = KSFT_SKIP;
			return 0;
		}
	}

	/* Perform test specific additional initialization */
	if (td->init && !td->init(td)) {
		fprintf(stderr, "FAILED Testcase initialization.\n");
		return 0;
	}
	td->initialized = 1;
	fprintf(stderr, "Testcase initialized.\n");

	return 1;
}

int test_setup(struct tdescr *td)
{
	/* assert core invariants symptom of a rotten testcase */
	assert(current);
	assert(td);
	assert(td->name);
	assert(td->run);

	/* Default result is FAIL if test setup fails */
	td->result = KSFT_FAIL;
	if (td->setup)
		return td->setup(td);
	else
		return default_setup(td);
}

int test_run(struct tdescr *td)
{
	if (td->sig_trig) {
		if (td->trigger)
			return td->trigger(td);
		else
			return default_trigger(td);
	} else {
		return td->run(td, NULL, NULL);
	}
}

void test_result(struct tdescr *td)
{
	if (td->initialized && td->result != KSFT_SKIP && td->check_result)
		td->check_result(td);
	default_result(td, 0);
}

void test_cleanup(struct tdescr *td)
{
	if (td->cleanup)
		td->cleanup(td);
}<|MERGE_RESOLUTION|>--- conflicted
+++ resolved
@@ -266,11 +266,7 @@
 			td->feats_supported |= FEAT_SSBS;
 		if (getauxval(AT_HWCAP) & HWCAP_SVE)
 			td->feats_supported |= FEAT_SVE;
-<<<<<<< HEAD
-		if (feats_ok(td))
-=======
 		if (feats_ok(td)) {
->>>>>>> 318a54c0
 			fprintf(stderr,
 				"Required Features: [%s] supported\n",
 				feats_to_string(td->feats_required &
