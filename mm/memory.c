// SPDX-License-Identifier: GPL-2.0-only
/*
 *  linux/mm/memory.c
 *
 *  Copyright (C) 1991, 1992, 1993, 1994  Linus Torvalds
 */

/*
 * demand-loading started 01.12.91 - seems it is high on the list of
 * things wanted, and it should be easy to implement. - Linus
 */

/*
 * Ok, demand-loading was easy, shared pages a little bit tricker. Shared
 * pages started 02.12.91, seems to work. - Linus.
 *
 * Tested sharing by executing about 30 /bin/sh: under the old kernel it
 * would have taken more than the 6M I have free, but it worked well as
 * far as I could see.
 *
 * Also corrected some "invalidate()"s - I wasn't doing enough of them.
 */

/*
 * Real VM (paging to/from disk) started 18.12.91. Much more work and
 * thought has to go into this. Oh, well..
 * 19.12.91  -  works, somewhat. Sometimes I get faults, don't know why.
 *		Found it. Everything seems to work now.
 * 20.12.91  -  Ok, making the swap-device changeable like the root.
 */

/*
 * 05.04.94  -  Multi-page memory management added for v1.1.
 *              Idea by Alex Bligh (alex@cconcepts.co.uk)
 *
 * 16.07.99  -  Support of BIGMEM added by Gerhard Wichert, Siemens AG
 *		(Gerhard.Wichert@pdb.siemens.de)
 *
 * Aug/Sep 2004 Changed to four level page tables (Andi Kleen)
 */

#include <linux/kernel_stat.h>
#include <linux/mm.h>
#include <linux/mm_inline.h>
#include <linux/sched/mm.h>
#include <linux/sched/coredump.h>
#include <linux/sched/numa_balancing.h>
#include <linux/sched/task.h>
#include <linux/hugetlb.h>
#include <linux/mman.h>
#include <linux/swap.h>
#include <linux/highmem.h>
#include <linux/pagemap.h>
#include <linux/memremap.h>
#include <linux/ksm.h>
#include <linux/rmap.h>
#include <linux/export.h>
#include <linux/delayacct.h>
#include <linux/init.h>
#include <linux/pfn_t.h>
#include <linux/writeback.h>
#include <linux/memcontrol.h>
#include <linux/mmu_notifier.h>
#include <linux/swapops.h>
#include <linux/elf.h>
#include <linux/gfp.h>
#include <linux/migrate.h>
#include <linux/string.h>
#include <linux/debugfs.h>
#include <linux/userfaultfd_k.h>
#include <linux/dax.h>
#include <linux/oom.h>
#include <linux/numa.h>
#include <linux/perf_event.h>
#include <linux/ptrace.h>
#include <linux/vmalloc.h>

#include <trace/events/kmem.h>

#include <asm/io.h>
#include <asm/mmu_context.h>
#include <asm/pgalloc.h>
#include <linux/uaccess.h>
#include <asm/tlb.h>
#include <asm/tlbflush.h>

#include "pgalloc-track.h"
#include "internal.h"

#if defined(LAST_CPUPID_NOT_IN_PAGE_FLAGS) && !defined(CONFIG_COMPILE_TEST)
#warning Unfortunate NUMA and NUMA Balancing config, growing page-frame for last_cpupid.
#endif

#ifndef CONFIG_NUMA
unsigned long max_mapnr;
EXPORT_SYMBOL(max_mapnr);

struct page *mem_map;
EXPORT_SYMBOL(mem_map);
#endif

/*
 * A number of key systems in x86 including ioremap() rely on the assumption
 * that high_memory defines the upper bound on direct map memory, then end
 * of ZONE_NORMAL.  Under CONFIG_DISCONTIG this means that max_low_pfn and
 * highstart_pfn must be the same; there must be no gap between ZONE_NORMAL
 * and ZONE_HIGHMEM.
 */
void *high_memory;
EXPORT_SYMBOL(high_memory);

/*
 * Randomize the address space (stacks, mmaps, brk, etc.).
 *
 * ( When CONFIG_COMPAT_BRK=y we exclude brk from randomization,
 *   as ancient (libc5 based) binaries can segfault. )
 */
int randomize_va_space __read_mostly =
#ifdef CONFIG_COMPAT_BRK
					1;
#else
					2;
#endif

#ifndef arch_faults_on_old_pte
static inline bool arch_faults_on_old_pte(void)
{
	/*
	 * Those arches which don't have hw access flag feature need to
	 * implement their own helper. By default, "true" means pagefault
	 * will be hit on old pte.
	 */
	return true;
}
#endif

#ifndef arch_wants_old_prefaulted_pte
static inline bool arch_wants_old_prefaulted_pte(void)
{
	/*
	 * Transitioning a PTE from 'old' to 'young' can be expensive on
	 * some architectures, even if it's performed in hardware. By
	 * default, "false" means prefaulted entries will be 'young'.
	 */
	return false;
}
#endif

static int __init disable_randmaps(char *s)
{
	randomize_va_space = 0;
	return 1;
}
__setup("norandmaps", disable_randmaps);

unsigned long zero_pfn __read_mostly;
EXPORT_SYMBOL(zero_pfn);

unsigned long highest_memmap_pfn __read_mostly;

/*
 * CONFIG_MMU architectures set up ZERO_PAGE in their paging_init()
 */
static int __init init_zero_pfn(void)
{
	zero_pfn = page_to_pfn(ZERO_PAGE(0));
	return 0;
}
early_initcall(init_zero_pfn);

void mm_trace_rss_stat(struct mm_struct *mm, int member, long count)
{
	trace_rss_stat(mm, member, count);
}

#if defined(SPLIT_RSS_COUNTING)

void sync_mm_rss(struct mm_struct *mm)
{
	int i;

	for (i = 0; i < NR_MM_COUNTERS; i++) {
		if (current->rss_stat.count[i]) {
			add_mm_counter(mm, i, current->rss_stat.count[i]);
			current->rss_stat.count[i] = 0;
		}
	}
	current->rss_stat.events = 0;
}

static void add_mm_counter_fast(struct mm_struct *mm, int member, int val)
{
	struct task_struct *task = current;

	if (likely(task->mm == mm))
		task->rss_stat.count[member] += val;
	else
		add_mm_counter(mm, member, val);
}
#define inc_mm_counter_fast(mm, member) add_mm_counter_fast(mm, member, 1)
#define dec_mm_counter_fast(mm, member) add_mm_counter_fast(mm, member, -1)

/* sync counter once per 64 page faults */
#define TASK_RSS_EVENTS_THRESH	(64)
static void check_sync_rss_stat(struct task_struct *task)
{
	if (unlikely(task != current))
		return;
	if (unlikely(task->rss_stat.events++ > TASK_RSS_EVENTS_THRESH))
		sync_mm_rss(task->mm);
}
#else /* SPLIT_RSS_COUNTING */

#define inc_mm_counter_fast(mm, member) inc_mm_counter(mm, member)
#define dec_mm_counter_fast(mm, member) dec_mm_counter(mm, member)

static void check_sync_rss_stat(struct task_struct *task)
{
}

#endif /* SPLIT_RSS_COUNTING */

/*
 * Note: this doesn't free the actual pages themselves. That
 * has been handled earlier when unmapping all the memory regions.
 */
static void free_pte_range(struct mmu_gather *tlb, pmd_t *pmd,
			   unsigned long addr)
{
	pgtable_t token = pmd_pgtable(*pmd);
	pmd_clear(pmd);
	pte_free_tlb(tlb, token, addr);
	mm_dec_nr_ptes(tlb->mm);
}

static inline void free_pmd_range(struct mmu_gather *tlb, pud_t *pud,
				unsigned long addr, unsigned long end,
				unsigned long floor, unsigned long ceiling)
{
	pmd_t *pmd;
	unsigned long next;
	unsigned long start;

	start = addr;
	pmd = pmd_offset(pud, addr);
	do {
		next = pmd_addr_end(addr, end);
		if (pmd_none_or_clear_bad(pmd))
			continue;
		free_pte_range(tlb, pmd, addr);
	} while (pmd++, addr = next, addr != end);

	start &= PUD_MASK;
	if (start < floor)
		return;
	if (ceiling) {
		ceiling &= PUD_MASK;
		if (!ceiling)
			return;
	}
	if (end - 1 > ceiling - 1)
		return;

	pmd = pmd_offset(pud, start);
	pud_clear(pud);
	pmd_free_tlb(tlb, pmd, start);
	mm_dec_nr_pmds(tlb->mm);
}

static inline void free_pud_range(struct mmu_gather *tlb, p4d_t *p4d,
				unsigned long addr, unsigned long end,
				unsigned long floor, unsigned long ceiling)
{
	pud_t *pud;
	unsigned long next;
	unsigned long start;

	start = addr;
	pud = pud_offset(p4d, addr);
	do {
		next = pud_addr_end(addr, end);
		if (pud_none_or_clear_bad(pud))
			continue;
		free_pmd_range(tlb, pud, addr, next, floor, ceiling);
	} while (pud++, addr = next, addr != end);

	start &= P4D_MASK;
	if (start < floor)
		return;
	if (ceiling) {
		ceiling &= P4D_MASK;
		if (!ceiling)
			return;
	}
	if (end - 1 > ceiling - 1)
		return;

	pud = pud_offset(p4d, start);
	p4d_clear(p4d);
	pud_free_tlb(tlb, pud, start);
	mm_dec_nr_puds(tlb->mm);
}

static inline void free_p4d_range(struct mmu_gather *tlb, pgd_t *pgd,
				unsigned long addr, unsigned long end,
				unsigned long floor, unsigned long ceiling)
{
	p4d_t *p4d;
	unsigned long next;
	unsigned long start;

	start = addr;
	p4d = p4d_offset(pgd, addr);
	do {
		next = p4d_addr_end(addr, end);
		if (p4d_none_or_clear_bad(p4d))
			continue;
		free_pud_range(tlb, p4d, addr, next, floor, ceiling);
	} while (p4d++, addr = next, addr != end);

	start &= PGDIR_MASK;
	if (start < floor)
		return;
	if (ceiling) {
		ceiling &= PGDIR_MASK;
		if (!ceiling)
			return;
	}
	if (end - 1 > ceiling - 1)
		return;

	p4d = p4d_offset(pgd, start);
	pgd_clear(pgd);
	p4d_free_tlb(tlb, p4d, start);
}

/*
 * This function frees user-level page tables of a process.
 */
void free_pgd_range(struct mmu_gather *tlb,
			unsigned long addr, unsigned long end,
			unsigned long floor, unsigned long ceiling)
{
	pgd_t *pgd;
	unsigned long next;

	/*
	 * The next few lines have given us lots of grief...
	 *
	 * Why are we testing PMD* at this top level?  Because often
	 * there will be no work to do at all, and we'd prefer not to
	 * go all the way down to the bottom just to discover that.
	 *
	 * Why all these "- 1"s?  Because 0 represents both the bottom
	 * of the address space and the top of it (using -1 for the
	 * top wouldn't help much: the masks would do the wrong thing).
	 * The rule is that addr 0 and floor 0 refer to the bottom of
	 * the address space, but end 0 and ceiling 0 refer to the top
	 * Comparisons need to use "end - 1" and "ceiling - 1" (though
	 * that end 0 case should be mythical).
	 *
	 * Wherever addr is brought up or ceiling brought down, we must
	 * be careful to reject "the opposite 0" before it confuses the
	 * subsequent tests.  But what about where end is brought down
	 * by PMD_SIZE below? no, end can't go down to 0 there.
	 *
	 * Whereas we round start (addr) and ceiling down, by different
	 * masks at different levels, in order to test whether a table
	 * now has no other vmas using it, so can be freed, we don't
	 * bother to round floor or end up - the tests don't need that.
	 */

	addr &= PMD_MASK;
	if (addr < floor) {
		addr += PMD_SIZE;
		if (!addr)
			return;
	}
	if (ceiling) {
		ceiling &= PMD_MASK;
		if (!ceiling)
			return;
	}
	if (end - 1 > ceiling - 1)
		end -= PMD_SIZE;
	if (addr > end - 1)
		return;
	/*
	 * We add page table cache pages with PAGE_SIZE,
	 * (see pte_free_tlb()), flush the tlb if we need
	 */
	tlb_change_page_size(tlb, PAGE_SIZE);
	pgd = pgd_offset(tlb->mm, addr);
	do {
		next = pgd_addr_end(addr, end);
		if (pgd_none_or_clear_bad(pgd))
			continue;
		free_p4d_range(tlb, pgd, addr, next, floor, ceiling);
	} while (pgd++, addr = next, addr != end);
}

void free_pgtables(struct mmu_gather *tlb, struct vm_area_struct *vma,
		unsigned long floor, unsigned long ceiling)
{
	while (vma) {
		struct vm_area_struct *next = vma->vm_next;
		unsigned long addr = vma->vm_start;

		/*
		 * Hide vma from rmap and truncate_pagecache before freeing
		 * pgtables
		 */
		unlink_anon_vmas(vma);
		unlink_file_vma(vma);

		if (is_vm_hugetlb_page(vma)) {
			hugetlb_free_pgd_range(tlb, addr, vma->vm_end,
				floor, next ? next->vm_start : ceiling);
		} else {
			/*
			 * Optimization: gather nearby vmas into one call down
			 */
			while (next && next->vm_start <= vma->vm_end + PMD_SIZE
			       && !is_vm_hugetlb_page(next)) {
				vma = next;
				next = vma->vm_next;
				unlink_anon_vmas(vma);
				unlink_file_vma(vma);
			}
			free_pgd_range(tlb, addr, vma->vm_end,
				floor, next ? next->vm_start : ceiling);
		}
		vma = next;
	}
}

void pmd_install(struct mm_struct *mm, pmd_t *pmd, pgtable_t *pte)
{
	spinlock_t *ptl = pmd_lock(mm, pmd);

	if (likely(pmd_none(*pmd))) {	/* Has another populated it ? */
		mm_inc_nr_ptes(mm);
		/*
		 * Ensure all pte setup (eg. pte page lock and page clearing) are
		 * visible before the pte is made visible to other CPUs by being
		 * put into page tables.
		 *
		 * The other side of the story is the pointer chasing in the page
		 * table walking code (when walking the page table without locking;
		 * ie. most of the time). Fortunately, these data accesses consist
		 * of a chain of data-dependent loads, meaning most CPUs (alpha
		 * being the notable exception) will already guarantee loads are
		 * seen in-order. See the alpha page table accessors for the
		 * smp_rmb() barriers in page table walking code.
		 */
		smp_wmb(); /* Could be smp_wmb__xxx(before|after)_spin_lock */
		pmd_populate(mm, pmd, *pte);
		*pte = NULL;
	}
	spin_unlock(ptl);
}

int __pte_alloc(struct mm_struct *mm, pmd_t *pmd)
{
	pgtable_t new = pte_alloc_one(mm);
	if (!new)
		return -ENOMEM;

	pmd_install(mm, pmd, &new);
	if (new)
		pte_free(mm, new);
	return 0;
}

int __pte_alloc_kernel(pmd_t *pmd)
{
	pte_t *new = pte_alloc_one_kernel(&init_mm);
	if (!new)
		return -ENOMEM;

	spin_lock(&init_mm.page_table_lock);
	if (likely(pmd_none(*pmd))) {	/* Has another populated it ? */
		smp_wmb(); /* See comment in pmd_install() */
		pmd_populate_kernel(&init_mm, pmd, new);
		new = NULL;
	}
	spin_unlock(&init_mm.page_table_lock);
	if (new)
		pte_free_kernel(&init_mm, new);
	return 0;
}

static inline void init_rss_vec(int *rss)
{
	memset(rss, 0, sizeof(int) * NR_MM_COUNTERS);
}

static inline void add_mm_rss_vec(struct mm_struct *mm, int *rss)
{
	int i;

	if (current->mm == mm)
		sync_mm_rss(mm);
	for (i = 0; i < NR_MM_COUNTERS; i++)
		if (rss[i])
			add_mm_counter(mm, i, rss[i]);
}

/*
 * This function is called to print an error when a bad pte
 * is found. For example, we might have a PFN-mapped pte in
 * a region that doesn't allow it.
 *
 * The calling function must still handle the error.
 */
static void print_bad_pte(struct vm_area_struct *vma, unsigned long addr,
			  pte_t pte, struct page *page)
{
	pgd_t *pgd = pgd_offset(vma->vm_mm, addr);
	p4d_t *p4d = p4d_offset(pgd, addr);
	pud_t *pud = pud_offset(p4d, addr);
	pmd_t *pmd = pmd_offset(pud, addr);
	struct address_space *mapping;
	pgoff_t index;
	static unsigned long resume;
	static unsigned long nr_shown;
	static unsigned long nr_unshown;

	/*
	 * Allow a burst of 60 reports, then keep quiet for that minute;
	 * or allow a steady drip of one report per second.
	 */
	if (nr_shown == 60) {
		if (time_before(jiffies, resume)) {
			nr_unshown++;
			return;
		}
		if (nr_unshown) {
			pr_alert("BUG: Bad page map: %lu messages suppressed\n",
				 nr_unshown);
			nr_unshown = 0;
		}
		nr_shown = 0;
	}
	if (nr_shown++ == 0)
		resume = jiffies + 60 * HZ;

	mapping = vma->vm_file ? vma->vm_file->f_mapping : NULL;
	index = linear_page_index(vma, addr);

	pr_alert("BUG: Bad page map in process %s  pte:%08llx pmd:%08llx\n",
		 current->comm,
		 (long long)pte_val(pte), (long long)pmd_val(*pmd));
	if (page)
		dump_page(page, "bad pte");
	pr_alert("addr:%px vm_flags:%08lx anon_vma:%px mapping:%px index:%lx\n",
		 (void *)addr, vma->vm_flags, vma->anon_vma, mapping, index);
	pr_alert("file:%pD fault:%ps mmap:%ps readpage:%ps\n",
		 vma->vm_file,
		 vma->vm_ops ? vma->vm_ops->fault : NULL,
		 vma->vm_file ? vma->vm_file->f_op->mmap : NULL,
		 mapping ? mapping->a_ops->readpage : NULL);
	dump_stack();
	add_taint(TAINT_BAD_PAGE, LOCKDEP_NOW_UNRELIABLE);
}

/*
 * vm_normal_page -- This function gets the "struct page" associated with a pte.
 *
 * "Special" mappings do not wish to be associated with a "struct page" (either
 * it doesn't exist, or it exists but they don't want to touch it). In this
 * case, NULL is returned here. "Normal" mappings do have a struct page.
 *
 * There are 2 broad cases. Firstly, an architecture may define a pte_special()
 * pte bit, in which case this function is trivial. Secondly, an architecture
 * may not have a spare pte bit, which requires a more complicated scheme,
 * described below.
 *
 * A raw VM_PFNMAP mapping (ie. one that is not COWed) is always considered a
 * special mapping (even if there are underlying and valid "struct pages").
 * COWed pages of a VM_PFNMAP are always normal.
 *
 * The way we recognize COWed pages within VM_PFNMAP mappings is through the
 * rules set up by "remap_pfn_range()": the vma will have the VM_PFNMAP bit
 * set, and the vm_pgoff will point to the first PFN mapped: thus every special
 * mapping will always honor the rule
 *
 *	pfn_of_page == vma->vm_pgoff + ((addr - vma->vm_start) >> PAGE_SHIFT)
 *
 * And for normal mappings this is false.
 *
 * This restricts such mappings to be a linear translation from virtual address
 * to pfn. To get around this restriction, we allow arbitrary mappings so long
 * as the vma is not a COW mapping; in that case, we know that all ptes are
 * special (because none can have been COWed).
 *
 *
 * In order to support COW of arbitrary special mappings, we have VM_MIXEDMAP.
 *
 * VM_MIXEDMAP mappings can likewise contain memory with or without "struct
 * page" backing, however the difference is that _all_ pages with a struct
 * page (that is, those where pfn_valid is true) are refcounted and considered
 * normal pages by the VM. The disadvantage is that pages are refcounted
 * (which can be slower and simply not an option for some PFNMAP users). The
 * advantage is that we don't have to follow the strict linearity rule of
 * PFNMAP mappings in order to support COWable mappings.
 *
 */
struct page *vm_normal_page(struct vm_area_struct *vma, unsigned long addr,
			    pte_t pte)
{
	unsigned long pfn = pte_pfn(pte);

	if (IS_ENABLED(CONFIG_ARCH_HAS_PTE_SPECIAL)) {
		if (likely(!pte_special(pte)))
			goto check_pfn;
		if (vma->vm_ops && vma->vm_ops->find_special_page)
			return vma->vm_ops->find_special_page(vma, addr);
		if (vma->vm_flags & (VM_PFNMAP | VM_MIXEDMAP))
			return NULL;
		if (is_zero_pfn(pfn))
			return NULL;
		if (pte_devmap(pte))
			return NULL;

		print_bad_pte(vma, addr, pte, NULL);
		return NULL;
	}

	/* !CONFIG_ARCH_HAS_PTE_SPECIAL case follows: */

	if (unlikely(vma->vm_flags & (VM_PFNMAP|VM_MIXEDMAP))) {
		if (vma->vm_flags & VM_MIXEDMAP) {
			if (!pfn_valid(pfn))
				return NULL;
			goto out;
		} else {
			unsigned long off;
			off = (addr - vma->vm_start) >> PAGE_SHIFT;
			if (pfn == vma->vm_pgoff + off)
				return NULL;
			if (!is_cow_mapping(vma->vm_flags))
				return NULL;
		}
	}

	if (is_zero_pfn(pfn))
		return NULL;

check_pfn:
	if (unlikely(pfn > highest_memmap_pfn)) {
		print_bad_pte(vma, addr, pte, NULL);
		return NULL;
	}

	/*
	 * NOTE! We still have PageReserved() pages in the page tables.
	 * eg. VDSO mappings can cause them to exist.
	 */
out:
	return pfn_to_page(pfn);
}

#ifdef CONFIG_TRANSPARENT_HUGEPAGE
struct page *vm_normal_page_pmd(struct vm_area_struct *vma, unsigned long addr,
				pmd_t pmd)
{
	unsigned long pfn = pmd_pfn(pmd);

	/*
	 * There is no pmd_special() but there may be special pmds, e.g.
	 * in a direct-access (dax) mapping, so let's just replicate the
	 * !CONFIG_ARCH_HAS_PTE_SPECIAL case from vm_normal_page() here.
	 */
	if (unlikely(vma->vm_flags & (VM_PFNMAP|VM_MIXEDMAP))) {
		if (vma->vm_flags & VM_MIXEDMAP) {
			if (!pfn_valid(pfn))
				return NULL;
			goto out;
		} else {
			unsigned long off;
			off = (addr - vma->vm_start) >> PAGE_SHIFT;
			if (pfn == vma->vm_pgoff + off)
				return NULL;
			if (!is_cow_mapping(vma->vm_flags))
				return NULL;
		}
	}

	if (pmd_devmap(pmd))
		return NULL;
	if (is_huge_zero_pmd(pmd))
		return NULL;
	if (unlikely(pfn > highest_memmap_pfn))
		return NULL;

	/*
	 * NOTE! We still have PageReserved() pages in the page tables.
	 * eg. VDSO mappings can cause them to exist.
	 */
out:
	return pfn_to_page(pfn);
}
#endif

static void restore_exclusive_pte(struct vm_area_struct *vma,
				  struct page *page, unsigned long address,
				  pte_t *ptep)
{
	pte_t pte;
	swp_entry_t entry;

	pte = pte_mkold(mk_pte(page, READ_ONCE(vma->vm_page_prot)));
	if (pte_swp_soft_dirty(*ptep))
		pte = pte_mksoft_dirty(pte);

	entry = pte_to_swp_entry(*ptep);
	if (pte_swp_uffd_wp(*ptep))
		pte = pte_mkuffd_wp(pte);
	else if (is_writable_device_exclusive_entry(entry))
		pte = maybe_mkwrite(pte_mkdirty(pte), vma);

	/*
	 * No need to take a page reference as one was already
	 * created when the swap entry was made.
	 */
	if (PageAnon(page))
		page_add_anon_rmap(page, vma, address, false);
	else
		/*
		 * Currently device exclusive access only supports anonymous
		 * memory so the entry shouldn't point to a filebacked page.
		 */
		WARN_ON_ONCE(!PageAnon(page));

	set_pte_at(vma->vm_mm, address, ptep, pte);

	/*
	 * No need to invalidate - it was non-present before. However
	 * secondary CPUs may have mappings that need invalidating.
	 */
	update_mmu_cache(vma, address, ptep);
}

/*
 * Tries to restore an exclusive pte if the page lock can be acquired without
 * sleeping.
 */
static int
try_restore_exclusive_pte(pte_t *src_pte, struct vm_area_struct *vma,
			unsigned long addr)
{
	swp_entry_t entry = pte_to_swp_entry(*src_pte);
	struct page *page = pfn_swap_entry_to_page(entry);

	if (trylock_page(page)) {
		restore_exclusive_pte(vma, page, addr, src_pte);
		unlock_page(page);
		return 0;
	}

	return -EBUSY;
}

/*
 * copy one vm_area from one task to the other. Assumes the page tables
 * already present in the new task to be cleared in the whole range
 * covered by this vma.
 */

static unsigned long
copy_nonpresent_pte(struct mm_struct *dst_mm, struct mm_struct *src_mm,
		pte_t *dst_pte, pte_t *src_pte, struct vm_area_struct *dst_vma,
		struct vm_area_struct *src_vma, unsigned long addr, int *rss)
{
	unsigned long vm_flags = dst_vma->vm_flags;
	pte_t pte = *src_pte;
	struct page *page;
	swp_entry_t entry = pte_to_swp_entry(pte);

	if (likely(!non_swap_entry(entry))) {
		if (swap_duplicate(entry) < 0)
			return -EIO;

		/* make sure dst_mm is on swapoff's mmlist. */
		if (unlikely(list_empty(&dst_mm->mmlist))) {
			spin_lock(&mmlist_lock);
			if (list_empty(&dst_mm->mmlist))
				list_add(&dst_mm->mmlist,
						&src_mm->mmlist);
			spin_unlock(&mmlist_lock);
		}
		rss[MM_SWAPENTS]++;
	} else if (is_migration_entry(entry)) {
		page = pfn_swap_entry_to_page(entry);

		rss[mm_counter(page)]++;

		if (is_writable_migration_entry(entry) &&
				is_cow_mapping(vm_flags)) {
			/*
			 * COW mappings require pages in both
			 * parent and child to be set to read.
			 */
			entry = make_readable_migration_entry(
							swp_offset(entry));
			pte = swp_entry_to_pte(entry);
			if (pte_swp_soft_dirty(*src_pte))
				pte = pte_swp_mksoft_dirty(pte);
			if (pte_swp_uffd_wp(*src_pte))
				pte = pte_swp_mkuffd_wp(pte);
			set_pte_at(src_mm, addr, src_pte, pte);
		}
	} else if (is_device_private_entry(entry)) {
		page = pfn_swap_entry_to_page(entry);

		/*
		 * Update rss count even for unaddressable pages, as
		 * they should treated just like normal pages in this
		 * respect.
		 *
		 * We will likely want to have some new rss counters
		 * for unaddressable pages, at some point. But for now
		 * keep things as they are.
		 */
		get_page(page);
		rss[mm_counter(page)]++;
		page_dup_rmap(page, false);

		/*
		 * We do not preserve soft-dirty information, because so
		 * far, checkpoint/restore is the only feature that
		 * requires that. And checkpoint/restore does not work
		 * when a device driver is involved (you cannot easily
		 * save and restore device driver state).
		 */
		if (is_writable_device_private_entry(entry) &&
		    is_cow_mapping(vm_flags)) {
			entry = make_readable_device_private_entry(
							swp_offset(entry));
			pte = swp_entry_to_pte(entry);
			if (pte_swp_uffd_wp(*src_pte))
				pte = pte_swp_mkuffd_wp(pte);
			set_pte_at(src_mm, addr, src_pte, pte);
		}
	} else if (is_device_exclusive_entry(entry)) {
		/*
		 * Make device exclusive entries present by restoring the
		 * original entry then copying as for a present pte. Device
		 * exclusive entries currently only support private writable
		 * (ie. COW) mappings.
		 */
		VM_BUG_ON(!is_cow_mapping(src_vma->vm_flags));
		if (try_restore_exclusive_pte(src_pte, src_vma, addr))
			return -EBUSY;
		return -ENOENT;
	}
	if (!userfaultfd_wp(dst_vma))
		pte = pte_swp_clear_uffd_wp(pte);
	set_pte_at(dst_mm, addr, dst_pte, pte);
	return 0;
}

/*
 * Copy a present and normal page if necessary.
 *
 * NOTE! The usual case is that this doesn't need to do
 * anything, and can just return a positive value. That
 * will let the caller know that it can just increase
 * the page refcount and re-use the pte the traditional
 * way.
 *
 * But _if_ we need to copy it because it needs to be
 * pinned in the parent (and the child should get its own
 * copy rather than just a reference to the same page),
 * we'll do that here and return zero to let the caller
 * know we're done.
 *
 * And if we need a pre-allocated page but don't yet have
 * one, return a negative error to let the preallocation
 * code know so that it can do so outside the page table
 * lock.
 */
static inline int
copy_present_page(struct vm_area_struct *dst_vma, struct vm_area_struct *src_vma,
		  pte_t *dst_pte, pte_t *src_pte, unsigned long addr, int *rss,
		  struct page **prealloc, pte_t pte, struct page *page)
{
	struct page *new_page;

	/*
	 * What we want to do is to check whether this page may
	 * have been pinned by the parent process.  If so,
	 * instead of wrprotect the pte on both sides, we copy
	 * the page immediately so that we'll always guarantee
	 * the pinned page won't be randomly replaced in the
	 * future.
	 *
	 * The page pinning checks are just "has this mm ever
	 * seen pinning", along with the (inexact) check of
	 * the page count. That might give false positives for
	 * for pinning, but it will work correctly.
	 */
	if (likely(!page_needs_cow_for_dma(src_vma, page)))
		return 1;

	new_page = *prealloc;
	if (!new_page)
		return -EAGAIN;

	/*
	 * We have a prealloc page, all good!  Take it
	 * over and copy the page & arm it.
	 */
	*prealloc = NULL;
	copy_user_highpage(new_page, page, addr, src_vma);
	__SetPageUptodate(new_page);
	page_add_new_anon_rmap(new_page, dst_vma, addr, false);
	lru_cache_add_inactive_or_unevictable(new_page, dst_vma);
	rss[mm_counter(new_page)]++;

	/* All done, just insert the new page copy in the child */
	pte = mk_pte(new_page, dst_vma->vm_page_prot);
	pte = maybe_mkwrite(pte_mkdirty(pte), dst_vma);
	if (userfaultfd_pte_wp(dst_vma, *src_pte))
		/* Uffd-wp needs to be delivered to dest pte as well */
		pte = pte_wrprotect(pte_mkuffd_wp(pte));
	set_pte_at(dst_vma->vm_mm, addr, dst_pte, pte);
	return 0;
}

/*
 * Copy one pte.  Returns 0 if succeeded, or -EAGAIN if one preallocated page
 * is required to copy this pte.
 */
static inline int
copy_present_pte(struct vm_area_struct *dst_vma, struct vm_area_struct *src_vma,
		 pte_t *dst_pte, pte_t *src_pte, unsigned long addr, int *rss,
		 struct page **prealloc)
{
	struct mm_struct *src_mm = src_vma->vm_mm;
	unsigned long vm_flags = src_vma->vm_flags;
	pte_t pte = *src_pte;
	struct page *page;

	page = vm_normal_page(src_vma, addr, pte);
	if (page) {
		int retval;

		retval = copy_present_page(dst_vma, src_vma, dst_pte, src_pte,
					   addr, rss, prealloc, pte, page);
		if (retval <= 0)
			return retval;

		get_page(page);
		page_dup_rmap(page, false);
		rss[mm_counter(page)]++;
	}

	/*
	 * If it's a COW mapping, write protect it both
	 * in the parent and the child
	 */
	if (is_cow_mapping(vm_flags) && pte_write(pte)) {
		ptep_set_wrprotect(src_mm, addr, src_pte);
		pte = pte_wrprotect(pte);
	}

	/*
	 * If it's a shared mapping, mark it clean in
	 * the child
	 */
	if (vm_flags & VM_SHARED)
		pte = pte_mkclean(pte);
	pte = pte_mkold(pte);

	if (!userfaultfd_wp(dst_vma))
		pte = pte_clear_uffd_wp(pte);

	set_pte_at(dst_vma->vm_mm, addr, dst_pte, pte);
	return 0;
}

static inline struct page *
page_copy_prealloc(struct mm_struct *src_mm, struct vm_area_struct *vma,
		   unsigned long addr)
{
	struct page *new_page;

	new_page = alloc_page_vma(GFP_HIGHUSER_MOVABLE, vma, addr);
	if (!new_page)
		return NULL;

	if (mem_cgroup_charge(page_folio(new_page), src_mm, GFP_KERNEL)) {
		put_page(new_page);
		return NULL;
	}
	cgroup_throttle_swaprate(new_page, GFP_KERNEL);

	return new_page;
}

static int
copy_pte_range(struct vm_area_struct *dst_vma, struct vm_area_struct *src_vma,
	       pmd_t *dst_pmd, pmd_t *src_pmd, unsigned long addr,
	       unsigned long end)
{
	struct mm_struct *dst_mm = dst_vma->vm_mm;
	struct mm_struct *src_mm = src_vma->vm_mm;
	pte_t *orig_src_pte, *orig_dst_pte;
	pte_t *src_pte, *dst_pte;
	spinlock_t *src_ptl, *dst_ptl;
	int progress, ret = 0;
	int rss[NR_MM_COUNTERS];
	swp_entry_t entry = (swp_entry_t){0};
	struct page *prealloc = NULL;

again:
	progress = 0;
	init_rss_vec(rss);

	dst_pte = pte_alloc_map_lock(dst_mm, dst_pmd, addr, &dst_ptl);
	if (!dst_pte) {
		ret = -ENOMEM;
		goto out;
	}
	src_pte = pte_offset_map(src_pmd, addr);
	src_ptl = pte_lockptr(src_mm, src_pmd);
	spin_lock_nested(src_ptl, SINGLE_DEPTH_NESTING);
	orig_src_pte = src_pte;
	orig_dst_pte = dst_pte;
	arch_enter_lazy_mmu_mode();

	do {
		/*
		 * We are holding two locks at this point - either of them
		 * could generate latencies in another task on another CPU.
		 */
		if (progress >= 32) {
			progress = 0;
			if (need_resched() ||
			    spin_needbreak(src_ptl) || spin_needbreak(dst_ptl))
				break;
		}
		if (pte_none(*src_pte)) {
			progress++;
			continue;
		}
		if (unlikely(!pte_present(*src_pte))) {
			ret = copy_nonpresent_pte(dst_mm, src_mm,
						  dst_pte, src_pte,
						  dst_vma, src_vma,
						  addr, rss);
			if (ret == -EIO) {
				entry = pte_to_swp_entry(*src_pte);
				break;
			} else if (ret == -EBUSY) {
				break;
			} else if (!ret) {
				progress += 8;
				continue;
			}

			/*
			 * Device exclusive entry restored, continue by copying
			 * the now present pte.
			 */
			WARN_ON_ONCE(ret != -ENOENT);
		}
		/* copy_present_pte() will clear `*prealloc' if consumed */
		ret = copy_present_pte(dst_vma, src_vma, dst_pte, src_pte,
				       addr, rss, &prealloc);
		/*
		 * If we need a pre-allocated page for this pte, drop the
		 * locks, allocate, and try again.
		 */
		if (unlikely(ret == -EAGAIN))
			break;
		if (unlikely(prealloc)) {
			/*
			 * pre-alloc page cannot be reused by next time so as
			 * to strictly follow mempolicy (e.g., alloc_page_vma()
			 * will allocate page according to address).  This
			 * could only happen if one pinned pte changed.
			 */
			put_page(prealloc);
			prealloc = NULL;
		}
		progress += 8;
	} while (dst_pte++, src_pte++, addr += PAGE_SIZE, addr != end);

	arch_leave_lazy_mmu_mode();
	spin_unlock(src_ptl);
	pte_unmap(orig_src_pte);
	add_mm_rss_vec(dst_mm, rss);
	pte_unmap_unlock(orig_dst_pte, dst_ptl);
	cond_resched();

	if (ret == -EIO) {
		VM_WARN_ON_ONCE(!entry.val);
		if (add_swap_count_continuation(entry, GFP_KERNEL) < 0) {
			ret = -ENOMEM;
			goto out;
		}
		entry.val = 0;
	} else if (ret == -EBUSY) {
		goto out;
	} else if (ret ==  -EAGAIN) {
		prealloc = page_copy_prealloc(src_mm, src_vma, addr);
		if (!prealloc)
			return -ENOMEM;
	} else if (ret) {
		VM_WARN_ON_ONCE(1);
	}

	/* We've captured and resolved the error. Reset, try again. */
	ret = 0;

	if (addr != end)
		goto again;
out:
	if (unlikely(prealloc))
		put_page(prealloc);
	return ret;
}

static inline int
copy_pmd_range(struct vm_area_struct *dst_vma, struct vm_area_struct *src_vma,
	       pud_t *dst_pud, pud_t *src_pud, unsigned long addr,
	       unsigned long end)
{
	struct mm_struct *dst_mm = dst_vma->vm_mm;
	struct mm_struct *src_mm = src_vma->vm_mm;
	pmd_t *src_pmd, *dst_pmd;
	unsigned long next;

	dst_pmd = pmd_alloc(dst_mm, dst_pud, addr);
	if (!dst_pmd)
		return -ENOMEM;
	src_pmd = pmd_offset(src_pud, addr);
	do {
		next = pmd_addr_end(addr, end);
		if (is_swap_pmd(*src_pmd) || pmd_trans_huge(*src_pmd)
			|| pmd_devmap(*src_pmd)) {
			int err;
			VM_BUG_ON_VMA(next-addr != HPAGE_PMD_SIZE, src_vma);
			err = copy_huge_pmd(dst_mm, src_mm, dst_pmd, src_pmd,
					    addr, dst_vma, src_vma);
			if (err == -ENOMEM)
				return -ENOMEM;
			if (!err)
				continue;
			/* fall through */
		}
		if (pmd_none_or_clear_bad(src_pmd))
			continue;
		if (copy_pte_range(dst_vma, src_vma, dst_pmd, src_pmd,
				   addr, next))
			return -ENOMEM;
	} while (dst_pmd++, src_pmd++, addr = next, addr != end);
	return 0;
}

static inline int
copy_pud_range(struct vm_area_struct *dst_vma, struct vm_area_struct *src_vma,
	       p4d_t *dst_p4d, p4d_t *src_p4d, unsigned long addr,
	       unsigned long end)
{
	struct mm_struct *dst_mm = dst_vma->vm_mm;
	struct mm_struct *src_mm = src_vma->vm_mm;
	pud_t *src_pud, *dst_pud;
	unsigned long next;

	dst_pud = pud_alloc(dst_mm, dst_p4d, addr);
	if (!dst_pud)
		return -ENOMEM;
	src_pud = pud_offset(src_p4d, addr);
	do {
		next = pud_addr_end(addr, end);
		if (pud_trans_huge(*src_pud) || pud_devmap(*src_pud)) {
			int err;

			VM_BUG_ON_VMA(next-addr != HPAGE_PUD_SIZE, src_vma);
			err = copy_huge_pud(dst_mm, src_mm,
					    dst_pud, src_pud, addr, src_vma);
			if (err == -ENOMEM)
				return -ENOMEM;
			if (!err)
				continue;
			/* fall through */
		}
		if (pud_none_or_clear_bad(src_pud))
			continue;
		if (copy_pmd_range(dst_vma, src_vma, dst_pud, src_pud,
				   addr, next))
			return -ENOMEM;
	} while (dst_pud++, src_pud++, addr = next, addr != end);
	return 0;
}

static inline int
copy_p4d_range(struct vm_area_struct *dst_vma, struct vm_area_struct *src_vma,
	       pgd_t *dst_pgd, pgd_t *src_pgd, unsigned long addr,
	       unsigned long end)
{
	struct mm_struct *dst_mm = dst_vma->vm_mm;
	p4d_t *src_p4d, *dst_p4d;
	unsigned long next;

	dst_p4d = p4d_alloc(dst_mm, dst_pgd, addr);
	if (!dst_p4d)
		return -ENOMEM;
	src_p4d = p4d_offset(src_pgd, addr);
	do {
		next = p4d_addr_end(addr, end);
		if (p4d_none_or_clear_bad(src_p4d))
			continue;
		if (copy_pud_range(dst_vma, src_vma, dst_p4d, src_p4d,
				   addr, next))
			return -ENOMEM;
	} while (dst_p4d++, src_p4d++, addr = next, addr != end);
	return 0;
}

int
copy_page_range(struct vm_area_struct *dst_vma, struct vm_area_struct *src_vma)
{
	pgd_t *src_pgd, *dst_pgd;
	unsigned long next;
	unsigned long addr = src_vma->vm_start;
	unsigned long end = src_vma->vm_end;
	struct mm_struct *dst_mm = dst_vma->vm_mm;
	struct mm_struct *src_mm = src_vma->vm_mm;
	struct mmu_notifier_range range;
	bool is_cow;
	int ret;

	/*
	 * Don't copy ptes where a page fault will fill them correctly.
	 * Fork becomes much lighter when there are big shared or private
	 * readonly mappings. The tradeoff is that copy_page_range is more
	 * efficient than faulting.
	 */
	if (!(src_vma->vm_flags & (VM_HUGETLB | VM_PFNMAP | VM_MIXEDMAP)) &&
	    !src_vma->anon_vma)
		return 0;

	if (is_vm_hugetlb_page(src_vma))
		return copy_hugetlb_page_range(dst_mm, src_mm, src_vma);

	if (unlikely(src_vma->vm_flags & VM_PFNMAP)) {
		/*
		 * We do not free on error cases below as remove_vma
		 * gets called on error from higher level routine
		 */
		ret = track_pfn_copy(src_vma);
		if (ret)
			return ret;
	}

	/*
	 * We need to invalidate the secondary MMU mappings only when
	 * there could be a permission downgrade on the ptes of the
	 * parent mm. And a permission downgrade will only happen if
	 * is_cow_mapping() returns true.
	 */
	is_cow = is_cow_mapping(src_vma->vm_flags);

	if (is_cow) {
		mmu_notifier_range_init(&range, MMU_NOTIFY_PROTECTION_PAGE,
					0, src_vma, src_mm, addr, end);
		mmu_notifier_invalidate_range_start(&range);
		/*
		 * Disabling preemption is not needed for the write side, as
		 * the read side doesn't spin, but goes to the mmap_lock.
		 *
		 * Use the raw variant of the seqcount_t write API to avoid
		 * lockdep complaining about preemptibility.
		 */
		mmap_assert_write_locked(src_mm);
		raw_write_seqcount_begin(&src_mm->write_protect_seq);
	}

	ret = 0;
	dst_pgd = pgd_offset(dst_mm, addr);
	src_pgd = pgd_offset(src_mm, addr);
	do {
		next = pgd_addr_end(addr, end);
		if (pgd_none_or_clear_bad(src_pgd))
			continue;
		if (unlikely(copy_p4d_range(dst_vma, src_vma, dst_pgd, src_pgd,
					    addr, next))) {
			ret = -ENOMEM;
			break;
		}
	} while (dst_pgd++, src_pgd++, addr = next, addr != end);

	if (is_cow) {
		raw_write_seqcount_end(&src_mm->write_protect_seq);
		mmu_notifier_invalidate_range_end(&range);
	}
	return ret;
}

/*
 * Parameter block passed down to zap_pte_range in exceptional cases.
 */
struct zap_details {
	struct folio *single_folio;	/* Locked folio to be unmapped */
	bool even_cows;			/* Zap COWed private pages too? */
};

/* Whether we should zap all COWed (private) pages too */
static inline bool should_zap_cows(struct zap_details *details)
{
	/* By default, zap all pages */
	if (!details)
		return true;

	/* Or, we zap COWed pages only if the caller wants to */
	return details->even_cows;
}

/* Decides whether we should zap this page with the page pointer specified */
static inline bool should_zap_page(struct zap_details *details, struct page *page)
{
	/* If we can make a decision without *page.. */
	if (should_zap_cows(details))
		return true;

	/* E.g. the caller passes NULL for the case of a zero page */
	if (!page)
		return true;

	/* Otherwise we should only zap non-anon pages */
	return !PageAnon(page);
}

static unsigned long zap_pte_range(struct mmu_gather *tlb,
				struct vm_area_struct *vma, pmd_t *pmd,
				unsigned long addr, unsigned long end,
				struct zap_details *details)
{
	struct mm_struct *mm = tlb->mm;
	int force_flush = 0;
	int rss[NR_MM_COUNTERS];
	spinlock_t *ptl;
	pte_t *start_pte;
	pte_t *pte;
	swp_entry_t entry;

	tlb_change_page_size(tlb, PAGE_SIZE);
again:
	init_rss_vec(rss);
	start_pte = pte_offset_map_lock(mm, pmd, addr, &ptl);
	pte = start_pte;
	flush_tlb_batched_pending(mm);
	arch_enter_lazy_mmu_mode();
	do {
		pte_t ptent = *pte;
		struct page *page;

		if (pte_none(ptent))
			continue;

		if (need_resched())
			break;

		if (pte_present(ptent)) {
			page = vm_normal_page(vma, addr, ptent);
			if (unlikely(!should_zap_page(details, page)))
				continue;
			ptent = ptep_get_and_clear_full(mm, addr, pte,
							tlb->fullmm);
			tlb_remove_tlb_entry(tlb, pte, addr);
			if (unlikely(!page))
				continue;

			if (!PageAnon(page)) {
				if (pte_dirty(ptent)) {
					force_flush = 1;
					set_page_dirty(page);
				}
				if (pte_young(ptent) &&
				    likely(!(vma->vm_flags & VM_SEQ_READ)))
					mark_page_accessed(page);
			}
			rss[mm_counter(page)]--;
			page_remove_rmap(page, vma, false);
			if (unlikely(page_mapcount(page) < 0))
				print_bad_pte(vma, addr, ptent, page);
			if (unlikely(__tlb_remove_page(tlb, page))) {
				force_flush = 1;
				addr += PAGE_SIZE;
				break;
			}
			continue;
		}

		entry = pte_to_swp_entry(ptent);
		if (is_device_private_entry(entry) ||
		    is_device_exclusive_entry(entry)) {
			page = pfn_swap_entry_to_page(entry);
			if (unlikely(!should_zap_page(details, page)))
				continue;
			rss[mm_counter(page)]--;
			if (is_device_private_entry(entry))
<<<<<<< HEAD
				page_remove_rmap(page, false);
=======
				page_remove_rmap(page, vma, false);
>>>>>>> 2a3c4bce
			put_page(page);
		} else if (!non_swap_entry(entry)) {
			/* Genuine swap entry, hence a private anon page */
			if (!should_zap_cows(details))
				continue;
			rss[MM_SWAPENTS]--;
			if (unlikely(!free_swap_and_cache(entry)))
				print_bad_pte(vma, addr, ptent, NULL);
		} else if (is_migration_entry(entry)) {
			page = pfn_swap_entry_to_page(entry);
			if (!should_zap_page(details, page))
				continue;
			rss[mm_counter(page)]--;
		} else if (is_hwpoison_entry(entry)) {
			if (!should_zap_cows(details))
				continue;
		} else {
			/* We should have covered all the swap entry types */
			WARN_ON_ONCE(1);
		}
		pte_clear_not_present_full(mm, addr, pte, tlb->fullmm);
	} while (pte++, addr += PAGE_SIZE, addr != end);

	add_mm_rss_vec(mm, rss);
	arch_leave_lazy_mmu_mode();

	/* Do the actual TLB flush before dropping ptl */
	if (force_flush)
		tlb_flush_mmu_tlbonly(tlb);
	pte_unmap_unlock(start_pte, ptl);

	/*
	 * If we forced a TLB flush (either due to running out of
	 * batch buffers or because we needed to flush dirty TLB
	 * entries before releasing the ptl), free the batched
	 * memory too. Restart if we didn't do everything.
	 */
	if (force_flush) {
		force_flush = 0;
		tlb_flush_mmu(tlb);
	}

	if (addr != end) {
		cond_resched();
		goto again;
	}

	return addr;
}

static inline unsigned long zap_pmd_range(struct mmu_gather *tlb,
				struct vm_area_struct *vma, pud_t *pud,
				unsigned long addr, unsigned long end,
				struct zap_details *details)
{
	pmd_t *pmd;
	unsigned long next;

	pmd = pmd_offset(pud, addr);
	do {
		next = pmd_addr_end(addr, end);
		if (is_swap_pmd(*pmd) || pmd_trans_huge(*pmd) || pmd_devmap(*pmd)) {
			if (next - addr != HPAGE_PMD_SIZE)
				__split_huge_pmd(vma, pmd, addr, false, NULL);
			else if (zap_huge_pmd(tlb, vma, pmd, addr))
				goto next;
			/* fall through */
		} else if (details && details->single_folio &&
			   folio_test_pmd_mappable(details->single_folio) &&
			   next - addr == HPAGE_PMD_SIZE && pmd_none(*pmd)) {
			spinlock_t *ptl = pmd_lock(tlb->mm, pmd);
			/*
			 * Take and drop THP pmd lock so that we cannot return
			 * prematurely, while zap_huge_pmd() has cleared *pmd,
			 * but not yet decremented compound_mapcount().
			 */
			spin_unlock(ptl);
		}

		/*
		 * Here there can be other concurrent MADV_DONTNEED or
		 * trans huge page faults running, and if the pmd is
		 * none or trans huge it can change under us. This is
		 * because MADV_DONTNEED holds the mmap_lock in read
		 * mode.
		 */
		if (pmd_none_or_trans_huge_or_clear_bad(pmd))
			goto next;
		next = zap_pte_range(tlb, vma, pmd, addr, next, details);
next:
		cond_resched();
	} while (pmd++, addr = next, addr != end);

	return addr;
}

static inline unsigned long zap_pud_range(struct mmu_gather *tlb,
				struct vm_area_struct *vma, p4d_t *p4d,
				unsigned long addr, unsigned long end,
				struct zap_details *details)
{
	pud_t *pud;
	unsigned long next;

	pud = pud_offset(p4d, addr);
	do {
		next = pud_addr_end(addr, end);
		if (pud_trans_huge(*pud) || pud_devmap(*pud)) {
			if (next - addr != HPAGE_PUD_SIZE) {
				mmap_assert_locked(tlb->mm);
				split_huge_pud(vma, pud, addr);
			} else if (zap_huge_pud(tlb, vma, pud, addr))
				goto next;
			/* fall through */
		}
		if (pud_none_or_clear_bad(pud))
			continue;
		next = zap_pmd_range(tlb, vma, pud, addr, next, details);
next:
		cond_resched();
	} while (pud++, addr = next, addr != end);

	return addr;
}

static inline unsigned long zap_p4d_range(struct mmu_gather *tlb,
				struct vm_area_struct *vma, pgd_t *pgd,
				unsigned long addr, unsigned long end,
				struct zap_details *details)
{
	p4d_t *p4d;
	unsigned long next;

	p4d = p4d_offset(pgd, addr);
	do {
		next = p4d_addr_end(addr, end);
		if (p4d_none_or_clear_bad(p4d))
			continue;
		next = zap_pud_range(tlb, vma, p4d, addr, next, details);
	} while (p4d++, addr = next, addr != end);

	return addr;
}

void unmap_page_range(struct mmu_gather *tlb,
			     struct vm_area_struct *vma,
			     unsigned long addr, unsigned long end,
			     struct zap_details *details)
{
	pgd_t *pgd;
	unsigned long next;

	BUG_ON(addr >= end);
	tlb_start_vma(tlb, vma);
	pgd = pgd_offset(vma->vm_mm, addr);
	do {
		next = pgd_addr_end(addr, end);
		if (pgd_none_or_clear_bad(pgd))
			continue;
		next = zap_p4d_range(tlb, vma, pgd, addr, next, details);
	} while (pgd++, addr = next, addr != end);
	tlb_end_vma(tlb, vma);
}


static void unmap_single_vma(struct mmu_gather *tlb,
		struct vm_area_struct *vma, unsigned long start_addr,
		unsigned long end_addr,
		struct zap_details *details)
{
	unsigned long start = max(vma->vm_start, start_addr);
	unsigned long end;

	if (start >= vma->vm_end)
		return;
	end = min(vma->vm_end, end_addr);
	if (end <= vma->vm_start)
		return;

	if (vma->vm_file)
		uprobe_munmap(vma, start, end);

	if (unlikely(vma->vm_flags & VM_PFNMAP))
		untrack_pfn(vma, 0, 0);

	if (start != end) {
		if (unlikely(is_vm_hugetlb_page(vma))) {
			/*
			 * It is undesirable to test vma->vm_file as it
			 * should be non-null for valid hugetlb area.
			 * However, vm_file will be NULL in the error
			 * cleanup path of mmap_region. When
			 * hugetlbfs ->mmap method fails,
			 * mmap_region() nullifies vma->vm_file
			 * before calling this function to clean up.
			 * Since no pte has actually been setup, it is
			 * safe to do nothing in this case.
			 */
			if (vma->vm_file) {
				i_mmap_lock_write(vma->vm_file->f_mapping);
				__unmap_hugepage_range_final(tlb, vma, start, end, NULL);
				i_mmap_unlock_write(vma->vm_file->f_mapping);
			}
		} else
			unmap_page_range(tlb, vma, start, end, details);
	}
}

/**
 * unmap_vmas - unmap a range of memory covered by a list of vma's
 * @tlb: address of the caller's struct mmu_gather
 * @vma: the starting vma
 * @start_addr: virtual address at which to start unmapping
 * @end_addr: virtual address at which to end unmapping
 *
 * Unmap all pages in the vma list.
 *
 * Only addresses between `start' and `end' will be unmapped.
 *
 * The VMA list must be sorted in ascending virtual address order.
 *
 * unmap_vmas() assumes that the caller will flush the whole unmapped address
 * range after unmap_vmas() returns.  So the only responsibility here is to
 * ensure that any thus-far unmapped pages are flushed before unmap_vmas()
 * drops the lock and schedules.
 */
void unmap_vmas(struct mmu_gather *tlb,
		struct vm_area_struct *vma, unsigned long start_addr,
		unsigned long end_addr)
{
	struct mmu_notifier_range range;

	mmu_notifier_range_init(&range, MMU_NOTIFY_UNMAP, 0, vma, vma->vm_mm,
				start_addr, end_addr);
	mmu_notifier_invalidate_range_start(&range);
	for ( ; vma && vma->vm_start < end_addr; vma = vma->vm_next)
		unmap_single_vma(tlb, vma, start_addr, end_addr, NULL);
	mmu_notifier_invalidate_range_end(&range);
}

/**
 * zap_page_range - remove user pages in a given range
 * @vma: vm_area_struct holding the applicable pages
 * @start: starting address of pages to zap
 * @size: number of bytes to zap
 *
 * Caller must protect the VMA list
 */
void zap_page_range(struct vm_area_struct *vma, unsigned long start,
		unsigned long size)
{
	struct mmu_notifier_range range;
	struct mmu_gather tlb;

	lru_add_drain();
	mmu_notifier_range_init(&range, MMU_NOTIFY_CLEAR, 0, vma, vma->vm_mm,
				start, start + size);
	tlb_gather_mmu(&tlb, vma->vm_mm);
	update_hiwater_rss(vma->vm_mm);
	mmu_notifier_invalidate_range_start(&range);
	for ( ; vma && vma->vm_start < range.end; vma = vma->vm_next)
		unmap_single_vma(&tlb, vma, start, range.end, NULL);
	mmu_notifier_invalidate_range_end(&range);
	tlb_finish_mmu(&tlb);
}

/**
 * zap_page_range_single - remove user pages in a given range
 * @vma: vm_area_struct holding the applicable pages
 * @address: starting address of pages to zap
 * @size: number of bytes to zap
 * @details: details of shared cache invalidation
 *
 * The range must fit into one VMA.
 */
static void zap_page_range_single(struct vm_area_struct *vma, unsigned long address,
		unsigned long size, struct zap_details *details)
{
	struct mmu_notifier_range range;
	struct mmu_gather tlb;

	lru_add_drain();
	mmu_notifier_range_init(&range, MMU_NOTIFY_CLEAR, 0, vma, vma->vm_mm,
				address, address + size);
	tlb_gather_mmu(&tlb, vma->vm_mm);
	update_hiwater_rss(vma->vm_mm);
	mmu_notifier_invalidate_range_start(&range);
	unmap_single_vma(&tlb, vma, address, range.end, details);
	mmu_notifier_invalidate_range_end(&range);
	tlb_finish_mmu(&tlb);
}

/**
 * zap_vma_ptes - remove ptes mapping the vma
 * @vma: vm_area_struct holding ptes to be zapped
 * @address: starting address of pages to zap
 * @size: number of bytes to zap
 *
 * This function only unmaps ptes assigned to VM_PFNMAP vmas.
 *
 * The entire address range must be fully contained within the vma.
 *
 */
void zap_vma_ptes(struct vm_area_struct *vma, unsigned long address,
		unsigned long size)
{
	if (!range_in_vma(vma, address, address + size) ||
	    		!(vma->vm_flags & VM_PFNMAP))
		return;

	zap_page_range_single(vma, address, size, NULL);
}
EXPORT_SYMBOL_GPL(zap_vma_ptes);

static pmd_t *walk_to_pmd(struct mm_struct *mm, unsigned long addr)
{
	pgd_t *pgd;
	p4d_t *p4d;
	pud_t *pud;
	pmd_t *pmd;

	pgd = pgd_offset(mm, addr);
	p4d = p4d_alloc(mm, pgd, addr);
	if (!p4d)
		return NULL;
	pud = pud_alloc(mm, p4d, addr);
	if (!pud)
		return NULL;
	pmd = pmd_alloc(mm, pud, addr);
	if (!pmd)
		return NULL;

	VM_BUG_ON(pmd_trans_huge(*pmd));
	return pmd;
}

pte_t *__get_locked_pte(struct mm_struct *mm, unsigned long addr,
			spinlock_t **ptl)
{
	pmd_t *pmd = walk_to_pmd(mm, addr);

	if (!pmd)
		return NULL;
	return pte_alloc_map_lock(mm, pmd, addr, ptl);
}

static int validate_page_before_insert(struct page *page)
{
	if (PageAnon(page) || PageSlab(page) || page_has_type(page))
		return -EINVAL;
	flush_dcache_page(page);
	return 0;
}

static int insert_page_into_pte_locked(struct vm_area_struct *vma, pte_t *pte,
			unsigned long addr, struct page *page, pgprot_t prot)
{
	if (!pte_none(*pte))
		return -EBUSY;
	/* Ok, finally just insert the thing.. */
	get_page(page);
	inc_mm_counter_fast(vma->vm_mm, mm_counter_file(page));
	page_add_file_rmap(page, vma, false);
	set_pte_at(vma->vm_mm, addr, pte, mk_pte(page, prot));
	return 0;
}

/*
 * This is the old fallback for page remapping.
 *
 * For historical reasons, it only allows reserved pages. Only
 * old drivers should use this, and they needed to mark their
 * pages reserved for the old functions anyway.
 */
static int insert_page(struct vm_area_struct *vma, unsigned long addr,
			struct page *page, pgprot_t prot)
{
	int retval;
	pte_t *pte;
	spinlock_t *ptl;

	retval = validate_page_before_insert(page);
	if (retval)
		goto out;
	retval = -ENOMEM;
	pte = get_locked_pte(vma->vm_mm, addr, &ptl);
	if (!pte)
		goto out;
	retval = insert_page_into_pte_locked(vma, pte, addr, page, prot);
	pte_unmap_unlock(pte, ptl);
out:
	return retval;
}

#ifdef pte_index
static int insert_page_in_batch_locked(struct vm_area_struct *vma, pte_t *pte,
			unsigned long addr, struct page *page, pgprot_t prot)
{
	int err;

	if (!page_count(page))
		return -EINVAL;
	err = validate_page_before_insert(page);
	if (err)
		return err;
	return insert_page_into_pte_locked(vma, pte, addr, page, prot);
}

/* insert_pages() amortizes the cost of spinlock operations
 * when inserting pages in a loop. Arch *must* define pte_index.
 */
static int insert_pages(struct vm_area_struct *vma, unsigned long addr,
			struct page **pages, unsigned long *num, pgprot_t prot)
{
	pmd_t *pmd = NULL;
	pte_t *start_pte, *pte;
	spinlock_t *pte_lock;
	struct mm_struct *const mm = vma->vm_mm;
	unsigned long curr_page_idx = 0;
	unsigned long remaining_pages_total = *num;
	unsigned long pages_to_write_in_pmd;
	int ret;
more:
	ret = -EFAULT;
	pmd = walk_to_pmd(mm, addr);
	if (!pmd)
		goto out;

	pages_to_write_in_pmd = min_t(unsigned long,
		remaining_pages_total, PTRS_PER_PTE - pte_index(addr));

	/* Allocate the PTE if necessary; takes PMD lock once only. */
	ret = -ENOMEM;
	if (pte_alloc(mm, pmd))
		goto out;

	while (pages_to_write_in_pmd) {
		int pte_idx = 0;
		const int batch_size = min_t(int, pages_to_write_in_pmd, 8);

		start_pte = pte_offset_map_lock(mm, pmd, addr, &pte_lock);
		for (pte = start_pte; pte_idx < batch_size; ++pte, ++pte_idx) {
			int err = insert_page_in_batch_locked(vma, pte,
				addr, pages[curr_page_idx], prot);
			if (unlikely(err)) {
				pte_unmap_unlock(start_pte, pte_lock);
				ret = err;
				remaining_pages_total -= pte_idx;
				goto out;
			}
			addr += PAGE_SIZE;
			++curr_page_idx;
		}
		pte_unmap_unlock(start_pte, pte_lock);
		pages_to_write_in_pmd -= batch_size;
		remaining_pages_total -= batch_size;
	}
	if (remaining_pages_total)
		goto more;
	ret = 0;
out:
	*num = remaining_pages_total;
	return ret;
}
#endif  /* ifdef pte_index */

/**
 * vm_insert_pages - insert multiple pages into user vma, batching the pmd lock.
 * @vma: user vma to map to
 * @addr: target start user address of these pages
 * @pages: source kernel pages
 * @num: in: number of pages to map. out: number of pages that were *not*
 * mapped. (0 means all pages were successfully mapped).
 *
 * Preferred over vm_insert_page() when inserting multiple pages.
 *
 * In case of error, we may have mapped a subset of the provided
 * pages. It is the caller's responsibility to account for this case.
 *
 * The same restrictions apply as in vm_insert_page().
 */
int vm_insert_pages(struct vm_area_struct *vma, unsigned long addr,
			struct page **pages, unsigned long *num)
{
#ifdef pte_index
	const unsigned long end_addr = addr + (*num * PAGE_SIZE) - 1;

	if (addr < vma->vm_start || end_addr >= vma->vm_end)
		return -EFAULT;
	if (!(vma->vm_flags & VM_MIXEDMAP)) {
		BUG_ON(mmap_read_trylock(vma->vm_mm));
		BUG_ON(vma->vm_flags & VM_PFNMAP);
		vma->vm_flags |= VM_MIXEDMAP;
	}
	/* Defer page refcount checking till we're about to map that page. */
	return insert_pages(vma, addr, pages, num, vma->vm_page_prot);
#else
	unsigned long idx = 0, pgcount = *num;
	int err = -EINVAL;

	for (; idx < pgcount; ++idx) {
		err = vm_insert_page(vma, addr + (PAGE_SIZE * idx), pages[idx]);
		if (err)
			break;
	}
	*num = pgcount - idx;
	return err;
#endif  /* ifdef pte_index */
}
EXPORT_SYMBOL(vm_insert_pages);

/**
 * vm_insert_page - insert single page into user vma
 * @vma: user vma to map to
 * @addr: target user address of this page
 * @page: source kernel page
 *
 * This allows drivers to insert individual pages they've allocated
 * into a user vma.
 *
 * The page has to be a nice clean _individual_ kernel allocation.
 * If you allocate a compound page, you need to have marked it as
 * such (__GFP_COMP), or manually just split the page up yourself
 * (see split_page()).
 *
 * NOTE! Traditionally this was done with "remap_pfn_range()" which
 * took an arbitrary page protection parameter. This doesn't allow
 * that. Your vma protection will have to be set up correctly, which
 * means that if you want a shared writable mapping, you'd better
 * ask for a shared writable mapping!
 *
 * The page does not need to be reserved.
 *
 * Usually this function is called from f_op->mmap() handler
 * under mm->mmap_lock write-lock, so it can change vma->vm_flags.
 * Caller must set VM_MIXEDMAP on vma if it wants to call this
 * function from other places, for example from page-fault handler.
 *
 * Return: %0 on success, negative error code otherwise.
 */
int vm_insert_page(struct vm_area_struct *vma, unsigned long addr,
			struct page *page)
{
	if (addr < vma->vm_start || addr >= vma->vm_end)
		return -EFAULT;
	if (!page_count(page))
		return -EINVAL;
	if (!(vma->vm_flags & VM_MIXEDMAP)) {
		BUG_ON(mmap_read_trylock(vma->vm_mm));
		BUG_ON(vma->vm_flags & VM_PFNMAP);
		vma->vm_flags |= VM_MIXEDMAP;
	}
	return insert_page(vma, addr, page, vma->vm_page_prot);
}
EXPORT_SYMBOL(vm_insert_page);

/*
 * __vm_map_pages - maps range of kernel pages into user vma
 * @vma: user vma to map to
 * @pages: pointer to array of source kernel pages
 * @num: number of pages in page array
 * @offset: user's requested vm_pgoff
 *
 * This allows drivers to map range of kernel pages into a user vma.
 *
 * Return: 0 on success and error code otherwise.
 */
static int __vm_map_pages(struct vm_area_struct *vma, struct page **pages,
				unsigned long num, unsigned long offset)
{
	unsigned long count = vma_pages(vma);
	unsigned long uaddr = vma->vm_start;
	int ret, i;

	/* Fail if the user requested offset is beyond the end of the object */
	if (offset >= num)
		return -ENXIO;

	/* Fail if the user requested size exceeds available object size */
	if (count > num - offset)
		return -ENXIO;

	for (i = 0; i < count; i++) {
		ret = vm_insert_page(vma, uaddr, pages[offset + i]);
		if (ret < 0)
			return ret;
		uaddr += PAGE_SIZE;
	}

	return 0;
}

/**
 * vm_map_pages - maps range of kernel pages starts with non zero offset
 * @vma: user vma to map to
 * @pages: pointer to array of source kernel pages
 * @num: number of pages in page array
 *
 * Maps an object consisting of @num pages, catering for the user's
 * requested vm_pgoff
 *
 * If we fail to insert any page into the vma, the function will return
 * immediately leaving any previously inserted pages present.  Callers
 * from the mmap handler may immediately return the error as their caller
 * will destroy the vma, removing any successfully inserted pages. Other
 * callers should make their own arrangements for calling unmap_region().
 *
 * Context: Process context. Called by mmap handlers.
 * Return: 0 on success and error code otherwise.
 */
int vm_map_pages(struct vm_area_struct *vma, struct page **pages,
				unsigned long num)
{
	return __vm_map_pages(vma, pages, num, vma->vm_pgoff);
}
EXPORT_SYMBOL(vm_map_pages);

/**
 * vm_map_pages_zero - map range of kernel pages starts with zero offset
 * @vma: user vma to map to
 * @pages: pointer to array of source kernel pages
 * @num: number of pages in page array
 *
 * Similar to vm_map_pages(), except that it explicitly sets the offset
 * to 0. This function is intended for the drivers that did not consider
 * vm_pgoff.
 *
 * Context: Process context. Called by mmap handlers.
 * Return: 0 on success and error code otherwise.
 */
int vm_map_pages_zero(struct vm_area_struct *vma, struct page **pages,
				unsigned long num)
{
	return __vm_map_pages(vma, pages, num, 0);
}
EXPORT_SYMBOL(vm_map_pages_zero);

static vm_fault_t insert_pfn(struct vm_area_struct *vma, unsigned long addr,
			pfn_t pfn, pgprot_t prot, bool mkwrite)
{
	struct mm_struct *mm = vma->vm_mm;
	pte_t *pte, entry;
	spinlock_t *ptl;

	pte = get_locked_pte(mm, addr, &ptl);
	if (!pte)
		return VM_FAULT_OOM;
	if (!pte_none(*pte)) {
		if (mkwrite) {
			/*
			 * For read faults on private mappings the PFN passed
			 * in may not match the PFN we have mapped if the
			 * mapped PFN is a writeable COW page.  In the mkwrite
			 * case we are creating a writable PTE for a shared
			 * mapping and we expect the PFNs to match. If they
			 * don't match, we are likely racing with block
			 * allocation and mapping invalidation so just skip the
			 * update.
			 */
			if (pte_pfn(*pte) != pfn_t_to_pfn(pfn)) {
				WARN_ON_ONCE(!is_zero_pfn(pte_pfn(*pte)));
				goto out_unlock;
			}
			entry = pte_mkyoung(*pte);
			entry = maybe_mkwrite(pte_mkdirty(entry), vma);
			if (ptep_set_access_flags(vma, addr, pte, entry, 1))
				update_mmu_cache(vma, addr, pte);
		}
		goto out_unlock;
	}

	/* Ok, finally just insert the thing.. */
	if (pfn_t_devmap(pfn))
		entry = pte_mkdevmap(pfn_t_pte(pfn, prot));
	else
		entry = pte_mkspecial(pfn_t_pte(pfn, prot));

	if (mkwrite) {
		entry = pte_mkyoung(entry);
		entry = maybe_mkwrite(pte_mkdirty(entry), vma);
	}

	set_pte_at(mm, addr, pte, entry);
	update_mmu_cache(vma, addr, pte); /* XXX: why not for insert_page? */

out_unlock:
	pte_unmap_unlock(pte, ptl);
	return VM_FAULT_NOPAGE;
}

/**
 * vmf_insert_pfn_prot - insert single pfn into user vma with specified pgprot
 * @vma: user vma to map to
 * @addr: target user address of this page
 * @pfn: source kernel pfn
 * @pgprot: pgprot flags for the inserted page
 *
 * This is exactly like vmf_insert_pfn(), except that it allows drivers
 * to override pgprot on a per-page basis.
 *
 * This only makes sense for IO mappings, and it makes no sense for
 * COW mappings.  In general, using multiple vmas is preferable;
 * vmf_insert_pfn_prot should only be used if using multiple VMAs is
 * impractical.
 *
 * See vmf_insert_mixed_prot() for a discussion of the implication of using
 * a value of @pgprot different from that of @vma->vm_page_prot.
 *
 * Context: Process context.  May allocate using %GFP_KERNEL.
 * Return: vm_fault_t value.
 */
vm_fault_t vmf_insert_pfn_prot(struct vm_area_struct *vma, unsigned long addr,
			unsigned long pfn, pgprot_t pgprot)
{
	/*
	 * Technically, architectures with pte_special can avoid all these
	 * restrictions (same for remap_pfn_range).  However we would like
	 * consistency in testing and feature parity among all, so we should
	 * try to keep these invariants in place for everybody.
	 */
	BUG_ON(!(vma->vm_flags & (VM_PFNMAP|VM_MIXEDMAP)));
	BUG_ON((vma->vm_flags & (VM_PFNMAP|VM_MIXEDMAP)) ==
						(VM_PFNMAP|VM_MIXEDMAP));
	BUG_ON((vma->vm_flags & VM_PFNMAP) && is_cow_mapping(vma->vm_flags));
	BUG_ON((vma->vm_flags & VM_MIXEDMAP) && pfn_valid(pfn));

	if (addr < vma->vm_start || addr >= vma->vm_end)
		return VM_FAULT_SIGBUS;

	if (!pfn_modify_allowed(pfn, pgprot))
		return VM_FAULT_SIGBUS;

	track_pfn_insert(vma, &pgprot, __pfn_to_pfn_t(pfn, PFN_DEV));

	return insert_pfn(vma, addr, __pfn_to_pfn_t(pfn, PFN_DEV), pgprot,
			false);
}
EXPORT_SYMBOL(vmf_insert_pfn_prot);

/**
 * vmf_insert_pfn - insert single pfn into user vma
 * @vma: user vma to map to
 * @addr: target user address of this page
 * @pfn: source kernel pfn
 *
 * Similar to vm_insert_page, this allows drivers to insert individual pages
 * they've allocated into a user vma. Same comments apply.
 *
 * This function should only be called from a vm_ops->fault handler, and
 * in that case the handler should return the result of this function.
 *
 * vma cannot be a COW mapping.
 *
 * As this is called only for pages that do not currently exist, we
 * do not need to flush old virtual caches or the TLB.
 *
 * Context: Process context.  May allocate using %GFP_KERNEL.
 * Return: vm_fault_t value.
 */
vm_fault_t vmf_insert_pfn(struct vm_area_struct *vma, unsigned long addr,
			unsigned long pfn)
{
	return vmf_insert_pfn_prot(vma, addr, pfn, vma->vm_page_prot);
}
EXPORT_SYMBOL(vmf_insert_pfn);

static bool vm_mixed_ok(struct vm_area_struct *vma, pfn_t pfn)
{
	/* these checks mirror the abort conditions in vm_normal_page */
	if (vma->vm_flags & VM_MIXEDMAP)
		return true;
	if (pfn_t_devmap(pfn))
		return true;
	if (pfn_t_special(pfn))
		return true;
	if (is_zero_pfn(pfn_t_to_pfn(pfn)))
		return true;
	return false;
}

static vm_fault_t __vm_insert_mixed(struct vm_area_struct *vma,
		unsigned long addr, pfn_t pfn, pgprot_t pgprot,
		bool mkwrite)
{
	int err;

	BUG_ON(!vm_mixed_ok(vma, pfn));

	if (addr < vma->vm_start || addr >= vma->vm_end)
		return VM_FAULT_SIGBUS;

	track_pfn_insert(vma, &pgprot, pfn);

	if (!pfn_modify_allowed(pfn_t_to_pfn(pfn), pgprot))
		return VM_FAULT_SIGBUS;

	/*
	 * If we don't have pte special, then we have to use the pfn_valid()
	 * based VM_MIXEDMAP scheme (see vm_normal_page), and thus we *must*
	 * refcount the page if pfn_valid is true (hence insert_page rather
	 * than insert_pfn).  If a zero_pfn were inserted into a VM_MIXEDMAP
	 * without pte special, it would there be refcounted as a normal page.
	 */
	if (!IS_ENABLED(CONFIG_ARCH_HAS_PTE_SPECIAL) &&
	    !pfn_t_devmap(pfn) && pfn_t_valid(pfn)) {
		struct page *page;

		/*
		 * At this point we are committed to insert_page()
		 * regardless of whether the caller specified flags that
		 * result in pfn_t_has_page() == false.
		 */
		page = pfn_to_page(pfn_t_to_pfn(pfn));
		err = insert_page(vma, addr, page, pgprot);
	} else {
		return insert_pfn(vma, addr, pfn, pgprot, mkwrite);
	}

	if (err == -ENOMEM)
		return VM_FAULT_OOM;
	if (err < 0 && err != -EBUSY)
		return VM_FAULT_SIGBUS;

	return VM_FAULT_NOPAGE;
}

/**
 * vmf_insert_mixed_prot - insert single pfn into user vma with specified pgprot
 * @vma: user vma to map to
 * @addr: target user address of this page
 * @pfn: source kernel pfn
 * @pgprot: pgprot flags for the inserted page
 *
 * This is exactly like vmf_insert_mixed(), except that it allows drivers
 * to override pgprot on a per-page basis.
 *
 * Typically this function should be used by drivers to set caching- and
 * encryption bits different than those of @vma->vm_page_prot, because
 * the caching- or encryption mode may not be known at mmap() time.
 * This is ok as long as @vma->vm_page_prot is not used by the core vm
 * to set caching and encryption bits for those vmas (except for COW pages).
 * This is ensured by core vm only modifying these page table entries using
 * functions that don't touch caching- or encryption bits, using pte_modify()
 * if needed. (See for example mprotect()).
 * Also when new page-table entries are created, this is only done using the
 * fault() callback, and never using the value of vma->vm_page_prot,
 * except for page-table entries that point to anonymous pages as the result
 * of COW.
 *
 * Context: Process context.  May allocate using %GFP_KERNEL.
 * Return: vm_fault_t value.
 */
vm_fault_t vmf_insert_mixed_prot(struct vm_area_struct *vma, unsigned long addr,
				 pfn_t pfn, pgprot_t pgprot)
{
	return __vm_insert_mixed(vma, addr, pfn, pgprot, false);
}
EXPORT_SYMBOL(vmf_insert_mixed_prot);

vm_fault_t vmf_insert_mixed(struct vm_area_struct *vma, unsigned long addr,
		pfn_t pfn)
{
	return __vm_insert_mixed(vma, addr, pfn, vma->vm_page_prot, false);
}
EXPORT_SYMBOL(vmf_insert_mixed);

/*
 *  If the insertion of PTE failed because someone else already added a
 *  different entry in the mean time, we treat that as success as we assume
 *  the same entry was actually inserted.
 */
vm_fault_t vmf_insert_mixed_mkwrite(struct vm_area_struct *vma,
		unsigned long addr, pfn_t pfn)
{
	return __vm_insert_mixed(vma, addr, pfn, vma->vm_page_prot, true);
}
EXPORT_SYMBOL(vmf_insert_mixed_mkwrite);

/*
 * maps a range of physical memory into the requested pages. the old
 * mappings are removed. any references to nonexistent pages results
 * in null mappings (currently treated as "copy-on-access")
 */
static int remap_pte_range(struct mm_struct *mm, pmd_t *pmd,
			unsigned long addr, unsigned long end,
			unsigned long pfn, pgprot_t prot)
{
	pte_t *pte, *mapped_pte;
	spinlock_t *ptl;
	int err = 0;

	mapped_pte = pte = pte_alloc_map_lock(mm, pmd, addr, &ptl);
	if (!pte)
		return -ENOMEM;
	arch_enter_lazy_mmu_mode();
	do {
		BUG_ON(!pte_none(*pte));
		if (!pfn_modify_allowed(pfn, prot)) {
			err = -EACCES;
			break;
		}
		set_pte_at(mm, addr, pte, pte_mkspecial(pfn_pte(pfn, prot)));
		pfn++;
	} while (pte++, addr += PAGE_SIZE, addr != end);
	arch_leave_lazy_mmu_mode();
	pte_unmap_unlock(mapped_pte, ptl);
	return err;
}

static inline int remap_pmd_range(struct mm_struct *mm, pud_t *pud,
			unsigned long addr, unsigned long end,
			unsigned long pfn, pgprot_t prot)
{
	pmd_t *pmd;
	unsigned long next;
	int err;

	pfn -= addr >> PAGE_SHIFT;
	pmd = pmd_alloc(mm, pud, addr);
	if (!pmd)
		return -ENOMEM;
	VM_BUG_ON(pmd_trans_huge(*pmd));
	do {
		next = pmd_addr_end(addr, end);
		err = remap_pte_range(mm, pmd, addr, next,
				pfn + (addr >> PAGE_SHIFT), prot);
		if (err)
			return err;
	} while (pmd++, addr = next, addr != end);
	return 0;
}

static inline int remap_pud_range(struct mm_struct *mm, p4d_t *p4d,
			unsigned long addr, unsigned long end,
			unsigned long pfn, pgprot_t prot)
{
	pud_t *pud;
	unsigned long next;
	int err;

	pfn -= addr >> PAGE_SHIFT;
	pud = pud_alloc(mm, p4d, addr);
	if (!pud)
		return -ENOMEM;
	do {
		next = pud_addr_end(addr, end);
		err = remap_pmd_range(mm, pud, addr, next,
				pfn + (addr >> PAGE_SHIFT), prot);
		if (err)
			return err;
	} while (pud++, addr = next, addr != end);
	return 0;
}

static inline int remap_p4d_range(struct mm_struct *mm, pgd_t *pgd,
			unsigned long addr, unsigned long end,
			unsigned long pfn, pgprot_t prot)
{
	p4d_t *p4d;
	unsigned long next;
	int err;

	pfn -= addr >> PAGE_SHIFT;
	p4d = p4d_alloc(mm, pgd, addr);
	if (!p4d)
		return -ENOMEM;
	do {
		next = p4d_addr_end(addr, end);
		err = remap_pud_range(mm, p4d, addr, next,
				pfn + (addr >> PAGE_SHIFT), prot);
		if (err)
			return err;
	} while (p4d++, addr = next, addr != end);
	return 0;
}

/*
 * Variant of remap_pfn_range that does not call track_pfn_remap.  The caller
 * must have pre-validated the caching bits of the pgprot_t.
 */
int remap_pfn_range_notrack(struct vm_area_struct *vma, unsigned long addr,
		unsigned long pfn, unsigned long size, pgprot_t prot)
{
	pgd_t *pgd;
	unsigned long next;
	unsigned long end = addr + PAGE_ALIGN(size);
	struct mm_struct *mm = vma->vm_mm;
	int err;

	if (WARN_ON_ONCE(!PAGE_ALIGNED(addr)))
		return -EINVAL;

	/*
	 * Physically remapped pages are special. Tell the
	 * rest of the world about it:
	 *   VM_IO tells people not to look at these pages
	 *	(accesses can have side effects).
	 *   VM_PFNMAP tells the core MM that the base pages are just
	 *	raw PFN mappings, and do not have a "struct page" associated
	 *	with them.
	 *   VM_DONTEXPAND
	 *      Disable vma merging and expanding with mremap().
	 *   VM_DONTDUMP
	 *      Omit vma from core dump, even when VM_IO turned off.
	 *
	 * There's a horrible special case to handle copy-on-write
	 * behaviour that some programs depend on. We mark the "original"
	 * un-COW'ed pages by matching them up with "vma->vm_pgoff".
	 * See vm_normal_page() for details.
	 */
	if (is_cow_mapping(vma->vm_flags)) {
		if (addr != vma->vm_start || end != vma->vm_end)
			return -EINVAL;
		vma->vm_pgoff = pfn;
	}

	vma->vm_flags |= VM_IO | VM_PFNMAP | VM_DONTEXPAND | VM_DONTDUMP;

	BUG_ON(addr >= end);
	pfn -= addr >> PAGE_SHIFT;
	pgd = pgd_offset(mm, addr);
	flush_cache_range(vma, addr, end);
	do {
		next = pgd_addr_end(addr, end);
		err = remap_p4d_range(mm, pgd, addr, next,
				pfn + (addr >> PAGE_SHIFT), prot);
		if (err)
			return err;
	} while (pgd++, addr = next, addr != end);

	return 0;
}

/**
 * remap_pfn_range - remap kernel memory to userspace
 * @vma: user vma to map to
 * @addr: target page aligned user address to start at
 * @pfn: page frame number of kernel physical memory address
 * @size: size of mapping area
 * @prot: page protection flags for this mapping
 *
 * Note: this is only safe if the mm semaphore is held when called.
 *
 * Return: %0 on success, negative error code otherwise.
 */
int remap_pfn_range(struct vm_area_struct *vma, unsigned long addr,
		    unsigned long pfn, unsigned long size, pgprot_t prot)
{
	int err;

	err = track_pfn_remap(vma, &prot, pfn, addr, PAGE_ALIGN(size));
	if (err)
		return -EINVAL;

	err = remap_pfn_range_notrack(vma, addr, pfn, size, prot);
	if (err)
		untrack_pfn(vma, pfn, PAGE_ALIGN(size));
	return err;
}
EXPORT_SYMBOL(remap_pfn_range);

/**
 * vm_iomap_memory - remap memory to userspace
 * @vma: user vma to map to
 * @start: start of the physical memory to be mapped
 * @len: size of area
 *
 * This is a simplified io_remap_pfn_range() for common driver use. The
 * driver just needs to give us the physical memory range to be mapped,
 * we'll figure out the rest from the vma information.
 *
 * NOTE! Some drivers might want to tweak vma->vm_page_prot first to get
 * whatever write-combining details or similar.
 *
 * Return: %0 on success, negative error code otherwise.
 */
int vm_iomap_memory(struct vm_area_struct *vma, phys_addr_t start, unsigned long len)
{
	unsigned long vm_len, pfn, pages;

	/* Check that the physical memory area passed in looks valid */
	if (start + len < start)
		return -EINVAL;
	/*
	 * You *really* shouldn't map things that aren't page-aligned,
	 * but we've historically allowed it because IO memory might
	 * just have smaller alignment.
	 */
	len += start & ~PAGE_MASK;
	pfn = start >> PAGE_SHIFT;
	pages = (len + ~PAGE_MASK) >> PAGE_SHIFT;
	if (pfn + pages < pfn)
		return -EINVAL;

	/* We start the mapping 'vm_pgoff' pages into the area */
	if (vma->vm_pgoff > pages)
		return -EINVAL;
	pfn += vma->vm_pgoff;
	pages -= vma->vm_pgoff;

	/* Can we fit all of the mapping? */
	vm_len = vma->vm_end - vma->vm_start;
	if (vm_len >> PAGE_SHIFT > pages)
		return -EINVAL;

	/* Ok, let it rip */
	return io_remap_pfn_range(vma, vma->vm_start, pfn, vm_len, vma->vm_page_prot);
}
EXPORT_SYMBOL(vm_iomap_memory);

static int apply_to_pte_range(struct mm_struct *mm, pmd_t *pmd,
				     unsigned long addr, unsigned long end,
				     pte_fn_t fn, void *data, bool create,
				     pgtbl_mod_mask *mask)
{
	pte_t *pte, *mapped_pte;
	int err = 0;
	spinlock_t *ptl;

	if (create) {
		mapped_pte = pte = (mm == &init_mm) ?
			pte_alloc_kernel_track(pmd, addr, mask) :
			pte_alloc_map_lock(mm, pmd, addr, &ptl);
		if (!pte)
			return -ENOMEM;
	} else {
		mapped_pte = pte = (mm == &init_mm) ?
			pte_offset_kernel(pmd, addr) :
			pte_offset_map_lock(mm, pmd, addr, &ptl);
	}

	BUG_ON(pmd_huge(*pmd));

	arch_enter_lazy_mmu_mode();

	if (fn) {
		do {
			if (create || !pte_none(*pte)) {
				err = fn(pte++, addr, data);
				if (err)
					break;
			}
		} while (addr += PAGE_SIZE, addr != end);
	}
	*mask |= PGTBL_PTE_MODIFIED;

	arch_leave_lazy_mmu_mode();

	if (mm != &init_mm)
		pte_unmap_unlock(mapped_pte, ptl);
	return err;
}

static int apply_to_pmd_range(struct mm_struct *mm, pud_t *pud,
				     unsigned long addr, unsigned long end,
				     pte_fn_t fn, void *data, bool create,
				     pgtbl_mod_mask *mask)
{
	pmd_t *pmd;
	unsigned long next;
	int err = 0;

	BUG_ON(pud_huge(*pud));

	if (create) {
		pmd = pmd_alloc_track(mm, pud, addr, mask);
		if (!pmd)
			return -ENOMEM;
	} else {
		pmd = pmd_offset(pud, addr);
	}
	do {
		next = pmd_addr_end(addr, end);
		if (pmd_none(*pmd) && !create)
			continue;
		if (WARN_ON_ONCE(pmd_leaf(*pmd)))
			return -EINVAL;
		if (!pmd_none(*pmd) && WARN_ON_ONCE(pmd_bad(*pmd))) {
			if (!create)
				continue;
			pmd_clear_bad(pmd);
		}
		err = apply_to_pte_range(mm, pmd, addr, next,
					 fn, data, create, mask);
		if (err)
			break;
	} while (pmd++, addr = next, addr != end);

	return err;
}

static int apply_to_pud_range(struct mm_struct *mm, p4d_t *p4d,
				     unsigned long addr, unsigned long end,
				     pte_fn_t fn, void *data, bool create,
				     pgtbl_mod_mask *mask)
{
	pud_t *pud;
	unsigned long next;
	int err = 0;

	if (create) {
		pud = pud_alloc_track(mm, p4d, addr, mask);
		if (!pud)
			return -ENOMEM;
	} else {
		pud = pud_offset(p4d, addr);
	}
	do {
		next = pud_addr_end(addr, end);
		if (pud_none(*pud) && !create)
			continue;
		if (WARN_ON_ONCE(pud_leaf(*pud)))
			return -EINVAL;
		if (!pud_none(*pud) && WARN_ON_ONCE(pud_bad(*pud))) {
			if (!create)
				continue;
			pud_clear_bad(pud);
		}
		err = apply_to_pmd_range(mm, pud, addr, next,
					 fn, data, create, mask);
		if (err)
			break;
	} while (pud++, addr = next, addr != end);

	return err;
}

static int apply_to_p4d_range(struct mm_struct *mm, pgd_t *pgd,
				     unsigned long addr, unsigned long end,
				     pte_fn_t fn, void *data, bool create,
				     pgtbl_mod_mask *mask)
{
	p4d_t *p4d;
	unsigned long next;
	int err = 0;

	if (create) {
		p4d = p4d_alloc_track(mm, pgd, addr, mask);
		if (!p4d)
			return -ENOMEM;
	} else {
		p4d = p4d_offset(pgd, addr);
	}
	do {
		next = p4d_addr_end(addr, end);
		if (p4d_none(*p4d) && !create)
			continue;
		if (WARN_ON_ONCE(p4d_leaf(*p4d)))
			return -EINVAL;
		if (!p4d_none(*p4d) && WARN_ON_ONCE(p4d_bad(*p4d))) {
			if (!create)
				continue;
			p4d_clear_bad(p4d);
		}
		err = apply_to_pud_range(mm, p4d, addr, next,
					 fn, data, create, mask);
		if (err)
			break;
	} while (p4d++, addr = next, addr != end);

	return err;
}

static int __apply_to_page_range(struct mm_struct *mm, unsigned long addr,
				 unsigned long size, pte_fn_t fn,
				 void *data, bool create)
{
	pgd_t *pgd;
	unsigned long start = addr, next;
	unsigned long end = addr + size;
	pgtbl_mod_mask mask = 0;
	int err = 0;

	if (WARN_ON(addr >= end))
		return -EINVAL;

	pgd = pgd_offset(mm, addr);
	do {
		next = pgd_addr_end(addr, end);
		if (pgd_none(*pgd) && !create)
			continue;
		if (WARN_ON_ONCE(pgd_leaf(*pgd)))
			return -EINVAL;
		if (!pgd_none(*pgd) && WARN_ON_ONCE(pgd_bad(*pgd))) {
			if (!create)
				continue;
			pgd_clear_bad(pgd);
		}
		err = apply_to_p4d_range(mm, pgd, addr, next,
					 fn, data, create, &mask);
		if (err)
			break;
	} while (pgd++, addr = next, addr != end);

	if (mask & ARCH_PAGE_TABLE_SYNC_MASK)
		arch_sync_kernel_mappings(start, start + size);

	return err;
}

/*
 * Scan a region of virtual memory, filling in page tables as necessary
 * and calling a provided function on each leaf page table.
 */
int apply_to_page_range(struct mm_struct *mm, unsigned long addr,
			unsigned long size, pte_fn_t fn, void *data)
{
	return __apply_to_page_range(mm, addr, size, fn, data, true);
}
EXPORT_SYMBOL_GPL(apply_to_page_range);

/*
 * Scan a region of virtual memory, calling a provided function on
 * each leaf page table where it exists.
 *
 * Unlike apply_to_page_range, this does _not_ fill in page tables
 * where they are absent.
 */
int apply_to_existing_page_range(struct mm_struct *mm, unsigned long addr,
				 unsigned long size, pte_fn_t fn, void *data)
{
	return __apply_to_page_range(mm, addr, size, fn, data, false);
}
EXPORT_SYMBOL_GPL(apply_to_existing_page_range);

/*
 * handle_pte_fault chooses page fault handler according to an entry which was
 * read non-atomically.  Before making any commitment, on those architectures
 * or configurations (e.g. i386 with PAE) which might give a mix of unmatched
 * parts, do_swap_page must check under lock before unmapping the pte and
 * proceeding (but do_wp_page is only called after already making such a check;
 * and do_anonymous_page can safely check later on).
 */
static inline int pte_unmap_same(struct vm_fault *vmf)
{
	int same = 1;
#if defined(CONFIG_SMP) || defined(CONFIG_PREEMPTION)
	if (sizeof(pte_t) > sizeof(unsigned long)) {
		spinlock_t *ptl = pte_lockptr(vmf->vma->vm_mm, vmf->pmd);
		spin_lock(ptl);
		same = pte_same(*vmf->pte, vmf->orig_pte);
		spin_unlock(ptl);
	}
#endif
	pte_unmap(vmf->pte);
	vmf->pte = NULL;
	return same;
}

static inline bool cow_user_page(struct page *dst, struct page *src,
				 struct vm_fault *vmf)
{
	bool ret;
	void *kaddr;
	void __user *uaddr;
	bool locked = false;
	struct vm_area_struct *vma = vmf->vma;
	struct mm_struct *mm = vma->vm_mm;
	unsigned long addr = vmf->address;

	if (likely(src)) {
		copy_user_highpage(dst, src, addr, vma);
		return true;
	}

	/*
	 * If the source page was a PFN mapping, we don't have
	 * a "struct page" for it. We do a best-effort copy by
	 * just copying from the original user address. If that
	 * fails, we just zero-fill it. Live with it.
	 */
	kaddr = kmap_atomic(dst);
	uaddr = (void __user *)(addr & PAGE_MASK);

	/*
	 * On architectures with software "accessed" bits, we would
	 * take a double page fault, so mark it accessed here.
	 */
	if (arch_faults_on_old_pte() && !pte_young(vmf->orig_pte)) {
		pte_t entry;

		vmf->pte = pte_offset_map_lock(mm, vmf->pmd, addr, &vmf->ptl);
		locked = true;
		if (!likely(pte_same(*vmf->pte, vmf->orig_pte))) {
			/*
			 * Other thread has already handled the fault
			 * and update local tlb only
			 */
			update_mmu_tlb(vma, addr, vmf->pte);
			ret = false;
			goto pte_unlock;
		}

		entry = pte_mkyoung(vmf->orig_pte);
		if (ptep_set_access_flags(vma, addr, vmf->pte, entry, 0))
			update_mmu_cache(vma, addr, vmf->pte);
	}

	/*
	 * This really shouldn't fail, because the page is there
	 * in the page tables. But it might just be unreadable,
	 * in which case we just give up and fill the result with
	 * zeroes.
	 */
	if (__copy_from_user_inatomic(kaddr, uaddr, PAGE_SIZE)) {
		if (locked)
			goto warn;

		/* Re-validate under PTL if the page is still mapped */
		vmf->pte = pte_offset_map_lock(mm, vmf->pmd, addr, &vmf->ptl);
		locked = true;
		if (!likely(pte_same(*vmf->pte, vmf->orig_pte))) {
			/* The PTE changed under us, update local tlb */
			update_mmu_tlb(vma, addr, vmf->pte);
			ret = false;
			goto pte_unlock;
		}

		/*
		 * The same page can be mapped back since last copy attempt.
		 * Try to copy again under PTL.
		 */
		if (__copy_from_user_inatomic(kaddr, uaddr, PAGE_SIZE)) {
			/*
			 * Give a warn in case there can be some obscure
			 * use-case
			 */
warn:
			WARN_ON_ONCE(1);
			clear_page(kaddr);
		}
	}

	ret = true;

pte_unlock:
	if (locked)
		pte_unmap_unlock(vmf->pte, vmf->ptl);
	kunmap_atomic(kaddr);
	flush_dcache_page(dst);

	return ret;
}

static gfp_t __get_fault_gfp_mask(struct vm_area_struct *vma)
{
	struct file *vm_file = vma->vm_file;

	if (vm_file)
		return mapping_gfp_mask(vm_file->f_mapping) | __GFP_FS | __GFP_IO;

	/*
	 * Special mappings (e.g. VDSO) do not have any file so fake
	 * a default GFP_KERNEL for them.
	 */
	return GFP_KERNEL;
}

/*
 * Notify the address space that the page is about to become writable so that
 * it can prohibit this or wait for the page to get into an appropriate state.
 *
 * We do this without the lock held, so that it can sleep if it needs to.
 */
static vm_fault_t do_page_mkwrite(struct vm_fault *vmf)
{
	vm_fault_t ret;
	struct page *page = vmf->page;
	unsigned int old_flags = vmf->flags;

	vmf->flags = FAULT_FLAG_WRITE|FAULT_FLAG_MKWRITE;

	if (vmf->vma->vm_file &&
	    IS_SWAPFILE(vmf->vma->vm_file->f_mapping->host))
		return VM_FAULT_SIGBUS;

	ret = vmf->vma->vm_ops->page_mkwrite(vmf);
	/* Restore original flags so that caller is not surprised */
	vmf->flags = old_flags;
	if (unlikely(ret & (VM_FAULT_ERROR | VM_FAULT_NOPAGE)))
		return ret;
	if (unlikely(!(ret & VM_FAULT_LOCKED))) {
		lock_page(page);
		if (!page->mapping) {
			unlock_page(page);
			return 0; /* retry */
		}
		ret |= VM_FAULT_LOCKED;
	} else
		VM_BUG_ON_PAGE(!PageLocked(page), page);
	return ret;
}

/*
 * Handle dirtying of a page in shared file mapping on a write fault.
 *
 * The function expects the page to be locked and unlocks it.
 */
static vm_fault_t fault_dirty_shared_page(struct vm_fault *vmf)
{
	struct vm_area_struct *vma = vmf->vma;
	struct address_space *mapping;
	struct page *page = vmf->page;
	bool dirtied;
	bool page_mkwrite = vma->vm_ops && vma->vm_ops->page_mkwrite;

	dirtied = set_page_dirty(page);
	VM_BUG_ON_PAGE(PageAnon(page), page);
	/*
	 * Take a local copy of the address_space - page.mapping may be zeroed
	 * by truncate after unlock_page().   The address_space itself remains
	 * pinned by vma->vm_file's reference.  We rely on unlock_page()'s
	 * release semantics to prevent the compiler from undoing this copying.
	 */
	mapping = page_rmapping(page);
	unlock_page(page);

	if (!page_mkwrite)
		file_update_time(vma->vm_file);

	/*
	 * Throttle page dirtying rate down to writeback speed.
	 *
	 * mapping may be NULL here because some device drivers do not
	 * set page.mapping but still dirty their pages
	 *
	 * Drop the mmap_lock before waiting on IO, if we can. The file
	 * is pinning the mapping, as per above.
	 */
	if ((dirtied || page_mkwrite) && mapping) {
		struct file *fpin;

		fpin = maybe_unlock_mmap_for_io(vmf, NULL);
		balance_dirty_pages_ratelimited(mapping);
		if (fpin) {
			fput(fpin);
			return VM_FAULT_RETRY;
		}
	}

	return 0;
}

/*
 * Handle write page faults for pages that can be reused in the current vma
 *
 * This can happen either due to the mapping being with the VM_SHARED flag,
 * or due to us being the last reference standing to the page. In either
 * case, all we need to do here is to mark the page as writable and update
 * any related book-keeping.
 */
static inline void wp_page_reuse(struct vm_fault *vmf)
	__releases(vmf->ptl)
{
	struct vm_area_struct *vma = vmf->vma;
	struct page *page = vmf->page;
	pte_t entry;
	/*
	 * Clear the pages cpupid information as the existing
	 * information potentially belongs to a now completely
	 * unrelated process.
	 */
	if (page)
		page_cpupid_xchg_last(page, (1 << LAST_CPUPID_SHIFT) - 1);

	flush_cache_page(vma, vmf->address, pte_pfn(vmf->orig_pte));
	entry = pte_mkyoung(vmf->orig_pte);
	entry = maybe_mkwrite(pte_mkdirty(entry), vma);
	if (ptep_set_access_flags(vma, vmf->address, vmf->pte, entry, 1))
		update_mmu_cache(vma, vmf->address, vmf->pte);
	pte_unmap_unlock(vmf->pte, vmf->ptl);
	count_vm_event(PGREUSE);
}

/*
 * Handle the case of a page which we actually need to copy to a new page.
 *
 * Called with mmap_lock locked and the old page referenced, but
 * without the ptl held.
 *
 * High level logic flow:
 *
 * - Allocate a page, copy the content of the old page to the new one.
 * - Handle book keeping and accounting - cgroups, mmu-notifiers, etc.
 * - Take the PTL. If the pte changed, bail out and release the allocated page
 * - If the pte is still the way we remember it, update the page table and all
 *   relevant references. This includes dropping the reference the page-table
 *   held to the old page, as well as updating the rmap.
 * - In any case, unlock the PTL and drop the reference we took to the old page.
 */
static vm_fault_t wp_page_copy(struct vm_fault *vmf)
{
	struct vm_area_struct *vma = vmf->vma;
	struct mm_struct *mm = vma->vm_mm;
	struct page *old_page = vmf->page;
	struct page *new_page = NULL;
	pte_t entry;
	int page_copied = 0;
	struct mmu_notifier_range range;

	if (unlikely(anon_vma_prepare(vma)))
		goto oom;

	if (is_zero_pfn(pte_pfn(vmf->orig_pte))) {
		new_page = alloc_zeroed_user_highpage_movable(vma,
							      vmf->address);
		if (!new_page)
			goto oom;
	} else {
		new_page = alloc_page_vma(GFP_HIGHUSER_MOVABLE, vma,
				vmf->address);
		if (!new_page)
			goto oom;

		if (!cow_user_page(new_page, old_page, vmf)) {
			/*
			 * COW failed, if the fault was solved by other,
			 * it's fine. If not, userspace would re-fault on
			 * the same address and we will handle the fault
			 * from the second attempt.
			 */
			put_page(new_page);
			if (old_page)
				put_page(old_page);
			return 0;
		}
	}

	if (mem_cgroup_charge(page_folio(new_page), mm, GFP_KERNEL))
		goto oom_free_new;
	cgroup_throttle_swaprate(new_page, GFP_KERNEL);

	__SetPageUptodate(new_page);

	mmu_notifier_range_init(&range, MMU_NOTIFY_CLEAR, 0, vma, mm,
				vmf->address & PAGE_MASK,
				(vmf->address & PAGE_MASK) + PAGE_SIZE);
	mmu_notifier_invalidate_range_start(&range);

	/*
	 * Re-check the pte - we dropped the lock
	 */
	vmf->pte = pte_offset_map_lock(mm, vmf->pmd, vmf->address, &vmf->ptl);
	if (likely(pte_same(*vmf->pte, vmf->orig_pte))) {
		if (old_page) {
			if (!PageAnon(old_page)) {
				dec_mm_counter_fast(mm,
						mm_counter_file(old_page));
				inc_mm_counter_fast(mm, MM_ANONPAGES);
			}
		} else {
			inc_mm_counter_fast(mm, MM_ANONPAGES);
		}
		flush_cache_page(vma, vmf->address, pte_pfn(vmf->orig_pte));
		entry = mk_pte(new_page, vma->vm_page_prot);
		entry = pte_sw_mkyoung(entry);
		entry = maybe_mkwrite(pte_mkdirty(entry), vma);

		/*
		 * Clear the pte entry and flush it first, before updating the
		 * pte with the new entry, to keep TLBs on different CPUs in
		 * sync. This code used to set the new PTE then flush TLBs, but
		 * that left a window where the new PTE could be loaded into
		 * some TLBs while the old PTE remains in others.
		 */
		ptep_clear_flush_notify(vma, vmf->address, vmf->pte);
		page_add_new_anon_rmap(new_page, vma, vmf->address, false);
		lru_cache_add_inactive_or_unevictable(new_page, vma);
		/*
		 * We call the notify macro here because, when using secondary
		 * mmu page tables (such as kvm shadow page tables), we want the
		 * new page to be mapped directly into the secondary page table.
		 */
		set_pte_at_notify(mm, vmf->address, vmf->pte, entry);
		update_mmu_cache(vma, vmf->address, vmf->pte);
		if (old_page) {
			/*
			 * Only after switching the pte to the new page may
			 * we remove the mapcount here. Otherwise another
			 * process may come and find the rmap count decremented
			 * before the pte is switched to the new page, and
			 * "reuse" the old page writing into it while our pte
			 * here still points into it and can be read by other
			 * threads.
			 *
			 * The critical issue is to order this
			 * page_remove_rmap with the ptp_clear_flush above.
			 * Those stores are ordered by (if nothing else,)
			 * the barrier present in the atomic_add_negative
			 * in page_remove_rmap.
			 *
			 * Then the TLB flush in ptep_clear_flush ensures that
			 * no process can access the old page before the
			 * decremented mapcount is visible. And the old page
			 * cannot be reused until after the decremented
			 * mapcount is visible. So transitively, TLBs to
			 * old page will be flushed before it can be reused.
			 */
			page_remove_rmap(old_page, vma, false);
		}

		/* Free the old page.. */
		new_page = old_page;
		page_copied = 1;
	} else {
		update_mmu_tlb(vma, vmf->address, vmf->pte);
	}

	if (new_page)
		put_page(new_page);

	pte_unmap_unlock(vmf->pte, vmf->ptl);
	/*
	 * No need to double call mmu_notifier->invalidate_range() callback as
	 * the above ptep_clear_flush_notify() did already call it.
	 */
	mmu_notifier_invalidate_range_only_end(&range);
	if (old_page) {
		if (page_copied)
			free_swap_cache(old_page);
		put_page(old_page);
	}
	return page_copied ? VM_FAULT_WRITE : 0;
oom_free_new:
	put_page(new_page);
oom:
	if (old_page)
		put_page(old_page);
	return VM_FAULT_OOM;
}

/**
 * finish_mkwrite_fault - finish page fault for a shared mapping, making PTE
 *			  writeable once the page is prepared
 *
 * @vmf: structure describing the fault
 *
 * This function handles all that is needed to finish a write page fault in a
 * shared mapping due to PTE being read-only once the mapped page is prepared.
 * It handles locking of PTE and modifying it.
 *
 * The function expects the page to be locked or other protection against
 * concurrent faults / writeback (such as DAX radix tree locks).
 *
 * Return: %0 on success, %VM_FAULT_NOPAGE when PTE got changed before
 * we acquired PTE lock.
 */
vm_fault_t finish_mkwrite_fault(struct vm_fault *vmf)
{
	WARN_ON_ONCE(!(vmf->vma->vm_flags & VM_SHARED));
	vmf->pte = pte_offset_map_lock(vmf->vma->vm_mm, vmf->pmd, vmf->address,
				       &vmf->ptl);
	/*
	 * We might have raced with another page fault while we released the
	 * pte_offset_map_lock.
	 */
	if (!pte_same(*vmf->pte, vmf->orig_pte)) {
		update_mmu_tlb(vmf->vma, vmf->address, vmf->pte);
		pte_unmap_unlock(vmf->pte, vmf->ptl);
		return VM_FAULT_NOPAGE;
	}
	wp_page_reuse(vmf);
	return 0;
}

/*
 * Handle write page faults for VM_MIXEDMAP or VM_PFNMAP for a VM_SHARED
 * mapping
 */
static vm_fault_t wp_pfn_shared(struct vm_fault *vmf)
{
	struct vm_area_struct *vma = vmf->vma;

	if (vma->vm_ops && vma->vm_ops->pfn_mkwrite) {
		vm_fault_t ret;

		pte_unmap_unlock(vmf->pte, vmf->ptl);
		vmf->flags |= FAULT_FLAG_MKWRITE;
		ret = vma->vm_ops->pfn_mkwrite(vmf);
		if (ret & (VM_FAULT_ERROR | VM_FAULT_NOPAGE))
			return ret;
		return finish_mkwrite_fault(vmf);
	}
	wp_page_reuse(vmf);
	return VM_FAULT_WRITE;
}

static vm_fault_t wp_page_shared(struct vm_fault *vmf)
	__releases(vmf->ptl)
{
	struct vm_area_struct *vma = vmf->vma;
	vm_fault_t ret = VM_FAULT_WRITE;

	get_page(vmf->page);

	if (vma->vm_ops && vma->vm_ops->page_mkwrite) {
		vm_fault_t tmp;

		pte_unmap_unlock(vmf->pte, vmf->ptl);
		tmp = do_page_mkwrite(vmf);
		if (unlikely(!tmp || (tmp &
				      (VM_FAULT_ERROR | VM_FAULT_NOPAGE)))) {
			put_page(vmf->page);
			return tmp;
		}
		tmp = finish_mkwrite_fault(vmf);
		if (unlikely(tmp & (VM_FAULT_ERROR | VM_FAULT_NOPAGE))) {
			unlock_page(vmf->page);
			put_page(vmf->page);
			return tmp;
		}
	} else {
		wp_page_reuse(vmf);
		lock_page(vmf->page);
	}
	ret |= fault_dirty_shared_page(vmf);
	put_page(vmf->page);

	return ret;
}

/*
 * This routine handles present pages, when users try to write
 * to a shared page. It is done by copying the page to a new address
 * and decrementing the shared-page counter for the old page.
 *
 * Note that this routine assumes that the protection checks have been
 * done by the caller (the low-level page fault routine in most cases).
 * Thus we can safely just mark it writable once we've done any necessary
 * COW.
 *
 * We also mark the page dirty at this point even though the page will
 * change only once the write actually happens. This avoids a few races,
 * and potentially makes it more efficient.
 *
 * We enter with non-exclusive mmap_lock (to exclude vma changes,
 * but allow concurrent faults), with pte both mapped and locked.
 * We return with mmap_lock still held, but pte unmapped and unlocked.
 */
static vm_fault_t do_wp_page(struct vm_fault *vmf)
	__releases(vmf->ptl)
{
	struct vm_area_struct *vma = vmf->vma;

	if (userfaultfd_pte_wp(vma, *vmf->pte)) {
		pte_unmap_unlock(vmf->pte, vmf->ptl);
		return handle_userfault(vmf, VM_UFFD_WP);
	}

	/*
	 * Userfaultfd write-protect can defer flushes. Ensure the TLB
	 * is flushed in this case before copying.
	 */
	if (unlikely(userfaultfd_wp(vmf->vma) &&
		     mm_tlb_flush_pending(vmf->vma->vm_mm)))
		flush_tlb_page(vmf->vma, vmf->address);

	vmf->page = vm_normal_page(vma, vmf->address, vmf->orig_pte);
	if (!vmf->page) {
		/*
		 * VM_MIXEDMAP !pfn_valid() case, or VM_SOFTDIRTY clear on a
		 * VM_PFNMAP VMA.
		 *
		 * We should not cow pages in a shared writeable mapping.
		 * Just mark the pages writable and/or call ops->pfn_mkwrite.
		 */
		if ((vma->vm_flags & (VM_WRITE|VM_SHARED)) ==
				     (VM_WRITE|VM_SHARED))
			return wp_pfn_shared(vmf);

		pte_unmap_unlock(vmf->pte, vmf->ptl);
		return wp_page_copy(vmf);
	}

	/*
	 * Take out anonymous pages first, anonymous shared vmas are
	 * not dirty accountable.
	 */
	if (PageAnon(vmf->page)) {
		struct page *page = vmf->page;

		/* PageKsm() doesn't necessarily raise the page refcount */
		if (PageKsm(page) || page_count(page) != 1)
			goto copy;
		if (!trylock_page(page))
			goto copy;
		if (PageKsm(page) || page_mapcount(page) != 1 || page_count(page) != 1) {
			unlock_page(page);
			goto copy;
		}
		/*
		 * Ok, we've got the only map reference, and the only
		 * page count reference, and the page is locked,
		 * it's dark out, and we're wearing sunglasses. Hit it.
		 */
		unlock_page(page);
		wp_page_reuse(vmf);
		return VM_FAULT_WRITE;
	} else if (unlikely((vma->vm_flags & (VM_WRITE|VM_SHARED)) ==
					(VM_WRITE|VM_SHARED))) {
		return wp_page_shared(vmf);
	}
copy:
	/*
	 * Ok, we need to copy. Oh, well..
	 */
	get_page(vmf->page);

	pte_unmap_unlock(vmf->pte, vmf->ptl);
	return wp_page_copy(vmf);
}

static void unmap_mapping_range_vma(struct vm_area_struct *vma,
		unsigned long start_addr, unsigned long end_addr,
		struct zap_details *details)
{
	zap_page_range_single(vma, start_addr, end_addr - start_addr, details);
}

static inline void unmap_mapping_range_tree(struct rb_root_cached *root,
					    pgoff_t first_index,
					    pgoff_t last_index,
					    struct zap_details *details)
{
	struct vm_area_struct *vma;
	pgoff_t vba, vea, zba, zea;

	vma_interval_tree_foreach(vma, root, first_index, last_index) {
		vba = vma->vm_pgoff;
		vea = vba + vma_pages(vma) - 1;
		zba = max(first_index, vba);
		zea = min(last_index, vea);

		unmap_mapping_range_vma(vma,
			((zba - vba) << PAGE_SHIFT) + vma->vm_start,
			((zea - vba + 1) << PAGE_SHIFT) + vma->vm_start,
				details);
	}
}

/**
 * unmap_mapping_folio() - Unmap single folio from processes.
 * @folio: The locked folio to be unmapped.
 *
 * Unmap this folio from any userspace process which still has it mmaped.
 * Typically, for efficiency, the range of nearby pages has already been
 * unmapped by unmap_mapping_pages() or unmap_mapping_range().  But once
 * truncation or invalidation holds the lock on a folio, it may find that
 * the page has been remapped again: and then uses unmap_mapping_folio()
 * to unmap it finally.
 */
void unmap_mapping_folio(struct folio *folio)
{
	struct address_space *mapping = folio->mapping;
	struct zap_details details = { };
	pgoff_t	first_index;
	pgoff_t	last_index;

	VM_BUG_ON(!folio_test_locked(folio));

	first_index = folio->index;
	last_index = folio->index + folio_nr_pages(folio) - 1;

	details.even_cows = false;
	details.single_folio = folio;

	i_mmap_lock_write(mapping);
	if (unlikely(!RB_EMPTY_ROOT(&mapping->i_mmap.rb_root)))
		unmap_mapping_range_tree(&mapping->i_mmap, first_index,
					 last_index, &details);
	i_mmap_unlock_write(mapping);
}

/**
 * unmap_mapping_pages() - Unmap pages from processes.
 * @mapping: The address space containing pages to be unmapped.
 * @start: Index of first page to be unmapped.
 * @nr: Number of pages to be unmapped.  0 to unmap to end of file.
 * @even_cows: Whether to unmap even private COWed pages.
 *
 * Unmap the pages in this address space from any userspace process which
 * has them mmaped.  Generally, you want to remove COWed pages as well when
 * a file is being truncated, but not when invalidating pages from the page
 * cache.
 */
void unmap_mapping_pages(struct address_space *mapping, pgoff_t start,
		pgoff_t nr, bool even_cows)
{
	struct zap_details details = { };
	pgoff_t	first_index = start;
	pgoff_t	last_index = start + nr - 1;

	details.even_cows = even_cows;
	if (last_index < first_index)
		last_index = ULONG_MAX;

	i_mmap_lock_write(mapping);
	if (unlikely(!RB_EMPTY_ROOT(&mapping->i_mmap.rb_root)))
		unmap_mapping_range_tree(&mapping->i_mmap, first_index,
					 last_index, &details);
	i_mmap_unlock_write(mapping);
}
EXPORT_SYMBOL_GPL(unmap_mapping_pages);

/**
 * unmap_mapping_range - unmap the portion of all mmaps in the specified
 * address_space corresponding to the specified byte range in the underlying
 * file.
 *
 * @mapping: the address space containing mmaps to be unmapped.
 * @holebegin: byte in first page to unmap, relative to the start of
 * the underlying file.  This will be rounded down to a PAGE_SIZE
 * boundary.  Note that this is different from truncate_pagecache(), which
 * must keep the partial page.  In contrast, we must get rid of
 * partial pages.
 * @holelen: size of prospective hole in bytes.  This will be rounded
 * up to a PAGE_SIZE boundary.  A holelen of zero truncates to the
 * end of the file.
 * @even_cows: 1 when truncating a file, unmap even private COWed pages;
 * but 0 when invalidating pagecache, don't throw away private data.
 */
void unmap_mapping_range(struct address_space *mapping,
		loff_t const holebegin, loff_t const holelen, int even_cows)
{
	pgoff_t hba = holebegin >> PAGE_SHIFT;
	pgoff_t hlen = (holelen + PAGE_SIZE - 1) >> PAGE_SHIFT;

	/* Check for overflow. */
	if (sizeof(holelen) > sizeof(hlen)) {
		long long holeend =
			(holebegin + holelen + PAGE_SIZE - 1) >> PAGE_SHIFT;
		if (holeend & ~(long long)ULONG_MAX)
			hlen = ULONG_MAX - hba + 1;
	}

	unmap_mapping_pages(mapping, hba, hlen, even_cows);
}
EXPORT_SYMBOL(unmap_mapping_range);

/*
 * Restore a potential device exclusive pte to a working pte entry
 */
static vm_fault_t remove_device_exclusive_entry(struct vm_fault *vmf)
{
	struct page *page = vmf->page;
	struct vm_area_struct *vma = vmf->vma;
	struct mmu_notifier_range range;

	if (!lock_page_or_retry(page, vma->vm_mm, vmf->flags))
		return VM_FAULT_RETRY;
	mmu_notifier_range_init_owner(&range, MMU_NOTIFY_EXCLUSIVE, 0, vma,
				vma->vm_mm, vmf->address & PAGE_MASK,
				(vmf->address & PAGE_MASK) + PAGE_SIZE, NULL);
	mmu_notifier_invalidate_range_start(&range);

	vmf->pte = pte_offset_map_lock(vma->vm_mm, vmf->pmd, vmf->address,
				&vmf->ptl);
	if (likely(pte_same(*vmf->pte, vmf->orig_pte)))
		restore_exclusive_pte(vma, page, vmf->address, vmf->pte);

	pte_unmap_unlock(vmf->pte, vmf->ptl);
	unlock_page(page);

	mmu_notifier_invalidate_range_end(&range);
	return 0;
}

/*
 * We enter with non-exclusive mmap_lock (to exclude vma changes,
 * but allow concurrent faults), and pte mapped but not yet locked.
 * We return with pte unmapped and unlocked.
 *
 * We return with the mmap_lock locked or unlocked in the same cases
 * as does filemap_fault().
 */
vm_fault_t do_swap_page(struct vm_fault *vmf)
{
	struct vm_area_struct *vma = vmf->vma;
	struct page *page = NULL, *swapcache;
	struct swap_info_struct *si = NULL;
	swp_entry_t entry;
	pte_t pte;
	int locked;
	int exclusive = 0;
	vm_fault_t ret = 0;
	void *shadow = NULL;

	if (!pte_unmap_same(vmf))
		goto out;

	entry = pte_to_swp_entry(vmf->orig_pte);
	if (unlikely(non_swap_entry(entry))) {
		if (is_migration_entry(entry)) {
			migration_entry_wait(vma->vm_mm, vmf->pmd,
					     vmf->address);
		} else if (is_device_exclusive_entry(entry)) {
			vmf->page = pfn_swap_entry_to_page(entry);
			ret = remove_device_exclusive_entry(vmf);
		} else if (is_device_private_entry(entry)) {
			vmf->page = pfn_swap_entry_to_page(entry);
			ret = vmf->page->pgmap->ops->migrate_to_ram(vmf);
		} else if (is_hwpoison_entry(entry)) {
			ret = VM_FAULT_HWPOISON;
		} else {
			print_bad_pte(vma, vmf->address, vmf->orig_pte, NULL);
			ret = VM_FAULT_SIGBUS;
		}
		goto out;
	}

	/* Prevent swapoff from happening to us. */
	si = get_swap_device(entry);
	if (unlikely(!si))
		goto out;

	page = lookup_swap_cache(entry, vma, vmf->address);
	swapcache = page;

	if (!page) {
		if (data_race(si->flags & SWP_SYNCHRONOUS_IO) &&
		    __swap_count(entry) == 1) {
			/* skip swapcache */
			page = alloc_page_vma(GFP_HIGHUSER_MOVABLE, vma,
							vmf->address);
			if (page) {
				__SetPageLocked(page);
				__SetPageSwapBacked(page);

				if (mem_cgroup_swapin_charge_page(page,
					vma->vm_mm, GFP_KERNEL, entry)) {
					ret = VM_FAULT_OOM;
					goto out_page;
				}
				mem_cgroup_swapin_uncharge_swap(entry);

				shadow = get_shadow_from_swap_cache(entry);
				if (shadow)
					workingset_refault(page_folio(page),
								shadow);

				lru_cache_add(page);

				/* To provide entry to swap_readpage() */
				set_page_private(page, entry.val);
				swap_readpage(page, true);
				set_page_private(page, 0);
			}
		} else {
			page = swapin_readahead(entry, GFP_HIGHUSER_MOVABLE,
						vmf);
			swapcache = page;
		}

		if (!page) {
			/*
			 * Back out if somebody else faulted in this pte
			 * while we released the pte lock.
			 */
			vmf->pte = pte_offset_map_lock(vma->vm_mm, vmf->pmd,
					vmf->address, &vmf->ptl);
			if (likely(pte_same(*vmf->pte, vmf->orig_pte)))
				ret = VM_FAULT_OOM;
			goto unlock;
		}

		/* Had to read the page from swap area: Major fault */
		ret = VM_FAULT_MAJOR;
		count_vm_event(PGMAJFAULT);
		count_memcg_event_mm(vma->vm_mm, PGMAJFAULT);
	} else if (PageHWPoison(page)) {
		/*
		 * hwpoisoned dirty swapcache pages are kept for killing
		 * owner processes (which may be unknown at hwpoison time)
		 */
		ret = VM_FAULT_HWPOISON;
		goto out_release;
	}

	locked = lock_page_or_retry(page, vma->vm_mm, vmf->flags);

	if (!locked) {
		ret |= VM_FAULT_RETRY;
		goto out_release;
	}

	/*
	 * Make sure try_to_free_swap or reuse_swap_page or swapoff did not
	 * release the swapcache from under us.  The page pin, and pte_same
	 * test below, are not enough to exclude that.  Even if it is still
	 * swapcache, we need to check that the page's swap has not changed.
	 */
	if (unlikely((!PageSwapCache(page) ||
			page_private(page) != entry.val)) && swapcache)
		goto out_page;

	page = ksm_might_need_to_copy(page, vma, vmf->address);
	if (unlikely(!page)) {
		ret = VM_FAULT_OOM;
		page = swapcache;
		goto out_page;
	}

	cgroup_throttle_swaprate(page, GFP_KERNEL);

	/*
	 * Back out if somebody else already faulted in this pte.
	 */
	vmf->pte = pte_offset_map_lock(vma->vm_mm, vmf->pmd, vmf->address,
			&vmf->ptl);
	if (unlikely(!pte_same(*vmf->pte, vmf->orig_pte)))
		goto out_nomap;

	if (unlikely(!PageUptodate(page))) {
		ret = VM_FAULT_SIGBUS;
		goto out_nomap;
	}

	/*
	 * The page isn't present yet, go ahead with the fault.
	 *
	 * Be careful about the sequence of operations here.
	 * To get its accounting right, reuse_swap_page() must be called
	 * while the page is counted on swap but not yet in mapcount i.e.
	 * before page_add_anon_rmap() and swap_free(); try_to_free_swap()
	 * must be called after the swap_free(), or it will never succeed.
	 */

	inc_mm_counter_fast(vma->vm_mm, MM_ANONPAGES);
	dec_mm_counter_fast(vma->vm_mm, MM_SWAPENTS);
	pte = mk_pte(page, vma->vm_page_prot);
	if ((vmf->flags & FAULT_FLAG_WRITE) && reuse_swap_page(page)) {
		pte = maybe_mkwrite(pte_mkdirty(pte), vma);
		vmf->flags &= ~FAULT_FLAG_WRITE;
		ret |= VM_FAULT_WRITE;
		exclusive = RMAP_EXCLUSIVE;
	}
	flush_icache_page(vma, page);
	if (pte_swp_soft_dirty(vmf->orig_pte))
		pte = pte_mksoft_dirty(pte);
	if (pte_swp_uffd_wp(vmf->orig_pte)) {
		pte = pte_mkuffd_wp(pte);
		pte = pte_wrprotect(pte);
	}
	vmf->orig_pte = pte;

	/* ksm created a completely new copy */
	if (unlikely(page != swapcache && swapcache)) {
		page_add_new_anon_rmap(page, vma, vmf->address, false);
		lru_cache_add_inactive_or_unevictable(page, vma);
	} else {
		do_page_add_anon_rmap(page, vma, vmf->address, exclusive);
	}

	set_pte_at(vma->vm_mm, vmf->address, vmf->pte, pte);
	arch_do_swap_page(vma->vm_mm, vma, vmf->address, pte, vmf->orig_pte);

	swap_free(entry);
	if (mem_cgroup_swap_full(page) ||
	    (vma->vm_flags & VM_LOCKED) || PageMlocked(page))
		try_to_free_swap(page);
	unlock_page(page);
	if (page != swapcache && swapcache) {
		/*
		 * Hold the lock to avoid the swap entry to be reused
		 * until we take the PT lock for the pte_same() check
		 * (to avoid false positives from pte_same). For
		 * further safety release the lock after the swap_free
		 * so that the swap count won't change under a
		 * parallel locked swapcache.
		 */
		unlock_page(swapcache);
		put_page(swapcache);
	}

	if (vmf->flags & FAULT_FLAG_WRITE) {
		ret |= do_wp_page(vmf);
		if (ret & VM_FAULT_ERROR)
			ret &= VM_FAULT_ERROR;
		goto out;
	}

	/* No need to invalidate - it was non-present before */
	update_mmu_cache(vma, vmf->address, vmf->pte);
unlock:
	pte_unmap_unlock(vmf->pte, vmf->ptl);
out:
	if (si)
		put_swap_device(si);
	return ret;
out_nomap:
	pte_unmap_unlock(vmf->pte, vmf->ptl);
out_page:
	unlock_page(page);
out_release:
	put_page(page);
	if (page != swapcache && swapcache) {
		unlock_page(swapcache);
		put_page(swapcache);
	}
	if (si)
		put_swap_device(si);
	return ret;
}

/*
 * We enter with non-exclusive mmap_lock (to exclude vma changes,
 * but allow concurrent faults), and pte mapped but not yet locked.
 * We return with mmap_lock still held, but pte unmapped and unlocked.
 */
static vm_fault_t do_anonymous_page(struct vm_fault *vmf)
{
	struct vm_area_struct *vma = vmf->vma;
	struct page *page;
	vm_fault_t ret = 0;
	pte_t entry;

	/* File mapping without ->vm_ops ? */
	if (vma->vm_flags & VM_SHARED)
		return VM_FAULT_SIGBUS;

	/*
	 * Use pte_alloc() instead of pte_alloc_map().  We can't run
	 * pte_offset_map() on pmds where a huge pmd might be created
	 * from a different thread.
	 *
	 * pte_alloc_map() is safe to use under mmap_write_lock(mm) or when
	 * parallel threads are excluded by other means.
	 *
	 * Here we only have mmap_read_lock(mm).
	 */
	if (pte_alloc(vma->vm_mm, vmf->pmd))
		return VM_FAULT_OOM;

	/* See comment in handle_pte_fault() */
	if (unlikely(pmd_trans_unstable(vmf->pmd)))
		return 0;

	/* Use the zero-page for reads */
	if (!(vmf->flags & FAULT_FLAG_WRITE) &&
			!mm_forbids_zeropage(vma->vm_mm)) {
		entry = pte_mkspecial(pfn_pte(my_zero_pfn(vmf->address),
						vma->vm_page_prot));
		vmf->pte = pte_offset_map_lock(vma->vm_mm, vmf->pmd,
				vmf->address, &vmf->ptl);
		if (!pte_none(*vmf->pte)) {
			update_mmu_tlb(vma, vmf->address, vmf->pte);
			goto unlock;
		}
		ret = check_stable_address_space(vma->vm_mm);
		if (ret)
			goto unlock;
		/* Deliver the page fault to userland, check inside PT lock */
		if (userfaultfd_missing(vma)) {
			pte_unmap_unlock(vmf->pte, vmf->ptl);
			return handle_userfault(vmf, VM_UFFD_MISSING);
		}
		goto setpte;
	}

	/* Allocate our own private page. */
	if (unlikely(anon_vma_prepare(vma)))
		goto oom;
	page = alloc_zeroed_user_highpage_movable(vma, vmf->address);
	if (!page)
		goto oom;

	if (mem_cgroup_charge(page_folio(page), vma->vm_mm, GFP_KERNEL))
		goto oom_free_page;
	cgroup_throttle_swaprate(page, GFP_KERNEL);

	/*
	 * The memory barrier inside __SetPageUptodate makes sure that
	 * preceding stores to the page contents become visible before
	 * the set_pte_at() write.
	 */
	__SetPageUptodate(page);

	entry = mk_pte(page, vma->vm_page_prot);
	entry = pte_sw_mkyoung(entry);
	if (vma->vm_flags & VM_WRITE)
		entry = pte_mkwrite(pte_mkdirty(entry));

	vmf->pte = pte_offset_map_lock(vma->vm_mm, vmf->pmd, vmf->address,
			&vmf->ptl);
	if (!pte_none(*vmf->pte)) {
		update_mmu_cache(vma, vmf->address, vmf->pte);
		goto release;
	}

	ret = check_stable_address_space(vma->vm_mm);
	if (ret)
		goto release;

	/* Deliver the page fault to userland, check inside PT lock */
	if (userfaultfd_missing(vma)) {
		pte_unmap_unlock(vmf->pte, vmf->ptl);
		put_page(page);
		return handle_userfault(vmf, VM_UFFD_MISSING);
	}

	inc_mm_counter_fast(vma->vm_mm, MM_ANONPAGES);
	page_add_new_anon_rmap(page, vma, vmf->address, false);
	lru_cache_add_inactive_or_unevictable(page, vma);
setpte:
	set_pte_at(vma->vm_mm, vmf->address, vmf->pte, entry);

	/* No need to invalidate - it was non-present before */
	update_mmu_cache(vma, vmf->address, vmf->pte);
unlock:
	pte_unmap_unlock(vmf->pte, vmf->ptl);
	return ret;
release:
	put_page(page);
	goto unlock;
oom_free_page:
	put_page(page);
oom:
	return VM_FAULT_OOM;
}

/*
 * The mmap_lock must have been held on entry, and may have been
 * released depending on flags and vma->vm_ops->fault() return value.
 * See filemap_fault() and __lock_page_retry().
 */
static vm_fault_t __do_fault(struct vm_fault *vmf)
{
	struct vm_area_struct *vma = vmf->vma;
	vm_fault_t ret;

	/*
	 * Preallocate pte before we take page_lock because this might lead to
	 * deadlocks for memcg reclaim which waits for pages under writeback:
	 *				lock_page(A)
	 *				SetPageWriteback(A)
	 *				unlock_page(A)
	 * lock_page(B)
	 *				lock_page(B)
	 * pte_alloc_one
	 *   shrink_page_list
	 *     wait_on_page_writeback(A)
	 *				SetPageWriteback(B)
	 *				unlock_page(B)
	 *				# flush A, B to clear the writeback
	 */
	if (pmd_none(*vmf->pmd) && !vmf->prealloc_pte) {
		vmf->prealloc_pte = pte_alloc_one(vma->vm_mm);
		if (!vmf->prealloc_pte)
			return VM_FAULT_OOM;
	}

	ret = vma->vm_ops->fault(vmf);
	if (unlikely(ret & (VM_FAULT_ERROR | VM_FAULT_NOPAGE | VM_FAULT_RETRY |
			    VM_FAULT_DONE_COW)))
		return ret;

	if (unlikely(PageHWPoison(vmf->page))) {
		vm_fault_t poisonret = VM_FAULT_HWPOISON;
		if (ret & VM_FAULT_LOCKED) {
			/* Retry if a clean page was removed from the cache. */
			if (invalidate_inode_page(vmf->page))
				poisonret = 0;
			unlock_page(vmf->page);
		}
		put_page(vmf->page);
		vmf->page = NULL;
		return poisonret;
	}

	if (unlikely(!(ret & VM_FAULT_LOCKED)))
		lock_page(vmf->page);
	else
		VM_BUG_ON_PAGE(!PageLocked(vmf->page), vmf->page);

	return ret;
}

#ifdef CONFIG_TRANSPARENT_HUGEPAGE
static void deposit_prealloc_pte(struct vm_fault *vmf)
{
	struct vm_area_struct *vma = vmf->vma;

	pgtable_trans_huge_deposit(vma->vm_mm, vmf->pmd, vmf->prealloc_pte);
	/*
	 * We are going to consume the prealloc table,
	 * count that as nr_ptes.
	 */
	mm_inc_nr_ptes(vma->vm_mm);
	vmf->prealloc_pte = NULL;
}

vm_fault_t do_set_pmd(struct vm_fault *vmf, struct page *page)
{
	struct vm_area_struct *vma = vmf->vma;
	bool write = vmf->flags & FAULT_FLAG_WRITE;
	unsigned long haddr = vmf->address & HPAGE_PMD_MASK;
	pmd_t entry;
	int i;
	vm_fault_t ret = VM_FAULT_FALLBACK;

	if (!transhuge_vma_suitable(vma, haddr))
		return ret;

	page = compound_head(page);
	if (compound_order(page) != HPAGE_PMD_ORDER)
		return ret;

	/*
	 * Just backoff if any subpage of a THP is corrupted otherwise
	 * the corrupted page may mapped by PMD silently to escape the
	 * check.  This kind of THP just can be PTE mapped.  Access to
	 * the corrupted subpage should trigger SIGBUS as expected.
	 */
	if (unlikely(PageHasHWPoisoned(page)))
		return ret;

	/*
	 * Archs like ppc64 need additional space to store information
	 * related to pte entry. Use the preallocated table for that.
	 */
	if (arch_needs_pgtable_deposit() && !vmf->prealloc_pte) {
		vmf->prealloc_pte = pte_alloc_one(vma->vm_mm);
		if (!vmf->prealloc_pte)
			return VM_FAULT_OOM;
	}

	vmf->ptl = pmd_lock(vma->vm_mm, vmf->pmd);
	if (unlikely(!pmd_none(*vmf->pmd)))
		goto out;

	for (i = 0; i < HPAGE_PMD_NR; i++)
		flush_icache_page(vma, page + i);

	entry = mk_huge_pmd(page, vma->vm_page_prot);
	if (write)
		entry = maybe_pmd_mkwrite(pmd_mkdirty(entry), vma);

	add_mm_counter(vma->vm_mm, mm_counter_file(page), HPAGE_PMD_NR);
	page_add_file_rmap(page, vma, true);

	/*
	 * deposit and withdraw with pmd lock held
	 */
	if (arch_needs_pgtable_deposit())
		deposit_prealloc_pte(vmf);

	set_pmd_at(vma->vm_mm, haddr, vmf->pmd, entry);

	update_mmu_cache_pmd(vma, haddr, vmf->pmd);

	/* fault is handled */
	ret = 0;
	count_vm_event(THP_FILE_MAPPED);
out:
	spin_unlock(vmf->ptl);
	return ret;
}
#else
vm_fault_t do_set_pmd(struct vm_fault *vmf, struct page *page)
{
	return VM_FAULT_FALLBACK;
}
#endif

void do_set_pte(struct vm_fault *vmf, struct page *page, unsigned long addr)
{
	struct vm_area_struct *vma = vmf->vma;
	bool write = vmf->flags & FAULT_FLAG_WRITE;
	bool prefault = vmf->address != addr;
	pte_t entry;

	flush_icache_page(vma, page);
	entry = mk_pte(page, vma->vm_page_prot);

	if (prefault && arch_wants_old_prefaulted_pte())
		entry = pte_mkold(entry);
	else
		entry = pte_sw_mkyoung(entry);

	if (write)
		entry = maybe_mkwrite(pte_mkdirty(entry), vma);
	/* copy-on-write page */
	if (write && !(vma->vm_flags & VM_SHARED)) {
		inc_mm_counter_fast(vma->vm_mm, MM_ANONPAGES);
		page_add_new_anon_rmap(page, vma, addr, false);
		lru_cache_add_inactive_or_unevictable(page, vma);
	} else {
		inc_mm_counter_fast(vma->vm_mm, mm_counter_file(page));
		page_add_file_rmap(page, vma, false);
	}
	set_pte_at(vma->vm_mm, addr, vmf->pte, entry);
}

/**
 * finish_fault - finish page fault once we have prepared the page to fault
 *
 * @vmf: structure describing the fault
 *
 * This function handles all that is needed to finish a page fault once the
 * page to fault in is prepared. It handles locking of PTEs, inserts PTE for
 * given page, adds reverse page mapping, handles memcg charges and LRU
 * addition.
 *
 * The function expects the page to be locked and on success it consumes a
 * reference of a page being mapped (for the PTE which maps it).
 *
 * Return: %0 on success, %VM_FAULT_ code in case of error.
 */
vm_fault_t finish_fault(struct vm_fault *vmf)
{
	struct vm_area_struct *vma = vmf->vma;
	struct page *page;
	vm_fault_t ret;

	/* Did we COW the page? */
	if ((vmf->flags & FAULT_FLAG_WRITE) && !(vma->vm_flags & VM_SHARED))
		page = vmf->cow_page;
	else
		page = vmf->page;

	/*
	 * check even for read faults because we might have lost our CoWed
	 * page
	 */
	if (!(vma->vm_flags & VM_SHARED)) {
		ret = check_stable_address_space(vma->vm_mm);
		if (ret)
			return ret;
	}

	if (pmd_none(*vmf->pmd)) {
		if (PageTransCompound(page)) {
			ret = do_set_pmd(vmf, page);
			if (ret != VM_FAULT_FALLBACK)
				return ret;
		}

		if (vmf->prealloc_pte)
			pmd_install(vma->vm_mm, vmf->pmd, &vmf->prealloc_pte);
		else if (unlikely(pte_alloc(vma->vm_mm, vmf->pmd)))
			return VM_FAULT_OOM;
	}

	/* See comment in handle_pte_fault() */
	if (pmd_devmap_trans_unstable(vmf->pmd))
		return 0;

	vmf->pte = pte_offset_map_lock(vma->vm_mm, vmf->pmd,
				      vmf->address, &vmf->ptl);
	ret = 0;
	/* Re-check under ptl */
	if (likely(pte_none(*vmf->pte)))
		do_set_pte(vmf, page, vmf->address);
	else
		ret = VM_FAULT_NOPAGE;

	update_mmu_tlb(vma, vmf->address, vmf->pte);
	pte_unmap_unlock(vmf->pte, vmf->ptl);
	return ret;
}

static unsigned long fault_around_bytes __read_mostly =
	rounddown_pow_of_two(65536);

#ifdef CONFIG_DEBUG_FS
static int fault_around_bytes_get(void *data, u64 *val)
{
	*val = fault_around_bytes;
	return 0;
}

/*
 * fault_around_bytes must be rounded down to the nearest page order as it's
 * what do_fault_around() expects to see.
 */
static int fault_around_bytes_set(void *data, u64 val)
{
	if (val / PAGE_SIZE > PTRS_PER_PTE)
		return -EINVAL;
	if (val > PAGE_SIZE)
		fault_around_bytes = rounddown_pow_of_two(val);
	else
		fault_around_bytes = PAGE_SIZE; /* rounddown_pow_of_two(0) is undefined */
	return 0;
}
DEFINE_DEBUGFS_ATTRIBUTE(fault_around_bytes_fops,
		fault_around_bytes_get, fault_around_bytes_set, "%llu\n");

static int __init fault_around_debugfs(void)
{
	debugfs_create_file_unsafe("fault_around_bytes", 0644, NULL, NULL,
				   &fault_around_bytes_fops);
	return 0;
}
late_initcall(fault_around_debugfs);
#endif

/*
 * do_fault_around() tries to map few pages around the fault address. The hope
 * is that the pages will be needed soon and this will lower the number of
 * faults to handle.
 *
 * It uses vm_ops->map_pages() to map the pages, which skips the page if it's
 * not ready to be mapped: not up-to-date, locked, etc.
 *
 * This function is called with the page table lock taken. In the split ptlock
 * case the page table lock only protects only those entries which belong to
 * the page table corresponding to the fault address.
 *
 * This function doesn't cross the VMA boundaries, in order to call map_pages()
 * only once.
 *
 * fault_around_bytes defines how many bytes we'll try to map.
 * do_fault_around() expects it to be set to a power of two less than or equal
 * to PTRS_PER_PTE.
 *
 * The virtual address of the area that we map is naturally aligned to
 * fault_around_bytes rounded down to the machine page size
 * (and therefore to page order).  This way it's easier to guarantee
 * that we don't cross page table boundaries.
 */
static vm_fault_t do_fault_around(struct vm_fault *vmf)
{
	unsigned long address = vmf->address, nr_pages, mask;
	pgoff_t start_pgoff = vmf->pgoff;
	pgoff_t end_pgoff;
	int off;

	nr_pages = READ_ONCE(fault_around_bytes) >> PAGE_SHIFT;
	mask = ~(nr_pages * PAGE_SIZE - 1) & PAGE_MASK;

	address = max(address & mask, vmf->vma->vm_start);
	off = ((vmf->address - address) >> PAGE_SHIFT) & (PTRS_PER_PTE - 1);
	start_pgoff -= off;

	/*
	 *  end_pgoff is either the end of the page table, the end of
	 *  the vma or nr_pages from start_pgoff, depending what is nearest.
	 */
	end_pgoff = start_pgoff -
		((address >> PAGE_SHIFT) & (PTRS_PER_PTE - 1)) +
		PTRS_PER_PTE - 1;
	end_pgoff = min3(end_pgoff, vma_pages(vmf->vma) + vmf->vma->vm_pgoff - 1,
			start_pgoff + nr_pages - 1);

	if (pmd_none(*vmf->pmd)) {
		vmf->prealloc_pte = pte_alloc_one(vmf->vma->vm_mm);
		if (!vmf->prealloc_pte)
			return VM_FAULT_OOM;
	}

	return vmf->vma->vm_ops->map_pages(vmf, start_pgoff, end_pgoff);
}

static vm_fault_t do_read_fault(struct vm_fault *vmf)
{
	struct vm_area_struct *vma = vmf->vma;
	vm_fault_t ret = 0;

	/*
	 * Let's call ->map_pages() first and use ->fault() as fallback
	 * if page by the offset is not ready to be mapped (cold cache or
	 * something).
	 */
	if (vma->vm_ops->map_pages && fault_around_bytes >> PAGE_SHIFT > 1) {
		if (likely(!userfaultfd_minor(vmf->vma))) {
			ret = do_fault_around(vmf);
			if (ret)
				return ret;
		}
	}

	ret = __do_fault(vmf);
	if (unlikely(ret & (VM_FAULT_ERROR | VM_FAULT_NOPAGE | VM_FAULT_RETRY)))
		return ret;

	ret |= finish_fault(vmf);
	unlock_page(vmf->page);
	if (unlikely(ret & (VM_FAULT_ERROR | VM_FAULT_NOPAGE | VM_FAULT_RETRY)))
		put_page(vmf->page);
	return ret;
}

static vm_fault_t do_cow_fault(struct vm_fault *vmf)
{
	struct vm_area_struct *vma = vmf->vma;
	vm_fault_t ret;

	if (unlikely(anon_vma_prepare(vma)))
		return VM_FAULT_OOM;

	vmf->cow_page = alloc_page_vma(GFP_HIGHUSER_MOVABLE, vma, vmf->address);
	if (!vmf->cow_page)
		return VM_FAULT_OOM;

	if (mem_cgroup_charge(page_folio(vmf->cow_page), vma->vm_mm,
				GFP_KERNEL)) {
		put_page(vmf->cow_page);
		return VM_FAULT_OOM;
	}
	cgroup_throttle_swaprate(vmf->cow_page, GFP_KERNEL);

	ret = __do_fault(vmf);
	if (unlikely(ret & (VM_FAULT_ERROR | VM_FAULT_NOPAGE | VM_FAULT_RETRY)))
		goto uncharge_out;
	if (ret & VM_FAULT_DONE_COW)
		return ret;

	copy_user_highpage(vmf->cow_page, vmf->page, vmf->address, vma);
	__SetPageUptodate(vmf->cow_page);

	ret |= finish_fault(vmf);
	unlock_page(vmf->page);
	put_page(vmf->page);
	if (unlikely(ret & (VM_FAULT_ERROR | VM_FAULT_NOPAGE | VM_FAULT_RETRY)))
		goto uncharge_out;
	return ret;
uncharge_out:
	put_page(vmf->cow_page);
	return ret;
}

static vm_fault_t do_shared_fault(struct vm_fault *vmf)
{
	struct vm_area_struct *vma = vmf->vma;
	vm_fault_t ret, tmp;

	ret = __do_fault(vmf);
	if (unlikely(ret & (VM_FAULT_ERROR | VM_FAULT_NOPAGE | VM_FAULT_RETRY)))
		return ret;

	/*
	 * Check if the backing address space wants to know that the page is
	 * about to become writable
	 */
	if (vma->vm_ops->page_mkwrite) {
		unlock_page(vmf->page);
		tmp = do_page_mkwrite(vmf);
		if (unlikely(!tmp ||
				(tmp & (VM_FAULT_ERROR | VM_FAULT_NOPAGE)))) {
			put_page(vmf->page);
			return tmp;
		}
	}

	ret |= finish_fault(vmf);
	if (unlikely(ret & (VM_FAULT_ERROR | VM_FAULT_NOPAGE |
					VM_FAULT_RETRY))) {
		unlock_page(vmf->page);
		put_page(vmf->page);
		return ret;
	}

	ret |= fault_dirty_shared_page(vmf);
	return ret;
}

/*
 * We enter with non-exclusive mmap_lock (to exclude vma changes,
 * but allow concurrent faults).
 * The mmap_lock may have been released depending on flags and our
 * return value.  See filemap_fault() and __folio_lock_or_retry().
 * If mmap_lock is released, vma may become invalid (for example
 * by other thread calling munmap()).
 */
static vm_fault_t do_fault(struct vm_fault *vmf)
{
	struct vm_area_struct *vma = vmf->vma;
	struct mm_struct *vm_mm = vma->vm_mm;
	vm_fault_t ret;

	/*
	 * The VMA was not fully populated on mmap() or missing VM_DONTEXPAND
	 */
	if (!vma->vm_ops->fault) {
		/*
		 * If we find a migration pmd entry or a none pmd entry, which
		 * should never happen, return SIGBUS
		 */
		if (unlikely(!pmd_present(*vmf->pmd)))
			ret = VM_FAULT_SIGBUS;
		else {
			vmf->pte = pte_offset_map_lock(vmf->vma->vm_mm,
						       vmf->pmd,
						       vmf->address,
						       &vmf->ptl);
			/*
			 * Make sure this is not a temporary clearing of pte
			 * by holding ptl and checking again. A R/M/W update
			 * of pte involves: take ptl, clearing the pte so that
			 * we don't have concurrent modification by hardware
			 * followed by an update.
			 */
			if (unlikely(pte_none(*vmf->pte)))
				ret = VM_FAULT_SIGBUS;
			else
				ret = VM_FAULT_NOPAGE;

			pte_unmap_unlock(vmf->pte, vmf->ptl);
		}
	} else if (!(vmf->flags & FAULT_FLAG_WRITE))
		ret = do_read_fault(vmf);
	else if (!(vma->vm_flags & VM_SHARED))
		ret = do_cow_fault(vmf);
	else
		ret = do_shared_fault(vmf);

	/* preallocated pagetable is unused: free it */
	if (vmf->prealloc_pte) {
		pte_free(vm_mm, vmf->prealloc_pte);
		vmf->prealloc_pte = NULL;
	}
	return ret;
}

int numa_migrate_prep(struct page *page, struct vm_area_struct *vma,
		      unsigned long addr, int page_nid, int *flags)
{
	get_page(page);

	count_vm_numa_event(NUMA_HINT_FAULTS);
	if (page_nid == numa_node_id()) {
		count_vm_numa_event(NUMA_HINT_FAULTS_LOCAL);
		*flags |= TNF_FAULT_LOCAL;
	}

	return mpol_misplaced(page, vma, addr);
}

static vm_fault_t do_numa_page(struct vm_fault *vmf)
{
	struct vm_area_struct *vma = vmf->vma;
	struct page *page = NULL;
	int page_nid = NUMA_NO_NODE;
	int last_cpupid;
	int target_nid;
	pte_t pte, old_pte;
	bool was_writable = pte_savedwrite(vmf->orig_pte);
	int flags = 0;

	/*
	 * The "pte" at this point cannot be used safely without
	 * validation through pte_unmap_same(). It's of NUMA type but
	 * the pfn may be screwed if the read is non atomic.
	 */
	vmf->ptl = pte_lockptr(vma->vm_mm, vmf->pmd);
	spin_lock(vmf->ptl);
	if (unlikely(!pte_same(*vmf->pte, vmf->orig_pte))) {
		pte_unmap_unlock(vmf->pte, vmf->ptl);
		goto out;
	}

	/* Get the normal PTE  */
	old_pte = ptep_get(vmf->pte);
	pte = pte_modify(old_pte, vma->vm_page_prot);

	page = vm_normal_page(vma, vmf->address, pte);
	if (!page)
		goto out_map;

	/* TODO: handle PTE-mapped THP */
	if (PageCompound(page))
		goto out_map;

	/*
	 * Avoid grouping on RO pages in general. RO pages shouldn't hurt as
	 * much anyway since they can be in shared cache state. This misses
	 * the case where a mapping is writable but the process never writes
	 * to it but pte_write gets cleared during protection updates and
	 * pte_dirty has unpredictable behaviour between PTE scan updates,
	 * background writeback, dirty balancing and application behaviour.
	 */
	if (!was_writable)
		flags |= TNF_NO_GROUP;

	/*
	 * Flag if the page is shared between multiple address spaces. This
	 * is later used when determining whether to group tasks together
	 */
	if (page_mapcount(page) > 1 && (vma->vm_flags & VM_SHARED))
		flags |= TNF_SHARED;

	last_cpupid = page_cpupid_last(page);
	page_nid = page_to_nid(page);
	target_nid = numa_migrate_prep(page, vma, vmf->address, page_nid,
			&flags);
	if (target_nid == NUMA_NO_NODE) {
		put_page(page);
		goto out_map;
	}
	pte_unmap_unlock(vmf->pte, vmf->ptl);

	/* Migrate to the requested node */
	if (migrate_misplaced_page(page, vma, target_nid)) {
		page_nid = target_nid;
		flags |= TNF_MIGRATED;
	} else {
		flags |= TNF_MIGRATE_FAIL;
		vmf->pte = pte_offset_map(vmf->pmd, vmf->address);
		spin_lock(vmf->ptl);
		if (unlikely(!pte_same(*vmf->pte, vmf->orig_pte))) {
			pte_unmap_unlock(vmf->pte, vmf->ptl);
			goto out;
		}
		goto out_map;
	}

out:
	if (page_nid != NUMA_NO_NODE)
		task_numa_fault(last_cpupid, page_nid, 1, flags);
	return 0;
out_map:
	/*
	 * Make it present again, depending on how arch implements
	 * non-accessible ptes, some can allow access by kernel mode.
	 */
	old_pte = ptep_modify_prot_start(vma, vmf->address, vmf->pte);
	pte = pte_modify(old_pte, vma->vm_page_prot);
	pte = pte_mkyoung(pte);
	if (was_writable)
		pte = pte_mkwrite(pte);
	ptep_modify_prot_commit(vma, vmf->address, vmf->pte, old_pte, pte);
	update_mmu_cache(vma, vmf->address, vmf->pte);
	pte_unmap_unlock(vmf->pte, vmf->ptl);
	goto out;
}

static inline vm_fault_t create_huge_pmd(struct vm_fault *vmf)
{
	if (vma_is_anonymous(vmf->vma))
		return do_huge_pmd_anonymous_page(vmf);
	if (vmf->vma->vm_ops->huge_fault)
		return vmf->vma->vm_ops->huge_fault(vmf, PE_SIZE_PMD);
	return VM_FAULT_FALLBACK;
}

/* `inline' is required to avoid gcc 4.1.2 build error */
static inline vm_fault_t wp_huge_pmd(struct vm_fault *vmf)
{
	if (vma_is_anonymous(vmf->vma)) {
		if (userfaultfd_huge_pmd_wp(vmf->vma, vmf->orig_pmd))
			return handle_userfault(vmf, VM_UFFD_WP);
		return do_huge_pmd_wp_page(vmf);
	}
	if (vmf->vma->vm_ops->huge_fault) {
		vm_fault_t ret = vmf->vma->vm_ops->huge_fault(vmf, PE_SIZE_PMD);

		if (!(ret & VM_FAULT_FALLBACK))
			return ret;
	}

	/* COW or write-notify handled on pte level: split pmd. */
	__split_huge_pmd(vmf->vma, vmf->pmd, vmf->address, false, NULL);

	return VM_FAULT_FALLBACK;
}

static vm_fault_t create_huge_pud(struct vm_fault *vmf)
{
#if defined(CONFIG_TRANSPARENT_HUGEPAGE) &&			\
	defined(CONFIG_HAVE_ARCH_TRANSPARENT_HUGEPAGE_PUD)
	/* No support for anonymous transparent PUD pages yet */
	if (vma_is_anonymous(vmf->vma))
		goto split;
	if (vmf->vma->vm_ops->huge_fault) {
		vm_fault_t ret = vmf->vma->vm_ops->huge_fault(vmf, PE_SIZE_PUD);

		if (!(ret & VM_FAULT_FALLBACK))
			return ret;
	}
split:
	/* COW or write-notify not handled on PUD level: split pud.*/
	__split_huge_pud(vmf->vma, vmf->pud, vmf->address);
#endif /* CONFIG_TRANSPARENT_HUGEPAGE */
	return VM_FAULT_FALLBACK;
}

static vm_fault_t wp_huge_pud(struct vm_fault *vmf, pud_t orig_pud)
{
#ifdef CONFIG_TRANSPARENT_HUGEPAGE
	/* No support for anonymous transparent PUD pages yet */
	if (vma_is_anonymous(vmf->vma))
		return VM_FAULT_FALLBACK;
	if (vmf->vma->vm_ops->huge_fault)
		return vmf->vma->vm_ops->huge_fault(vmf, PE_SIZE_PUD);
#endif /* CONFIG_TRANSPARENT_HUGEPAGE */
	return VM_FAULT_FALLBACK;
}

/*
 * These routines also need to handle stuff like marking pages dirty
 * and/or accessed for architectures that don't do it in hardware (most
 * RISC architectures).  The early dirtying is also good on the i386.
 *
 * There is also a hook called "update_mmu_cache()" that architectures
 * with external mmu caches can use to update those (ie the Sparc or
 * PowerPC hashed page tables that act as extended TLBs).
 *
 * We enter with non-exclusive mmap_lock (to exclude vma changes, but allow
 * concurrent faults).
 *
 * The mmap_lock may have been released depending on flags and our return value.
 * See filemap_fault() and __folio_lock_or_retry().
 */
static vm_fault_t handle_pte_fault(struct vm_fault *vmf)
{
	pte_t entry;

	if (unlikely(pmd_none(*vmf->pmd))) {
		/*
		 * Leave __pte_alloc() until later: because vm_ops->fault may
		 * want to allocate huge page, and if we expose page table
		 * for an instant, it will be difficult to retract from
		 * concurrent faults and from rmap lookups.
		 */
		vmf->pte = NULL;
	} else {
		/*
		 * If a huge pmd materialized under us just retry later.  Use
		 * pmd_trans_unstable() via pmd_devmap_trans_unstable() instead
		 * of pmd_trans_huge() to ensure the pmd didn't become
		 * pmd_trans_huge under us and then back to pmd_none, as a
		 * result of MADV_DONTNEED running immediately after a huge pmd
		 * fault in a different thread of this mm, in turn leading to a
		 * misleading pmd_trans_huge() retval. All we have to ensure is
		 * that it is a regular pmd that we can walk with
		 * pte_offset_map() and we can do that through an atomic read
		 * in C, which is what pmd_trans_unstable() provides.
		 */
		if (pmd_devmap_trans_unstable(vmf->pmd))
			return 0;
		/*
		 * A regular pmd is established and it can't morph into a huge
		 * pmd from under us anymore at this point because we hold the
		 * mmap_lock read mode and khugepaged takes it in write mode.
		 * So now it's safe to run pte_offset_map().
		 */
		vmf->pte = pte_offset_map(vmf->pmd, vmf->address);
		vmf->orig_pte = *vmf->pte;

		/*
		 * some architectures can have larger ptes than wordsize,
		 * e.g.ppc44x-defconfig has CONFIG_PTE_64BIT=y and
		 * CONFIG_32BIT=y, so READ_ONCE cannot guarantee atomic
		 * accesses.  The code below just needs a consistent view
		 * for the ifs and we later double check anyway with the
		 * ptl lock held. So here a barrier will do.
		 */
		barrier();
		if (pte_none(vmf->orig_pte)) {
			pte_unmap(vmf->pte);
			vmf->pte = NULL;
		}
	}

	if (!vmf->pte) {
		if (vma_is_anonymous(vmf->vma))
			return do_anonymous_page(vmf);
		else
			return do_fault(vmf);
	}

	if (!pte_present(vmf->orig_pte))
		return do_swap_page(vmf);

	if (pte_protnone(vmf->orig_pte) && vma_is_accessible(vmf->vma))
		return do_numa_page(vmf);

	vmf->ptl = pte_lockptr(vmf->vma->vm_mm, vmf->pmd);
	spin_lock(vmf->ptl);
	entry = vmf->orig_pte;
	if (unlikely(!pte_same(*vmf->pte, entry))) {
		update_mmu_tlb(vmf->vma, vmf->address, vmf->pte);
		goto unlock;
	}
	if (vmf->flags & FAULT_FLAG_WRITE) {
		if (!pte_write(entry))
			return do_wp_page(vmf);
		entry = pte_mkdirty(entry);
	}
	entry = pte_mkyoung(entry);
	if (ptep_set_access_flags(vmf->vma, vmf->address, vmf->pte, entry,
				vmf->flags & FAULT_FLAG_WRITE)) {
		update_mmu_cache(vmf->vma, vmf->address, vmf->pte);
	} else {
		/* Skip spurious TLB flush for retried page fault */
		if (vmf->flags & FAULT_FLAG_TRIED)
			goto unlock;
		/*
		 * This is needed only for protection faults but the arch code
		 * is not yet telling us if this is a protection fault or not.
		 * This still avoids useless tlb flushes for .text page faults
		 * with threads.
		 */
		if (vmf->flags & FAULT_FLAG_WRITE)
			flush_tlb_fix_spurious_fault(vmf->vma, vmf->address);
	}
unlock:
	pte_unmap_unlock(vmf->pte, vmf->ptl);
	return 0;
}

/*
 * By the time we get here, we already hold the mm semaphore
 *
 * The mmap_lock may have been released depending on flags and our
 * return value.  See filemap_fault() and __folio_lock_or_retry().
 */
static vm_fault_t __handle_mm_fault(struct vm_area_struct *vma,
		unsigned long address, unsigned int flags)
{
	struct vm_fault vmf = {
		.vma = vma,
		.address = address & PAGE_MASK,
		.real_address = address,
		.flags = flags,
		.pgoff = linear_page_index(vma, address),
		.gfp_mask = __get_fault_gfp_mask(vma),
	};
	unsigned int dirty = flags & FAULT_FLAG_WRITE;
	struct mm_struct *mm = vma->vm_mm;
	pgd_t *pgd;
	p4d_t *p4d;
	vm_fault_t ret;

	pgd = pgd_offset(mm, address);
	p4d = p4d_alloc(mm, pgd, address);
	if (!p4d)
		return VM_FAULT_OOM;

	vmf.pud = pud_alloc(mm, p4d, address);
	if (!vmf.pud)
		return VM_FAULT_OOM;
retry_pud:
	if (pud_none(*vmf.pud) && __transparent_hugepage_enabled(vma)) {
		ret = create_huge_pud(&vmf);
		if (!(ret & VM_FAULT_FALLBACK))
			return ret;
	} else {
		pud_t orig_pud = *vmf.pud;

		barrier();
		if (pud_trans_huge(orig_pud) || pud_devmap(orig_pud)) {

			/* NUMA case for anonymous PUDs would go here */

			if (dirty && !pud_write(orig_pud)) {
				ret = wp_huge_pud(&vmf, orig_pud);
				if (!(ret & VM_FAULT_FALLBACK))
					return ret;
			} else {
				huge_pud_set_accessed(&vmf, orig_pud);
				return 0;
			}
		}
	}

	vmf.pmd = pmd_alloc(mm, vmf.pud, address);
	if (!vmf.pmd)
		return VM_FAULT_OOM;

	/* Huge pud page fault raced with pmd_alloc? */
	if (pud_trans_unstable(vmf.pud))
		goto retry_pud;

	if (pmd_none(*vmf.pmd) && __transparent_hugepage_enabled(vma)) {
		ret = create_huge_pmd(&vmf);
		if (!(ret & VM_FAULT_FALLBACK))
			return ret;
	} else {
		vmf.orig_pmd = *vmf.pmd;

		barrier();
		if (unlikely(is_swap_pmd(vmf.orig_pmd))) {
			VM_BUG_ON(thp_migration_supported() &&
					  !is_pmd_migration_entry(vmf.orig_pmd));
			if (is_pmd_migration_entry(vmf.orig_pmd))
				pmd_migration_entry_wait(mm, vmf.pmd);
			return 0;
		}
		if (pmd_trans_huge(vmf.orig_pmd) || pmd_devmap(vmf.orig_pmd)) {
			if (pmd_protnone(vmf.orig_pmd) && vma_is_accessible(vma))
				return do_huge_pmd_numa_page(&vmf);

			if (dirty && !pmd_write(vmf.orig_pmd)) {
				ret = wp_huge_pmd(&vmf);
				if (!(ret & VM_FAULT_FALLBACK))
					return ret;
			} else {
				huge_pmd_set_accessed(&vmf);
				return 0;
			}
		}
	}

	return handle_pte_fault(&vmf);
}

/**
 * mm_account_fault - Do page fault accounting
 *
 * @regs: the pt_regs struct pointer.  When set to NULL, will skip accounting
 *        of perf event counters, but we'll still do the per-task accounting to
 *        the task who triggered this page fault.
 * @address: the faulted address.
 * @flags: the fault flags.
 * @ret: the fault retcode.
 *
 * This will take care of most of the page fault accounting.  Meanwhile, it
 * will also include the PERF_COUNT_SW_PAGE_FAULTS_[MAJ|MIN] perf counter
 * updates.  However, note that the handling of PERF_COUNT_SW_PAGE_FAULTS should
 * still be in per-arch page fault handlers at the entry of page fault.
 */
static inline void mm_account_fault(struct pt_regs *regs,
				    unsigned long address, unsigned int flags,
				    vm_fault_t ret)
{
	bool major;

	/*
	 * We don't do accounting for some specific faults:
	 *
	 * - Unsuccessful faults (e.g. when the address wasn't valid).  That
	 *   includes arch_vma_access_permitted() failing before reaching here.
	 *   So this is not a "this many hardware page faults" counter.  We
	 *   should use the hw profiling for that.
	 *
	 * - Incomplete faults (VM_FAULT_RETRY).  They will only be counted
	 *   once they're completed.
	 */
	if (ret & (VM_FAULT_ERROR | VM_FAULT_RETRY))
		return;

	/*
	 * We define the fault as a major fault when the final successful fault
	 * is VM_FAULT_MAJOR, or if it retried (which implies that we couldn't
	 * handle it immediately previously).
	 */
	major = (ret & VM_FAULT_MAJOR) || (flags & FAULT_FLAG_TRIED);

	if (major)
		current->maj_flt++;
	else
		current->min_flt++;

	/*
	 * If the fault is done for GUP, regs will be NULL.  We only do the
	 * accounting for the per thread fault counters who triggered the
	 * fault, and we skip the perf event updates.
	 */
	if (!regs)
		return;

	if (major)
		perf_sw_event(PERF_COUNT_SW_PAGE_FAULTS_MAJ, 1, regs, address);
	else
		perf_sw_event(PERF_COUNT_SW_PAGE_FAULTS_MIN, 1, regs, address);
}

/*
 * By the time we get here, we already hold the mm semaphore
 *
 * The mmap_lock may have been released depending on flags and our
 * return value.  See filemap_fault() and __folio_lock_or_retry().
 */
vm_fault_t handle_mm_fault(struct vm_area_struct *vma, unsigned long address,
			   unsigned int flags, struct pt_regs *regs)
{
	vm_fault_t ret;

	__set_current_state(TASK_RUNNING);

	count_vm_event(PGFAULT);
	count_memcg_event_mm(vma->vm_mm, PGFAULT);

	/* do counter updates before entering really critical section. */
	check_sync_rss_stat(current);

	if (!arch_vma_access_permitted(vma, flags & FAULT_FLAG_WRITE,
					    flags & FAULT_FLAG_INSTRUCTION,
					    flags & FAULT_FLAG_REMOTE))
		return VM_FAULT_SIGSEGV;

	/*
	 * Enable the memcg OOM handling for faults triggered in user
	 * space.  Kernel faults are handled more gracefully.
	 */
	if (flags & FAULT_FLAG_USER)
		mem_cgroup_enter_user_fault();

	if (unlikely(is_vm_hugetlb_page(vma)))
		ret = hugetlb_fault(vma->vm_mm, vma, address, flags);
	else
		ret = __handle_mm_fault(vma, address, flags);

	if (flags & FAULT_FLAG_USER) {
		mem_cgroup_exit_user_fault();
		/*
		 * The task may have entered a memcg OOM situation but
		 * if the allocation error was handled gracefully (no
		 * VM_FAULT_OOM), there is no need to kill anything.
		 * Just clean up the OOM state peacefully.
		 */
		if (task_in_memcg_oom(current) && !(ret & VM_FAULT_OOM))
			mem_cgroup_oom_synchronize(false);
	}

	mm_account_fault(regs, address, flags, ret);

	return ret;
}
EXPORT_SYMBOL_GPL(handle_mm_fault);

#ifndef __PAGETABLE_P4D_FOLDED
/*
 * Allocate p4d page table.
 * We've already handled the fast-path in-line.
 */
int __p4d_alloc(struct mm_struct *mm, pgd_t *pgd, unsigned long address)
{
	p4d_t *new = p4d_alloc_one(mm, address);
	if (!new)
		return -ENOMEM;

	spin_lock(&mm->page_table_lock);
	if (pgd_present(*pgd)) {	/* Another has populated it */
		p4d_free(mm, new);
	} else {
		smp_wmb(); /* See comment in pmd_install() */
		pgd_populate(mm, pgd, new);
	}
	spin_unlock(&mm->page_table_lock);
	return 0;
}
#endif /* __PAGETABLE_P4D_FOLDED */

#ifndef __PAGETABLE_PUD_FOLDED
/*
 * Allocate page upper directory.
 * We've already handled the fast-path in-line.
 */
int __pud_alloc(struct mm_struct *mm, p4d_t *p4d, unsigned long address)
{
	pud_t *new = pud_alloc_one(mm, address);
	if (!new)
		return -ENOMEM;

	spin_lock(&mm->page_table_lock);
	if (!p4d_present(*p4d)) {
		mm_inc_nr_puds(mm);
		smp_wmb(); /* See comment in pmd_install() */
		p4d_populate(mm, p4d, new);
	} else	/* Another has populated it */
		pud_free(mm, new);
	spin_unlock(&mm->page_table_lock);
	return 0;
}
#endif /* __PAGETABLE_PUD_FOLDED */

#ifndef __PAGETABLE_PMD_FOLDED
/*
 * Allocate page middle directory.
 * We've already handled the fast-path in-line.
 */
int __pmd_alloc(struct mm_struct *mm, pud_t *pud, unsigned long address)
{
	spinlock_t *ptl;
	pmd_t *new = pmd_alloc_one(mm, address);
	if (!new)
		return -ENOMEM;

	ptl = pud_lock(mm, pud);
	if (!pud_present(*pud)) {
		mm_inc_nr_pmds(mm);
		smp_wmb(); /* See comment in pmd_install() */
		pud_populate(mm, pud, new);
	} else {	/* Another has populated it */
		pmd_free(mm, new);
	}
	spin_unlock(ptl);
	return 0;
}
#endif /* __PAGETABLE_PMD_FOLDED */

int follow_invalidate_pte(struct mm_struct *mm, unsigned long address,
			  struct mmu_notifier_range *range, pte_t **ptepp,
			  pmd_t **pmdpp, spinlock_t **ptlp)
{
	pgd_t *pgd;
	p4d_t *p4d;
	pud_t *pud;
	pmd_t *pmd;
	pte_t *ptep;

	pgd = pgd_offset(mm, address);
	if (pgd_none(*pgd) || unlikely(pgd_bad(*pgd)))
		goto out;

	p4d = p4d_offset(pgd, address);
	if (p4d_none(*p4d) || unlikely(p4d_bad(*p4d)))
		goto out;

	pud = pud_offset(p4d, address);
	if (pud_none(*pud) || unlikely(pud_bad(*pud)))
		goto out;

	pmd = pmd_offset(pud, address);
	VM_BUG_ON(pmd_trans_huge(*pmd));

	if (pmd_huge(*pmd)) {
		if (!pmdpp)
			goto out;

		if (range) {
			mmu_notifier_range_init(range, MMU_NOTIFY_CLEAR, 0,
						NULL, mm, address & PMD_MASK,
						(address & PMD_MASK) + PMD_SIZE);
			mmu_notifier_invalidate_range_start(range);
		}
		*ptlp = pmd_lock(mm, pmd);
		if (pmd_huge(*pmd)) {
			*pmdpp = pmd;
			return 0;
		}
		spin_unlock(*ptlp);
		if (range)
			mmu_notifier_invalidate_range_end(range);
	}

	if (pmd_none(*pmd) || unlikely(pmd_bad(*pmd)))
		goto out;

	if (range) {
		mmu_notifier_range_init(range, MMU_NOTIFY_CLEAR, 0, NULL, mm,
					address & PAGE_MASK,
					(address & PAGE_MASK) + PAGE_SIZE);
		mmu_notifier_invalidate_range_start(range);
	}
	ptep = pte_offset_map_lock(mm, pmd, address, ptlp);
	if (!pte_present(*ptep))
		goto unlock;
	*ptepp = ptep;
	return 0;
unlock:
	pte_unmap_unlock(ptep, *ptlp);
	if (range)
		mmu_notifier_invalidate_range_end(range);
out:
	return -EINVAL;
}

/**
 * follow_pte - look up PTE at a user virtual address
 * @mm: the mm_struct of the target address space
 * @address: user virtual address
 * @ptepp: location to store found PTE
 * @ptlp: location to store the lock for the PTE
 *
 * On a successful return, the pointer to the PTE is stored in @ptepp;
 * the corresponding lock is taken and its location is stored in @ptlp.
 * The contents of the PTE are only stable until @ptlp is released;
 * any further use, if any, must be protected against invalidation
 * with MMU notifiers.
 *
 * Only IO mappings and raw PFN mappings are allowed.  The mmap semaphore
 * should be taken for read.
 *
 * KVM uses this function.  While it is arguably less bad than ``follow_pfn``,
 * it is not a good general-purpose API.
 *
 * Return: zero on success, -ve otherwise.
 */
int follow_pte(struct mm_struct *mm, unsigned long address,
	       pte_t **ptepp, spinlock_t **ptlp)
{
	return follow_invalidate_pte(mm, address, NULL, ptepp, NULL, ptlp);
}
EXPORT_SYMBOL_GPL(follow_pte);

/**
 * follow_pfn - look up PFN at a user virtual address
 * @vma: memory mapping
 * @address: user virtual address
 * @pfn: location to store found PFN
 *
 * Only IO mappings and raw PFN mappings are allowed.
 *
 * This function does not allow the caller to read the permissions
 * of the PTE.  Do not use it.
 *
 * Return: zero and the pfn at @pfn on success, -ve otherwise.
 */
int follow_pfn(struct vm_area_struct *vma, unsigned long address,
	unsigned long *pfn)
{
	int ret = -EINVAL;
	spinlock_t *ptl;
	pte_t *ptep;

	if (!(vma->vm_flags & (VM_IO | VM_PFNMAP)))
		return ret;

	ret = follow_pte(vma->vm_mm, address, &ptep, &ptl);
	if (ret)
		return ret;
	*pfn = pte_pfn(*ptep);
	pte_unmap_unlock(ptep, ptl);
	return 0;
}
EXPORT_SYMBOL(follow_pfn);

#ifdef CONFIG_HAVE_IOREMAP_PROT
int follow_phys(struct vm_area_struct *vma,
		unsigned long address, unsigned int flags,
		unsigned long *prot, resource_size_t *phys)
{
	int ret = -EINVAL;
	pte_t *ptep, pte;
	spinlock_t *ptl;

	if (!(vma->vm_flags & (VM_IO | VM_PFNMAP)))
		goto out;

	if (follow_pte(vma->vm_mm, address, &ptep, &ptl))
		goto out;
	pte = *ptep;

	if ((flags & FOLL_WRITE) && !pte_write(pte))
		goto unlock;

	*prot = pgprot_val(pte_pgprot(pte));
	*phys = (resource_size_t)pte_pfn(pte) << PAGE_SHIFT;

	ret = 0;
unlock:
	pte_unmap_unlock(ptep, ptl);
out:
	return ret;
}

/**
 * generic_access_phys - generic implementation for iomem mmap access
 * @vma: the vma to access
 * @addr: userspace address, not relative offset within @vma
 * @buf: buffer to read/write
 * @len: length of transfer
 * @write: set to FOLL_WRITE when writing, otherwise reading
 *
 * This is a generic implementation for &vm_operations_struct.access for an
 * iomem mapping. This callback is used by access_process_vm() when the @vma is
 * not page based.
 */
int generic_access_phys(struct vm_area_struct *vma, unsigned long addr,
			void *buf, int len, int write)
{
	resource_size_t phys_addr;
	unsigned long prot = 0;
	void __iomem *maddr;
	pte_t *ptep, pte;
	spinlock_t *ptl;
	int offset = offset_in_page(addr);
	int ret = -EINVAL;

	if (!(vma->vm_flags & (VM_IO | VM_PFNMAP)))
		return -EINVAL;

retry:
	if (follow_pte(vma->vm_mm, addr, &ptep, &ptl))
		return -EINVAL;
	pte = *ptep;
	pte_unmap_unlock(ptep, ptl);

	prot = pgprot_val(pte_pgprot(pte));
	phys_addr = (resource_size_t)pte_pfn(pte) << PAGE_SHIFT;

	if ((write & FOLL_WRITE) && !pte_write(pte))
		return -EINVAL;

	maddr = ioremap_prot(phys_addr, PAGE_ALIGN(len + offset), prot);
	if (!maddr)
		return -ENOMEM;

	if (follow_pte(vma->vm_mm, addr, &ptep, &ptl))
		goto out_unmap;

	if (!pte_same(pte, *ptep)) {
		pte_unmap_unlock(ptep, ptl);
		iounmap(maddr);

		goto retry;
	}

	if (write)
		memcpy_toio(maddr + offset, buf, len);
	else
		memcpy_fromio(buf, maddr + offset, len);
	ret = len;
	pte_unmap_unlock(ptep, ptl);
out_unmap:
	iounmap(maddr);

	return ret;
}
EXPORT_SYMBOL_GPL(generic_access_phys);
#endif

/*
 * Access another process' address space as given in mm.
 */
int __access_remote_vm(struct mm_struct *mm, unsigned long addr, void *buf,
		       int len, unsigned int gup_flags)
{
	struct vm_area_struct *vma;
	void *old_buf = buf;
	int write = gup_flags & FOLL_WRITE;

	if (mmap_read_lock_killable(mm))
		return 0;

	/* ignore errors, just check how much was successfully transferred */
	while (len) {
		int bytes, ret, offset;
		void *maddr;
		struct page *page = NULL;

		ret = get_user_pages_remote(mm, addr, 1,
				gup_flags, &page, &vma, NULL);
		if (ret <= 0) {
#ifndef CONFIG_HAVE_IOREMAP_PROT
			break;
#else
			/*
			 * Check if this is a VM_IO | VM_PFNMAP VMA, which
			 * we can access using slightly different code.
			 */
			vma = vma_lookup(mm, addr);
			if (!vma)
				break;
			if (vma->vm_ops && vma->vm_ops->access)
				ret = vma->vm_ops->access(vma, addr, buf,
							  len, write);
			if (ret <= 0)
				break;
			bytes = ret;
#endif
		} else {
			bytes = len;
			offset = addr & (PAGE_SIZE-1);
			if (bytes > PAGE_SIZE-offset)
				bytes = PAGE_SIZE-offset;

			maddr = kmap(page);
			if (write) {
				copy_to_user_page(vma, page, addr,
						  maddr + offset, buf, bytes);
				set_page_dirty_lock(page);
			} else {
				copy_from_user_page(vma, page, addr,
						    buf, maddr + offset, bytes);
			}
			kunmap(page);
			put_page(page);
		}
		len -= bytes;
		buf += bytes;
		addr += bytes;
	}
	mmap_read_unlock(mm);

	return buf - old_buf;
}

/**
 * access_remote_vm - access another process' address space
 * @mm:		the mm_struct of the target address space
 * @addr:	start address to access
 * @buf:	source or destination buffer
 * @len:	number of bytes to transfer
 * @gup_flags:	flags modifying lookup behaviour
 *
 * The caller must hold a reference on @mm.
 *
 * Return: number of bytes copied from source to destination.
 */
int access_remote_vm(struct mm_struct *mm, unsigned long addr,
		void *buf, int len, unsigned int gup_flags)
{
	return __access_remote_vm(mm, addr, buf, len, gup_flags);
}

/*
 * Access another process' address space.
 * Source/target buffer must be kernel space,
 * Do not walk the page table directly, use get_user_pages
 */
int access_process_vm(struct task_struct *tsk, unsigned long addr,
		void *buf, int len, unsigned int gup_flags)
{
	struct mm_struct *mm;
	int ret;

	mm = get_task_mm(tsk);
	if (!mm)
		return 0;

	ret = __access_remote_vm(mm, addr, buf, len, gup_flags);

	mmput(mm);

	return ret;
}
EXPORT_SYMBOL_GPL(access_process_vm);

/*
 * Print the name of a VMA.
 */
void print_vma_addr(char *prefix, unsigned long ip)
{
	struct mm_struct *mm = current->mm;
	struct vm_area_struct *vma;

	/*
	 * we might be running from an atomic context so we cannot sleep
	 */
	if (!mmap_read_trylock(mm))
		return;

	vma = find_vma(mm, ip);
	if (vma && vma->vm_file) {
		struct file *f = vma->vm_file;
		char *buf = (char *)__get_free_page(GFP_NOWAIT);
		if (buf) {
			char *p;

			p = file_path(f, buf, PAGE_SIZE);
			if (IS_ERR(p))
				p = "?";
			printk("%s%s[%lx+%lx]", prefix, kbasename(p),
					vma->vm_start,
					vma->vm_end - vma->vm_start);
			free_page((unsigned long)buf);
		}
	}
	mmap_read_unlock(mm);
}

#if defined(CONFIG_PROVE_LOCKING) || defined(CONFIG_DEBUG_ATOMIC_SLEEP)
void __might_fault(const char *file, int line)
{
	/*
	 * Some code (nfs/sunrpc) uses socket ops on kernel memory while
	 * holding the mmap_lock, this is safe because kernel memory doesn't
	 * get paged out, therefore we'll never actually fault, and the
	 * below annotations will generate false positives.
	 */
	if (uaccess_kernel())
		return;
	if (pagefault_disabled())
		return;
	__might_sleep(file, line);
#if defined(CONFIG_DEBUG_ATOMIC_SLEEP)
	if (current->mm)
		might_lock_read(&current->mm->mmap_lock);
#endif
}
EXPORT_SYMBOL(__might_fault);
#endif

#if defined(CONFIG_TRANSPARENT_HUGEPAGE) || defined(CONFIG_HUGETLBFS)
/*
 * Process all subpages of the specified huge page with the specified
 * operation.  The target subpage will be processed last to keep its
 * cache lines hot.
 */
static inline void process_huge_page(
	unsigned long addr_hint, unsigned int pages_per_huge_page,
	void (*process_subpage)(unsigned long addr, int idx, void *arg),
	void *arg)
{
	int i, n, base, l;
	unsigned long addr = addr_hint &
		~(((unsigned long)pages_per_huge_page << PAGE_SHIFT) - 1);

	/* Process target subpage last to keep its cache lines hot */
	might_sleep();
	n = (addr_hint - addr) / PAGE_SIZE;
	if (2 * n <= pages_per_huge_page) {
		/* If target subpage in first half of huge page */
		base = 0;
		l = n;
		/* Process subpages at the end of huge page */
		for (i = pages_per_huge_page - 1; i >= 2 * n; i--) {
			cond_resched();
			process_subpage(addr + i * PAGE_SIZE, i, arg);
		}
	} else {
		/* If target subpage in second half of huge page */
		base = pages_per_huge_page - 2 * (pages_per_huge_page - n);
		l = pages_per_huge_page - n;
		/* Process subpages at the begin of huge page */
		for (i = 0; i < base; i++) {
			cond_resched();
			process_subpage(addr + i * PAGE_SIZE, i, arg);
		}
	}
	/*
	 * Process remaining subpages in left-right-left-right pattern
	 * towards the target subpage
	 */
	for (i = 0; i < l; i++) {
		int left_idx = base + i;
		int right_idx = base + 2 * l - 1 - i;

		cond_resched();
		process_subpage(addr + left_idx * PAGE_SIZE, left_idx, arg);
		cond_resched();
		process_subpage(addr + right_idx * PAGE_SIZE, right_idx, arg);
	}
}

static void clear_gigantic_page(struct page *page,
				unsigned long addr,
				unsigned int pages_per_huge_page)
{
	int i;
	struct page *p = page;

	might_sleep();
	for (i = 0; i < pages_per_huge_page;
	     i++, p = mem_map_next(p, page, i)) {
		cond_resched();
		clear_user_highpage(p, addr + i * PAGE_SIZE);
	}
}

static void clear_subpage(unsigned long addr, int idx, void *arg)
{
	struct page *page = arg;

	clear_user_highpage(page + idx, addr);
}

void clear_huge_page(struct page *page,
		     unsigned long addr_hint, unsigned int pages_per_huge_page)
{
	unsigned long addr = addr_hint &
		~(((unsigned long)pages_per_huge_page << PAGE_SHIFT) - 1);

	if (unlikely(pages_per_huge_page > MAX_ORDER_NR_PAGES)) {
		clear_gigantic_page(page, addr, pages_per_huge_page);
		return;
	}

	process_huge_page(addr_hint, pages_per_huge_page, clear_subpage, page);
}

static void copy_user_gigantic_page(struct page *dst, struct page *src,
				    unsigned long addr,
				    struct vm_area_struct *vma,
				    unsigned int pages_per_huge_page)
{
	int i;
	struct page *dst_base = dst;
	struct page *src_base = src;

	for (i = 0; i < pages_per_huge_page; ) {
		cond_resched();
		copy_user_highpage(dst, src, addr + i*PAGE_SIZE, vma);

		i++;
		dst = mem_map_next(dst, dst_base, i);
		src = mem_map_next(src, src_base, i);
	}
}

struct copy_subpage_arg {
	struct page *dst;
	struct page *src;
	struct vm_area_struct *vma;
};

static void copy_subpage(unsigned long addr, int idx, void *arg)
{
	struct copy_subpage_arg *copy_arg = arg;

	copy_user_highpage(copy_arg->dst + idx, copy_arg->src + idx,
			   addr, copy_arg->vma);
}

void copy_user_huge_page(struct page *dst, struct page *src,
			 unsigned long addr_hint, struct vm_area_struct *vma,
			 unsigned int pages_per_huge_page)
{
	unsigned long addr = addr_hint &
		~(((unsigned long)pages_per_huge_page << PAGE_SHIFT) - 1);
	struct copy_subpage_arg arg = {
		.dst = dst,
		.src = src,
		.vma = vma,
	};

	if (unlikely(pages_per_huge_page > MAX_ORDER_NR_PAGES)) {
		copy_user_gigantic_page(dst, src, addr, vma,
					pages_per_huge_page);
		return;
	}

	process_huge_page(addr_hint, pages_per_huge_page, copy_subpage, &arg);
}

long copy_huge_page_from_user(struct page *dst_page,
				const void __user *usr_src,
				unsigned int pages_per_huge_page,
				bool allow_pagefault)
{
	void *page_kaddr;
	unsigned long i, rc = 0;
	unsigned long ret_val = pages_per_huge_page * PAGE_SIZE;
	struct page *subpage = dst_page;

	for (i = 0; i < pages_per_huge_page;
	     i++, subpage = mem_map_next(subpage, dst_page, i)) {
		if (allow_pagefault)
			page_kaddr = kmap(subpage);
		else
			page_kaddr = kmap_atomic(subpage);
		rc = copy_from_user(page_kaddr,
				usr_src + i * PAGE_SIZE, PAGE_SIZE);
		if (allow_pagefault)
			kunmap(subpage);
		else
			kunmap_atomic(page_kaddr);

		ret_val -= (PAGE_SIZE - rc);
		if (rc)
			break;

		flush_dcache_page(subpage);

		cond_resched();
	}
	return ret_val;
}
#endif /* CONFIG_TRANSPARENT_HUGEPAGE || CONFIG_HUGETLBFS */

#if USE_SPLIT_PTE_PTLOCKS && ALLOC_SPLIT_PTLOCKS

static struct kmem_cache *page_ptl_cachep;

void __init ptlock_cache_init(void)
{
	page_ptl_cachep = kmem_cache_create("page->ptl", sizeof(spinlock_t), 0,
			SLAB_PANIC, NULL);
}

bool ptlock_alloc(struct page *page)
{
	spinlock_t *ptl;

	ptl = kmem_cache_alloc(page_ptl_cachep, GFP_KERNEL);
	if (!ptl)
		return false;
	page->ptl = ptl;
	return true;
}

void ptlock_free(struct page *page)
{
	kmem_cache_free(page_ptl_cachep, page->ptl);
}
#endif<|MERGE_RESOLUTION|>--- conflicted
+++ resolved
@@ -1405,11 +1405,7 @@
 				continue;
 			rss[mm_counter(page)]--;
 			if (is_device_private_entry(entry))
-<<<<<<< HEAD
-				page_remove_rmap(page, false);
-=======
 				page_remove_rmap(page, vma, false);
->>>>>>> 2a3c4bce
 			put_page(page);
 		} else if (!non_swap_entry(entry)) {
 			/* Genuine swap entry, hence a private anon page */
