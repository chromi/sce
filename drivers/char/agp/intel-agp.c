/*
 * Intel AGPGART routines.
 */

#include <linux/module.h>
#include <linux/pci.h>
#include <linux/slab.h>
#include <linux/init.h>
#include <linux/kernel.h>
#include <linux/pagemap.h>
#include <linux/agp_backend.h>
#include <asm/smp.h>
#include "agp.h"
#include "intel-agp.h"
#include <linux/intel-gtt.h>

#include "intel-gtt.c"

int intel_agp_enabled;
EXPORT_SYMBOL(intel_agp_enabled);

static int intel_fetch_size(void)
{
	int i;
	u16 temp;
	struct aper_size_info_16 *values;

	pci_read_config_word(agp_bridge->dev, INTEL_APSIZE, &temp);
	values = A_SIZE_16(agp_bridge->driver->aperture_sizes);

	for (i = 0; i < agp_bridge->driver->num_aperture_sizes; i++) {
		if (temp == values[i].size_value) {
			agp_bridge->previous_size = agp_bridge->current_size = (void *) (values + i);
			agp_bridge->aperture_size_idx = i;
			return values[i].size;
		}
	}

	return 0;
}

static int __intel_8xx_fetch_size(u8 temp)
{
	int i;
	struct aper_size_info_8 *values;

	values = A_SIZE_8(agp_bridge->driver->aperture_sizes);

	for (i = 0; i < agp_bridge->driver->num_aperture_sizes; i++) {
		if (temp == values[i].size_value) {
			agp_bridge->previous_size =
				agp_bridge->current_size = (void *) (values + i);
			agp_bridge->aperture_size_idx = i;
			return values[i].size;
		}
	}
	return 0;
}

static int intel_8xx_fetch_size(void)
{
	u8 temp;

	pci_read_config_byte(agp_bridge->dev, INTEL_APSIZE, &temp);
	return __intel_8xx_fetch_size(temp);
}

static int intel_815_fetch_size(void)
{
	u8 temp;

	/* Intel 815 chipsets have a _weird_ APSIZE register with only
	 * one non-reserved bit, so mask the others out ... */
	pci_read_config_byte(agp_bridge->dev, INTEL_APSIZE, &temp);
	temp &= (1 << 3);

	return __intel_8xx_fetch_size(temp);
}

static void intel_tlbflush(struct agp_memory *mem)
{
	pci_write_config_dword(agp_bridge->dev, INTEL_AGPCTRL, 0x2200);
	pci_write_config_dword(agp_bridge->dev, INTEL_AGPCTRL, 0x2280);
}


static void intel_8xx_tlbflush(struct agp_memory *mem)
{
	u32 temp;
	pci_read_config_dword(agp_bridge->dev, INTEL_AGPCTRL, &temp);
	pci_write_config_dword(agp_bridge->dev, INTEL_AGPCTRL, temp & ~(1 << 7));
	pci_read_config_dword(agp_bridge->dev, INTEL_AGPCTRL, &temp);
	pci_write_config_dword(agp_bridge->dev, INTEL_AGPCTRL, temp | (1 << 7));
}


static void intel_cleanup(void)
{
	u16 temp;
	struct aper_size_info_16 *previous_size;

	previous_size = A_SIZE_16(agp_bridge->previous_size);
	pci_read_config_word(agp_bridge->dev, INTEL_NBXCFG, &temp);
	pci_write_config_word(agp_bridge->dev, INTEL_NBXCFG, temp & ~(1 << 9));
	pci_write_config_word(agp_bridge->dev, INTEL_APSIZE, previous_size->size_value);
}


static void intel_8xx_cleanup(void)
{
	u16 temp;
	struct aper_size_info_8 *previous_size;

	previous_size = A_SIZE_8(agp_bridge->previous_size);
	pci_read_config_word(agp_bridge->dev, INTEL_NBXCFG, &temp);
	pci_write_config_word(agp_bridge->dev, INTEL_NBXCFG, temp & ~(1 << 9));
	pci_write_config_byte(agp_bridge->dev, INTEL_APSIZE, previous_size->size_value);
}


static int intel_configure(void)
{
	u32 temp;
	u16 temp2;
	struct aper_size_info_16 *current_size;

	current_size = A_SIZE_16(agp_bridge->current_size);

	/* aperture size */
	pci_write_config_word(agp_bridge->dev, INTEL_APSIZE, current_size->size_value);

	/* address to map to */
	pci_read_config_dword(agp_bridge->dev, AGP_APBASE, &temp);
	agp_bridge->gart_bus_addr = (temp & PCI_BASE_ADDRESS_MEM_MASK);

	/* attbase - aperture base */
	pci_write_config_dword(agp_bridge->dev, INTEL_ATTBASE, agp_bridge->gatt_bus_addr);

	/* agpctrl */
	pci_write_config_dword(agp_bridge->dev, INTEL_AGPCTRL, 0x2280);

	/* paccfg/nbxcfg */
	pci_read_config_word(agp_bridge->dev, INTEL_NBXCFG, &temp2);
	pci_write_config_word(agp_bridge->dev, INTEL_NBXCFG,
			(temp2 & ~(1 << 10)) | (1 << 9));
	/* clear any possible error conditions */
	pci_write_config_byte(agp_bridge->dev, INTEL_ERRSTS + 1, 7);
	return 0;
}

static int intel_815_configure(void)
{
	u32 temp, addr;
	u8 temp2;
	struct aper_size_info_8 *current_size;

	/* attbase - aperture base */
	/* the Intel 815 chipset spec. says that bits 29-31 in the
	* ATTBASE register are reserved -> try not to write them */
	if (agp_bridge->gatt_bus_addr & INTEL_815_ATTBASE_MASK) {
		dev_emerg(&agp_bridge->dev->dev, "gatt bus addr too high");
		return -EINVAL;
	}

	current_size = A_SIZE_8(agp_bridge->current_size);

	/* aperture size */
	pci_write_config_byte(agp_bridge->dev, INTEL_APSIZE,
			current_size->size_value);

	/* address to map to */
	pci_read_config_dword(agp_bridge->dev, AGP_APBASE, &temp);
	agp_bridge->gart_bus_addr = (temp & PCI_BASE_ADDRESS_MEM_MASK);

	pci_read_config_dword(agp_bridge->dev, INTEL_ATTBASE, &addr);
	addr &= INTEL_815_ATTBASE_MASK;
	addr |= agp_bridge->gatt_bus_addr;
	pci_write_config_dword(agp_bridge->dev, INTEL_ATTBASE, addr);

	/* agpctrl */
	pci_write_config_dword(agp_bridge->dev, INTEL_AGPCTRL, 0x0000);

	/* apcont */
	pci_read_config_byte(agp_bridge->dev, INTEL_815_APCONT, &temp2);
	pci_write_config_byte(agp_bridge->dev, INTEL_815_APCONT, temp2 | (1 << 1));

	/* clear any possible error conditions */
	/* Oddness : this chipset seems to have no ERRSTS register ! */
	return 0;
}

static void intel_820_tlbflush(struct agp_memory *mem)
{
	return;
}

static void intel_820_cleanup(void)
{
	u8 temp;
	struct aper_size_info_8 *previous_size;

	previous_size = A_SIZE_8(agp_bridge->previous_size);
	pci_read_config_byte(agp_bridge->dev, INTEL_I820_RDCR, &temp);
	pci_write_config_byte(agp_bridge->dev, INTEL_I820_RDCR,
			temp & ~(1 << 1));
	pci_write_config_byte(agp_bridge->dev, INTEL_APSIZE,
			previous_size->size_value);
}


static int intel_820_configure(void)
{
	u32 temp;
	u8 temp2;
	struct aper_size_info_8 *current_size;

	current_size = A_SIZE_8(agp_bridge->current_size);

	/* aperture size */
	pci_write_config_byte(agp_bridge->dev, INTEL_APSIZE, current_size->size_value);

	/* address to map to */
	pci_read_config_dword(agp_bridge->dev, AGP_APBASE, &temp);
	agp_bridge->gart_bus_addr = (temp & PCI_BASE_ADDRESS_MEM_MASK);

	/* attbase - aperture base */
	pci_write_config_dword(agp_bridge->dev, INTEL_ATTBASE, agp_bridge->gatt_bus_addr);

	/* agpctrl */
	pci_write_config_dword(agp_bridge->dev, INTEL_AGPCTRL, 0x0000);

	/* global enable aperture access */
	/* This flag is not accessed through MCHCFG register as in */
	/* i850 chipset. */
	pci_read_config_byte(agp_bridge->dev, INTEL_I820_RDCR, &temp2);
	pci_write_config_byte(agp_bridge->dev, INTEL_I820_RDCR, temp2 | (1 << 1));
	/* clear any possible AGP-related error conditions */
	pci_write_config_word(agp_bridge->dev, INTEL_I820_ERRSTS, 0x001c);
	return 0;
}

static int intel_840_configure(void)
{
	u32 temp;
	u16 temp2;
	struct aper_size_info_8 *current_size;

	current_size = A_SIZE_8(agp_bridge->current_size);

	/* aperture size */
	pci_write_config_byte(agp_bridge->dev, INTEL_APSIZE, current_size->size_value);

	/* address to map to */
	pci_read_config_dword(agp_bridge->dev, AGP_APBASE, &temp);
	agp_bridge->gart_bus_addr = (temp & PCI_BASE_ADDRESS_MEM_MASK);

	/* attbase - aperture base */
	pci_write_config_dword(agp_bridge->dev, INTEL_ATTBASE, agp_bridge->gatt_bus_addr);

	/* agpctrl */
	pci_write_config_dword(agp_bridge->dev, INTEL_AGPCTRL, 0x0000);

	/* mcgcfg */
	pci_read_config_word(agp_bridge->dev, INTEL_I840_MCHCFG, &temp2);
	pci_write_config_word(agp_bridge->dev, INTEL_I840_MCHCFG, temp2 | (1 << 9));
	/* clear any possible error conditions */
	pci_write_config_word(agp_bridge->dev, INTEL_I840_ERRSTS, 0xc000);
	return 0;
}

static int intel_845_configure(void)
{
	u32 temp;
	u8 temp2;
	struct aper_size_info_8 *current_size;

	current_size = A_SIZE_8(agp_bridge->current_size);

	/* aperture size */
	pci_write_config_byte(agp_bridge->dev, INTEL_APSIZE, current_size->size_value);

	if (agp_bridge->apbase_config != 0) {
		pci_write_config_dword(agp_bridge->dev, AGP_APBASE,
				       agp_bridge->apbase_config);
	} else {
		/* address to map to */
		pci_read_config_dword(agp_bridge->dev, AGP_APBASE, &temp);
		agp_bridge->gart_bus_addr = (temp & PCI_BASE_ADDRESS_MEM_MASK);
		agp_bridge->apbase_config = temp;
	}

	/* attbase - aperture base */
	pci_write_config_dword(agp_bridge->dev, INTEL_ATTBASE, agp_bridge->gatt_bus_addr);

	/* agpctrl */
	pci_write_config_dword(agp_bridge->dev, INTEL_AGPCTRL, 0x0000);

	/* agpm */
	pci_read_config_byte(agp_bridge->dev, INTEL_I845_AGPM, &temp2);
	pci_write_config_byte(agp_bridge->dev, INTEL_I845_AGPM, temp2 | (1 << 1));
	/* clear any possible error conditions */
	pci_write_config_word(agp_bridge->dev, INTEL_I845_ERRSTS, 0x001c);
	return 0;
}

static int intel_850_configure(void)
{
	u32 temp;
	u16 temp2;
	struct aper_size_info_8 *current_size;

	current_size = A_SIZE_8(agp_bridge->current_size);

	/* aperture size */
	pci_write_config_byte(agp_bridge->dev, INTEL_APSIZE, current_size->size_value);

	/* address to map to */
	pci_read_config_dword(agp_bridge->dev, AGP_APBASE, &temp);
	agp_bridge->gart_bus_addr = (temp & PCI_BASE_ADDRESS_MEM_MASK);

	/* attbase - aperture base */
	pci_write_config_dword(agp_bridge->dev, INTEL_ATTBASE, agp_bridge->gatt_bus_addr);

	/* agpctrl */
	pci_write_config_dword(agp_bridge->dev, INTEL_AGPCTRL, 0x0000);

	/* mcgcfg */
	pci_read_config_word(agp_bridge->dev, INTEL_I850_MCHCFG, &temp2);
	pci_write_config_word(agp_bridge->dev, INTEL_I850_MCHCFG, temp2 | (1 << 9));
	/* clear any possible AGP-related error conditions */
	pci_write_config_word(agp_bridge->dev, INTEL_I850_ERRSTS, 0x001c);
	return 0;
}

static int intel_860_configure(void)
{
	u32 temp;
	u16 temp2;
	struct aper_size_info_8 *current_size;

	current_size = A_SIZE_8(agp_bridge->current_size);

	/* aperture size */
	pci_write_config_byte(agp_bridge->dev, INTEL_APSIZE, current_size->size_value);

	/* address to map to */
	pci_read_config_dword(agp_bridge->dev, AGP_APBASE, &temp);
	agp_bridge->gart_bus_addr = (temp & PCI_BASE_ADDRESS_MEM_MASK);

	/* attbase - aperture base */
	pci_write_config_dword(agp_bridge->dev, INTEL_ATTBASE, agp_bridge->gatt_bus_addr);

	/* agpctrl */
	pci_write_config_dword(agp_bridge->dev, INTEL_AGPCTRL, 0x0000);

	/* mcgcfg */
	pci_read_config_word(agp_bridge->dev, INTEL_I860_MCHCFG, &temp2);
	pci_write_config_word(agp_bridge->dev, INTEL_I860_MCHCFG, temp2 | (1 << 9));
	/* clear any possible AGP-related error conditions */
	pci_write_config_word(agp_bridge->dev, INTEL_I860_ERRSTS, 0xf700);
	return 0;
}

static int intel_830mp_configure(void)
{
	u32 temp;
	u16 temp2;
	struct aper_size_info_8 *current_size;

	current_size = A_SIZE_8(agp_bridge->current_size);

	/* aperture size */
	pci_write_config_byte(agp_bridge->dev, INTEL_APSIZE, current_size->size_value);

	/* address to map to */
	pci_read_config_dword(agp_bridge->dev, AGP_APBASE, &temp);
	agp_bridge->gart_bus_addr = (temp & PCI_BASE_ADDRESS_MEM_MASK);

	/* attbase - aperture base */
	pci_write_config_dword(agp_bridge->dev, INTEL_ATTBASE, agp_bridge->gatt_bus_addr);

	/* agpctrl */
	pci_write_config_dword(agp_bridge->dev, INTEL_AGPCTRL, 0x0000);

	/* gmch */
	pci_read_config_word(agp_bridge->dev, INTEL_NBXCFG, &temp2);
	pci_write_config_word(agp_bridge->dev, INTEL_NBXCFG, temp2 | (1 << 9));
	/* clear any possible AGP-related error conditions */
	pci_write_config_word(agp_bridge->dev, INTEL_I830_ERRSTS, 0x1c);
	return 0;
}

static int intel_7505_configure(void)
{
	u32 temp;
	u16 temp2;
	struct aper_size_info_8 *current_size;

	current_size = A_SIZE_8(agp_bridge->current_size);

	/* aperture size */
	pci_write_config_byte(agp_bridge->dev, INTEL_APSIZE, current_size->size_value);

	/* address to map to */
	pci_read_config_dword(agp_bridge->dev, AGP_APBASE, &temp);
	agp_bridge->gart_bus_addr = (temp & PCI_BASE_ADDRESS_MEM_MASK);

	/* attbase - aperture base */
	pci_write_config_dword(agp_bridge->dev, INTEL_ATTBASE, agp_bridge->gatt_bus_addr);

	/* agpctrl */
	pci_write_config_dword(agp_bridge->dev, INTEL_AGPCTRL, 0x0000);

	/* mchcfg */
	pci_read_config_word(agp_bridge->dev, INTEL_I7505_MCHCFG, &temp2);
	pci_write_config_word(agp_bridge->dev, INTEL_I7505_MCHCFG, temp2 | (1 << 9));

	return 0;
}

/* Setup function */
static const struct gatt_mask intel_generic_masks[] =
{
	{.mask = 0x00000017, .type = 0}
};

static const struct aper_size_info_8 intel_815_sizes[2] =
{
	{64, 16384, 4, 0},
	{32, 8192, 3, 8},
};

static const struct aper_size_info_8 intel_8xx_sizes[7] =
{
	{256, 65536, 6, 0},
	{128, 32768, 5, 32},
	{64, 16384, 4, 48},
	{32, 8192, 3, 56},
	{16, 4096, 2, 60},
	{8, 2048, 1, 62},
	{4, 1024, 0, 63}
};

static const struct aper_size_info_16 intel_generic_sizes[7] =
{
	{256, 65536, 6, 0},
	{128, 32768, 5, 32},
	{64, 16384, 4, 48},
	{32, 8192, 3, 56},
	{16, 4096, 2, 60},
	{8, 2048, 1, 62},
	{4, 1024, 0, 63}
};

static const struct aper_size_info_8 intel_830mp_sizes[4] =
{
	{256, 65536, 6, 0},
	{128, 32768, 5, 32},
	{64, 16384, 4, 48},
	{32, 8192, 3, 56}
};

static const struct agp_bridge_driver intel_generic_driver = {
	.owner			= THIS_MODULE,
	.aperture_sizes		= intel_generic_sizes,
	.size_type		= U16_APER_SIZE,
	.num_aperture_sizes	= 7,
	.needs_scratch_page	= true,
	.configure		= intel_configure,
	.fetch_size		= intel_fetch_size,
	.cleanup		= intel_cleanup,
	.tlb_flush		= intel_tlbflush,
	.mask_memory		= agp_generic_mask_memory,
	.masks			= intel_generic_masks,
	.agp_enable		= agp_generic_enable,
	.cache_flush		= global_cache_flush,
	.create_gatt_table	= agp_generic_create_gatt_table,
	.free_gatt_table	= agp_generic_free_gatt_table,
	.insert_memory		= agp_generic_insert_memory,
	.remove_memory		= agp_generic_remove_memory,
	.alloc_by_type		= agp_generic_alloc_by_type,
	.free_by_type		= agp_generic_free_by_type,
	.agp_alloc_page		= agp_generic_alloc_page,
	.agp_alloc_pages        = agp_generic_alloc_pages,
	.agp_destroy_page	= agp_generic_destroy_page,
	.agp_destroy_pages      = agp_generic_destroy_pages,
	.agp_type_to_mask_type  = agp_generic_type_to_mask_type,
};

static const struct agp_bridge_driver intel_815_driver = {
	.owner			= THIS_MODULE,
	.aperture_sizes		= intel_815_sizes,
	.size_type		= U8_APER_SIZE,
	.num_aperture_sizes	= 2,
	.needs_scratch_page	= true,
	.configure		= intel_815_configure,
	.fetch_size		= intel_815_fetch_size,
	.cleanup		= intel_8xx_cleanup,
	.tlb_flush		= intel_8xx_tlbflush,
	.mask_memory		= agp_generic_mask_memory,
	.masks			= intel_generic_masks,
	.agp_enable		= agp_generic_enable,
	.cache_flush		= global_cache_flush,
	.create_gatt_table	= agp_generic_create_gatt_table,
	.free_gatt_table	= agp_generic_free_gatt_table,
	.insert_memory		= agp_generic_insert_memory,
	.remove_memory		= agp_generic_remove_memory,
	.alloc_by_type		= agp_generic_alloc_by_type,
	.free_by_type		= agp_generic_free_by_type,
	.agp_alloc_page		= agp_generic_alloc_page,
	.agp_alloc_pages        = agp_generic_alloc_pages,
	.agp_destroy_page	= agp_generic_destroy_page,
	.agp_destroy_pages      = agp_generic_destroy_pages,
	.agp_type_to_mask_type	= agp_generic_type_to_mask_type,
};

static const struct agp_bridge_driver intel_820_driver = {
	.owner			= THIS_MODULE,
	.aperture_sizes		= intel_8xx_sizes,
	.size_type		= U8_APER_SIZE,
	.num_aperture_sizes	= 7,
	.needs_scratch_page	= true,
	.configure		= intel_820_configure,
	.fetch_size		= intel_8xx_fetch_size,
	.cleanup		= intel_820_cleanup,
	.tlb_flush		= intel_820_tlbflush,
	.mask_memory		= agp_generic_mask_memory,
	.masks			= intel_generic_masks,
	.agp_enable		= agp_generic_enable,
	.cache_flush		= global_cache_flush,
	.create_gatt_table	= agp_generic_create_gatt_table,
	.free_gatt_table	= agp_generic_free_gatt_table,
	.insert_memory		= agp_generic_insert_memory,
	.remove_memory		= agp_generic_remove_memory,
	.alloc_by_type		= agp_generic_alloc_by_type,
	.free_by_type		= agp_generic_free_by_type,
	.agp_alloc_page		= agp_generic_alloc_page,
	.agp_alloc_pages        = agp_generic_alloc_pages,
	.agp_destroy_page	= agp_generic_destroy_page,
	.agp_destroy_pages      = agp_generic_destroy_pages,
	.agp_type_to_mask_type  = agp_generic_type_to_mask_type,
};

static const struct agp_bridge_driver intel_830mp_driver = {
	.owner			= THIS_MODULE,
	.aperture_sizes		= intel_830mp_sizes,
	.size_type		= U8_APER_SIZE,
	.num_aperture_sizes	= 4,
	.needs_scratch_page	= true,
	.configure		= intel_830mp_configure,
	.fetch_size		= intel_8xx_fetch_size,
	.cleanup		= intel_8xx_cleanup,
	.tlb_flush		= intel_8xx_tlbflush,
	.mask_memory		= agp_generic_mask_memory,
	.masks			= intel_generic_masks,
	.agp_enable		= agp_generic_enable,
	.cache_flush		= global_cache_flush,
	.create_gatt_table	= agp_generic_create_gatt_table,
	.free_gatt_table	= agp_generic_free_gatt_table,
	.insert_memory		= agp_generic_insert_memory,
	.remove_memory		= agp_generic_remove_memory,
	.alloc_by_type		= agp_generic_alloc_by_type,
	.free_by_type		= agp_generic_free_by_type,
	.agp_alloc_page		= agp_generic_alloc_page,
	.agp_alloc_pages        = agp_generic_alloc_pages,
	.agp_destroy_page	= agp_generic_destroy_page,
	.agp_destroy_pages      = agp_generic_destroy_pages,
	.agp_type_to_mask_type  = agp_generic_type_to_mask_type,
};

static const struct agp_bridge_driver intel_840_driver = {
	.owner			= THIS_MODULE,
	.aperture_sizes		= intel_8xx_sizes,
	.size_type		= U8_APER_SIZE,
	.num_aperture_sizes	= 7,
	.needs_scratch_page	= true,
	.configure		= intel_840_configure,
	.fetch_size		= intel_8xx_fetch_size,
	.cleanup		= intel_8xx_cleanup,
	.tlb_flush		= intel_8xx_tlbflush,
	.mask_memory		= agp_generic_mask_memory,
	.masks			= intel_generic_masks,
	.agp_enable		= agp_generic_enable,
	.cache_flush		= global_cache_flush,
	.create_gatt_table	= agp_generic_create_gatt_table,
	.free_gatt_table	= agp_generic_free_gatt_table,
	.insert_memory		= agp_generic_insert_memory,
	.remove_memory		= agp_generic_remove_memory,
	.alloc_by_type		= agp_generic_alloc_by_type,
	.free_by_type		= agp_generic_free_by_type,
	.agp_alloc_page		= agp_generic_alloc_page,
	.agp_alloc_pages        = agp_generic_alloc_pages,
	.agp_destroy_page	= agp_generic_destroy_page,
	.agp_destroy_pages      = agp_generic_destroy_pages,
	.agp_type_to_mask_type  = agp_generic_type_to_mask_type,
};

static const struct agp_bridge_driver intel_845_driver = {
	.owner			= THIS_MODULE,
	.aperture_sizes		= intel_8xx_sizes,
	.size_type		= U8_APER_SIZE,
	.num_aperture_sizes	= 7,
	.needs_scratch_page	= true,
	.configure		= intel_845_configure,
	.fetch_size		= intel_8xx_fetch_size,
	.cleanup		= intel_8xx_cleanup,
	.tlb_flush		= intel_8xx_tlbflush,
	.mask_memory		= agp_generic_mask_memory,
	.masks			= intel_generic_masks,
	.agp_enable		= agp_generic_enable,
	.cache_flush		= global_cache_flush,
	.create_gatt_table	= agp_generic_create_gatt_table,
	.free_gatt_table	= agp_generic_free_gatt_table,
	.insert_memory		= agp_generic_insert_memory,
	.remove_memory		= agp_generic_remove_memory,
	.alloc_by_type		= agp_generic_alloc_by_type,
	.free_by_type		= agp_generic_free_by_type,
	.agp_alloc_page		= agp_generic_alloc_page,
	.agp_alloc_pages        = agp_generic_alloc_pages,
	.agp_destroy_page	= agp_generic_destroy_page,
	.agp_destroy_pages      = agp_generic_destroy_pages,
	.agp_type_to_mask_type  = agp_generic_type_to_mask_type,
};

static const struct agp_bridge_driver intel_850_driver = {
	.owner			= THIS_MODULE,
	.aperture_sizes		= intel_8xx_sizes,
	.size_type		= U8_APER_SIZE,
	.num_aperture_sizes	= 7,
	.needs_scratch_page	= true,
	.configure		= intel_850_configure,
	.fetch_size		= intel_8xx_fetch_size,
	.cleanup		= intel_8xx_cleanup,
	.tlb_flush		= intel_8xx_tlbflush,
	.mask_memory		= agp_generic_mask_memory,
	.masks			= intel_generic_masks,
	.agp_enable		= agp_generic_enable,
	.cache_flush		= global_cache_flush,
	.create_gatt_table	= agp_generic_create_gatt_table,
	.free_gatt_table	= agp_generic_free_gatt_table,
	.insert_memory		= agp_generic_insert_memory,
	.remove_memory		= agp_generic_remove_memory,
	.alloc_by_type		= agp_generic_alloc_by_type,
	.free_by_type		= agp_generic_free_by_type,
	.agp_alloc_page		= agp_generic_alloc_page,
	.agp_alloc_pages        = agp_generic_alloc_pages,
	.agp_destroy_page	= agp_generic_destroy_page,
	.agp_destroy_pages      = agp_generic_destroy_pages,
	.agp_type_to_mask_type  = agp_generic_type_to_mask_type,
};

static const struct agp_bridge_driver intel_860_driver = {
	.owner			= THIS_MODULE,
	.aperture_sizes		= intel_8xx_sizes,
	.size_type		= U8_APER_SIZE,
	.num_aperture_sizes	= 7,
	.needs_scratch_page	= true,
	.configure		= intel_860_configure,
	.fetch_size		= intel_8xx_fetch_size,
	.cleanup		= intel_8xx_cleanup,
	.tlb_flush		= intel_8xx_tlbflush,
	.mask_memory		= agp_generic_mask_memory,
	.masks			= intel_generic_masks,
	.agp_enable		= agp_generic_enable,
	.cache_flush		= global_cache_flush,
	.create_gatt_table	= agp_generic_create_gatt_table,
	.free_gatt_table	= agp_generic_free_gatt_table,
	.insert_memory		= agp_generic_insert_memory,
	.remove_memory		= agp_generic_remove_memory,
	.alloc_by_type		= agp_generic_alloc_by_type,
	.free_by_type		= agp_generic_free_by_type,
	.agp_alloc_page		= agp_generic_alloc_page,
	.agp_alloc_pages        = agp_generic_alloc_pages,
	.agp_destroy_page	= agp_generic_destroy_page,
	.agp_destroy_pages      = agp_generic_destroy_pages,
	.agp_type_to_mask_type  = agp_generic_type_to_mask_type,
};

static const struct agp_bridge_driver intel_7505_driver = {
	.owner			= THIS_MODULE,
	.aperture_sizes		= intel_8xx_sizes,
	.size_type		= U8_APER_SIZE,
	.num_aperture_sizes	= 7,
	.needs_scratch_page	= true,
	.configure		= intel_7505_configure,
	.fetch_size		= intel_8xx_fetch_size,
	.cleanup		= intel_8xx_cleanup,
	.tlb_flush		= intel_8xx_tlbflush,
	.mask_memory		= agp_generic_mask_memory,
	.masks			= intel_generic_masks,
	.agp_enable		= agp_generic_enable,
	.cache_flush		= global_cache_flush,
	.create_gatt_table	= agp_generic_create_gatt_table,
	.free_gatt_table	= agp_generic_free_gatt_table,
	.insert_memory		= agp_generic_insert_memory,
	.remove_memory		= agp_generic_remove_memory,
	.alloc_by_type		= agp_generic_alloc_by_type,
	.free_by_type		= agp_generic_free_by_type,
	.agp_alloc_page		= agp_generic_alloc_page,
	.agp_alloc_pages        = agp_generic_alloc_pages,
	.agp_destroy_page	= agp_generic_destroy_page,
	.agp_destroy_pages      = agp_generic_destroy_pages,
	.agp_type_to_mask_type  = agp_generic_type_to_mask_type,
};

static int find_gmch(u16 device)
{
	struct pci_dev *gmch_device;

	gmch_device = pci_get_device(PCI_VENDOR_ID_INTEL, device, NULL);
	if (gmch_device && PCI_FUNC(gmch_device->devfn) != 0) {
		gmch_device = pci_get_device(PCI_VENDOR_ID_INTEL,
					     device, gmch_device);
	}

	if (!gmch_device)
		return 0;

	intel_private.pcidev = gmch_device;
	return 1;
}

/* Table to describe Intel GMCH and AGP/PCIE GART drivers.  At least one of
 * driver and gmch_driver must be non-null, and find_gmch will determine
 * which one should be used if a gmch_chip_id is present.
 */
static const struct intel_driver_description {
	unsigned int chip_id;
	unsigned int gmch_chip_id;
	char *name;
	const struct agp_bridge_driver *driver;
	const struct agp_bridge_driver *gmch_driver;
} intel_agp_chipsets[] = {
	{ PCI_DEVICE_ID_INTEL_82443LX_0, 0, "440LX", &intel_generic_driver, NULL },
	{ PCI_DEVICE_ID_INTEL_82443BX_0, 0, "440BX", &intel_generic_driver, NULL },
	{ PCI_DEVICE_ID_INTEL_82443GX_0, 0, "440GX", &intel_generic_driver, NULL },
	{ PCI_DEVICE_ID_INTEL_82810_MC1, PCI_DEVICE_ID_INTEL_82810_IG1, "i810",
		NULL, &intel_810_driver },
	{ PCI_DEVICE_ID_INTEL_82810_MC3, PCI_DEVICE_ID_INTEL_82810_IG3, "i810",
		NULL, &intel_810_driver },
	{ PCI_DEVICE_ID_INTEL_82810E_MC, PCI_DEVICE_ID_INTEL_82810E_IG, "i810",
		NULL, &intel_810_driver },
	{ PCI_DEVICE_ID_INTEL_82815_MC, PCI_DEVICE_ID_INTEL_82815_CGC, "i815",
		&intel_815_driver, &intel_810_driver },
	{ PCI_DEVICE_ID_INTEL_82820_HB, 0, "i820", &intel_820_driver, NULL },
	{ PCI_DEVICE_ID_INTEL_82820_UP_HB, 0, "i820", &intel_820_driver, NULL },
	{ PCI_DEVICE_ID_INTEL_82830_HB, PCI_DEVICE_ID_INTEL_82830_CGC, "830M",
		&intel_830mp_driver, &intel_830_driver },
	{ PCI_DEVICE_ID_INTEL_82840_HB, 0, "i840", &intel_840_driver, NULL },
	{ PCI_DEVICE_ID_INTEL_82845_HB, 0, "845G", &intel_845_driver, NULL },
	{ PCI_DEVICE_ID_INTEL_82845G_HB, PCI_DEVICE_ID_INTEL_82845G_IG, "830M",
		&intel_845_driver, &intel_830_driver },
	{ PCI_DEVICE_ID_INTEL_82850_HB, 0, "i850", &intel_850_driver, NULL },
	{ PCI_DEVICE_ID_INTEL_82854_HB, PCI_DEVICE_ID_INTEL_82854_IG, "854",
		&intel_845_driver, &intel_830_driver },
	{ PCI_DEVICE_ID_INTEL_82855PM_HB, 0, "855PM", &intel_845_driver, NULL },
	{ PCI_DEVICE_ID_INTEL_82855GM_HB, PCI_DEVICE_ID_INTEL_82855GM_IG, "855GM",
		&intel_845_driver, &intel_830_driver },
	{ PCI_DEVICE_ID_INTEL_82860_HB, 0, "i860", &intel_860_driver, NULL },
	{ PCI_DEVICE_ID_INTEL_82865_HB, PCI_DEVICE_ID_INTEL_82865_IG, "865",
		&intel_845_driver, &intel_830_driver },
	{ PCI_DEVICE_ID_INTEL_82875_HB, 0, "i875", &intel_845_driver, NULL },
	{ PCI_DEVICE_ID_INTEL_E7221_HB, PCI_DEVICE_ID_INTEL_E7221_IG, "E7221 (i915)",
		NULL, &intel_915_driver },
	{ PCI_DEVICE_ID_INTEL_82915G_HB, PCI_DEVICE_ID_INTEL_82915G_IG, "915G",
		NULL, &intel_915_driver },
	{ PCI_DEVICE_ID_INTEL_82915GM_HB, PCI_DEVICE_ID_INTEL_82915GM_IG, "915GM",
		NULL, &intel_915_driver },
	{ PCI_DEVICE_ID_INTEL_82945G_HB, PCI_DEVICE_ID_INTEL_82945G_IG, "945G",
		NULL, &intel_915_driver },
	{ PCI_DEVICE_ID_INTEL_82945GM_HB, PCI_DEVICE_ID_INTEL_82945GM_IG, "945GM",
		NULL, &intel_915_driver },
	{ PCI_DEVICE_ID_INTEL_82945GME_HB, PCI_DEVICE_ID_INTEL_82945GME_IG, "945GME",
		NULL, &intel_915_driver },
	{ PCI_DEVICE_ID_INTEL_82946GZ_HB, PCI_DEVICE_ID_INTEL_82946GZ_IG, "946GZ",
		NULL, &intel_i965_driver },
	{ PCI_DEVICE_ID_INTEL_82G35_HB, PCI_DEVICE_ID_INTEL_82G35_IG, "G35",
		NULL, &intel_i965_driver },
	{ PCI_DEVICE_ID_INTEL_82965Q_HB, PCI_DEVICE_ID_INTEL_82965Q_IG, "965Q",
		NULL, &intel_i965_driver },
	{ PCI_DEVICE_ID_INTEL_82965G_HB, PCI_DEVICE_ID_INTEL_82965G_IG, "965G",
		NULL, &intel_i965_driver },
	{ PCI_DEVICE_ID_INTEL_82965GM_HB, PCI_DEVICE_ID_INTEL_82965GM_IG, "965GM",
		NULL, &intel_i965_driver },
	{ PCI_DEVICE_ID_INTEL_82965GME_HB, PCI_DEVICE_ID_INTEL_82965GME_IG, "965GME/GLE",
		NULL, &intel_i965_driver },
	{ PCI_DEVICE_ID_INTEL_7505_0, 0, "E7505", &intel_7505_driver, NULL },
	{ PCI_DEVICE_ID_INTEL_7205_0, 0, "E7205", &intel_7505_driver, NULL },
	{ PCI_DEVICE_ID_INTEL_G33_HB, PCI_DEVICE_ID_INTEL_G33_IG, "G33",
		NULL, &intel_g33_driver },
	{ PCI_DEVICE_ID_INTEL_Q35_HB, PCI_DEVICE_ID_INTEL_Q35_IG, "Q35",
		NULL, &intel_g33_driver },
	{ PCI_DEVICE_ID_INTEL_Q33_HB, PCI_DEVICE_ID_INTEL_Q33_IG, "Q33",
		NULL, &intel_g33_driver },
	{ PCI_DEVICE_ID_INTEL_PINEVIEW_M_HB, PCI_DEVICE_ID_INTEL_PINEVIEW_M_IG, "GMA3150",
		NULL, &intel_g33_driver },
	{ PCI_DEVICE_ID_INTEL_PINEVIEW_HB, PCI_DEVICE_ID_INTEL_PINEVIEW_IG, "GMA3150",
		NULL, &intel_g33_driver },
	{ PCI_DEVICE_ID_INTEL_GM45_HB, PCI_DEVICE_ID_INTEL_GM45_IG,
	    "GM45", NULL, &intel_i965_driver },
	{ PCI_DEVICE_ID_INTEL_EAGLELAKE_HB, PCI_DEVICE_ID_INTEL_EAGLELAKE_IG,
	    "Eaglelake", NULL, &intel_i965_driver },
	{ PCI_DEVICE_ID_INTEL_Q45_HB, PCI_DEVICE_ID_INTEL_Q45_IG,
	    "Q45/Q43", NULL, &intel_i965_driver },
	{ PCI_DEVICE_ID_INTEL_G45_HB, PCI_DEVICE_ID_INTEL_G45_IG,
	    "G45/G43", NULL, &intel_i965_driver },
	{ PCI_DEVICE_ID_INTEL_B43_HB, PCI_DEVICE_ID_INTEL_B43_IG,
	    "B43", NULL, &intel_i965_driver },
	{ PCI_DEVICE_ID_INTEL_G41_HB, PCI_DEVICE_ID_INTEL_G41_IG,
	    "G41", NULL, &intel_i965_driver },
	{ PCI_DEVICE_ID_INTEL_IRONLAKE_D_HB, PCI_DEVICE_ID_INTEL_IRONLAKE_D_IG,
	    "HD Graphics", NULL, &intel_i965_driver },
	{ PCI_DEVICE_ID_INTEL_IRONLAKE_M_HB, PCI_DEVICE_ID_INTEL_IRONLAKE_M_IG,
	    "HD Graphics", NULL, &intel_i965_driver },
	{ PCI_DEVICE_ID_INTEL_IRONLAKE_MA_HB, PCI_DEVICE_ID_INTEL_IRONLAKE_M_IG,
	    "HD Graphics", NULL, &intel_i965_driver },
	{ PCI_DEVICE_ID_INTEL_IRONLAKE_MC2_HB, PCI_DEVICE_ID_INTEL_IRONLAKE_M_IG,
	    "HD Graphics", NULL, &intel_i965_driver },
<<<<<<< HEAD
	{ PCI_DEVICE_ID_INTEL_SANDYBRIDGE_HB, PCI_DEVICE_ID_INTEL_SANDYBRIDGE_IG,
	    "Sandybridge", NULL, &intel_gen6_driver },
	{ PCI_DEVICE_ID_INTEL_SANDYBRIDGE_M_HB, PCI_DEVICE_ID_INTEL_SANDYBRIDGE_M_IG,
=======
	{ PCI_DEVICE_ID_INTEL_SANDYBRIDGE_HB, PCI_DEVICE_ID_INTEL_SANDYBRIDGE_GT1_IG,
	    "Sandybridge", NULL, &intel_gen6_driver },
	{ PCI_DEVICE_ID_INTEL_SANDYBRIDGE_HB, PCI_DEVICE_ID_INTEL_SANDYBRIDGE_GT2_IG,
	    "Sandybridge", NULL, &intel_gen6_driver },
	{ PCI_DEVICE_ID_INTEL_SANDYBRIDGE_HB, PCI_DEVICE_ID_INTEL_SANDYBRIDGE_GT2_PLUS_IG,
	    "Sandybridge", NULL, &intel_gen6_driver },
	{ PCI_DEVICE_ID_INTEL_SANDYBRIDGE_M_HB, PCI_DEVICE_ID_INTEL_SANDYBRIDGE_M_GT1_IG,
	    "Sandybridge", NULL, &intel_gen6_driver },
	{ PCI_DEVICE_ID_INTEL_SANDYBRIDGE_M_HB, PCI_DEVICE_ID_INTEL_SANDYBRIDGE_M_GT2_IG,
	    "Sandybridge", NULL, &intel_gen6_driver },
	{ PCI_DEVICE_ID_INTEL_SANDYBRIDGE_M_HB, PCI_DEVICE_ID_INTEL_SANDYBRIDGE_M_GT2_PLUS_IG,
	    "Sandybridge", NULL, &intel_gen6_driver },
	{ PCI_DEVICE_ID_INTEL_SANDYBRIDGE_S_HB, PCI_DEVICE_ID_INTEL_SANDYBRIDGE_S_IG,
>>>>>>> 053d8f66
	    "Sandybridge", NULL, &intel_gen6_driver },
	{ 0, 0, NULL, NULL, NULL }
};

static int __devinit intel_gmch_probe(struct pci_dev *pdev,
				      struct agp_bridge_data *bridge)
{
	int i, mask;

	bridge->driver = NULL;

	for (i = 0; intel_agp_chipsets[i].name != NULL; i++) {
		if ((intel_agp_chipsets[i].gmch_chip_id != 0) &&
			find_gmch(intel_agp_chipsets[i].gmch_chip_id)) {
			bridge->driver =
				intel_agp_chipsets[i].gmch_driver;
			break;
		}
	}

	if (!bridge->driver)
		return 0;

	bridge->dev_private_data = &intel_private;
	bridge->dev = pdev;

	dev_info(&pdev->dev, "Intel %s Chipset\n", intel_agp_chipsets[i].name);

	if (bridge->driver->mask_memory == intel_gen6_mask_memory)
		mask = 40;
	else if (bridge->driver->mask_memory == intel_i965_mask_memory)
		mask = 36;
	else
		mask = 32;

	if (pci_set_dma_mask(intel_private.pcidev, DMA_BIT_MASK(mask)))
		dev_err(&intel_private.pcidev->dev,
			"set gfx device dma mask %d-bit failed!\n", mask);
	else
		pci_set_consistent_dma_mask(intel_private.pcidev,
					    DMA_BIT_MASK(mask));

	return 1;
}

static int __devinit agp_intel_probe(struct pci_dev *pdev,
				     const struct pci_device_id *ent)
{
	struct agp_bridge_data *bridge;
	u8 cap_ptr = 0;
	struct resource *r;
	int i, err;

	cap_ptr = pci_find_capability(pdev, PCI_CAP_ID_AGP);

	bridge = agp_alloc_bridge();
	if (!bridge)
		return -ENOMEM;

	bridge->capndx = cap_ptr;

	if (intel_gmch_probe(pdev, bridge))
		goto found_gmch;

	for (i = 0; intel_agp_chipsets[i].name != NULL; i++) {
		/* In case that multiple models of gfx chip may
		   stand on same host bridge type, this can be
		   sure we detect the right IGD. */
		if (pdev->device == intel_agp_chipsets[i].chip_id) {
			bridge->driver = intel_agp_chipsets[i].driver;
			break;
		}
	}

	if (intel_agp_chipsets[i].name == NULL) {
		if (cap_ptr)
			dev_warn(&pdev->dev, "unsupported Intel chipset [%04x/%04x]\n",
				 pdev->vendor, pdev->device);
		agp_put_bridge(bridge);
		return -ENODEV;
	}

	if (!bridge->driver) {
		if (cap_ptr)
			dev_warn(&pdev->dev, "can't find bridge device (chip_id: %04x)\n",
			    	 intel_agp_chipsets[i].gmch_chip_id);
		agp_put_bridge(bridge);
		return -ENODEV;
	}

	bridge->dev = pdev;
	bridge->dev_private_data = NULL;

	dev_info(&pdev->dev, "Intel %s Chipset\n", intel_agp_chipsets[i].name);

	/*
	* If the device has not been properly setup, the following will catch
	* the problem and should stop the system from crashing.
	* 20030610 - hamish@zot.org
	*/
	if (pci_enable_device(pdev)) {
		dev_err(&pdev->dev, "can't enable PCI device\n");
		agp_put_bridge(bridge);
		return -ENODEV;
	}

	/*
	* The following fixes the case where the BIOS has "forgotten" to
	* provide an address range for the GART.
	* 20030610 - hamish@zot.org
	*/
	r = &pdev->resource[0];
	if (!r->start && r->end) {
		if (pci_assign_resource(pdev, 0)) {
			dev_err(&pdev->dev, "can't assign resource 0\n");
			agp_put_bridge(bridge);
			return -ENODEV;
		}
	}

	/* Fill in the mode register */
	if (cap_ptr) {
		pci_read_config_dword(pdev,
				bridge->capndx+PCI_AGP_STATUS,
				&bridge->mode);
	}

found_gmch:
	pci_set_drvdata(pdev, bridge);
	err = agp_add_bridge(bridge);
	if (!err)
		intel_agp_enabled = 1;
	return err;
}

static void __devexit agp_intel_remove(struct pci_dev *pdev)
{
	struct agp_bridge_data *bridge = pci_get_drvdata(pdev);

	agp_remove_bridge(bridge);

	if (intel_private.pcidev)
		pci_dev_put(intel_private.pcidev);

	agp_put_bridge(bridge);
}

#ifdef CONFIG_PM
static int agp_intel_resume(struct pci_dev *pdev)
{
	struct agp_bridge_data *bridge = pci_get_drvdata(pdev);
	int ret_val;

	bridge->driver->configure();

	ret_val = agp_rebind_memory();
	if (ret_val != 0)
		return ret_val;

	return 0;
}
#endif

static struct pci_device_id agp_intel_pci_table[] = {
#define ID(x)						\
	{						\
	.class		= (PCI_CLASS_BRIDGE_HOST << 8),	\
	.class_mask	= ~0,				\
	.vendor		= PCI_VENDOR_ID_INTEL,		\
	.device		= x,				\
	.subvendor	= PCI_ANY_ID,			\
	.subdevice	= PCI_ANY_ID,			\
	}
	ID(PCI_DEVICE_ID_INTEL_82443LX_0),
	ID(PCI_DEVICE_ID_INTEL_82443BX_0),
	ID(PCI_DEVICE_ID_INTEL_82443GX_0),
	ID(PCI_DEVICE_ID_INTEL_82810_MC1),
	ID(PCI_DEVICE_ID_INTEL_82810_MC3),
	ID(PCI_DEVICE_ID_INTEL_82810E_MC),
	ID(PCI_DEVICE_ID_INTEL_82815_MC),
	ID(PCI_DEVICE_ID_INTEL_82820_HB),
	ID(PCI_DEVICE_ID_INTEL_82820_UP_HB),
	ID(PCI_DEVICE_ID_INTEL_82830_HB),
	ID(PCI_DEVICE_ID_INTEL_82840_HB),
	ID(PCI_DEVICE_ID_INTEL_82845_HB),
	ID(PCI_DEVICE_ID_INTEL_82845G_HB),
	ID(PCI_DEVICE_ID_INTEL_82850_HB),
	ID(PCI_DEVICE_ID_INTEL_82854_HB),
	ID(PCI_DEVICE_ID_INTEL_82855PM_HB),
	ID(PCI_DEVICE_ID_INTEL_82855GM_HB),
	ID(PCI_DEVICE_ID_INTEL_82860_HB),
	ID(PCI_DEVICE_ID_INTEL_82865_HB),
	ID(PCI_DEVICE_ID_INTEL_82875_HB),
	ID(PCI_DEVICE_ID_INTEL_7505_0),
	ID(PCI_DEVICE_ID_INTEL_7205_0),
	ID(PCI_DEVICE_ID_INTEL_E7221_HB),
	ID(PCI_DEVICE_ID_INTEL_82915G_HB),
	ID(PCI_DEVICE_ID_INTEL_82915GM_HB),
	ID(PCI_DEVICE_ID_INTEL_82945G_HB),
	ID(PCI_DEVICE_ID_INTEL_82945GM_HB),
	ID(PCI_DEVICE_ID_INTEL_82945GME_HB),
	ID(PCI_DEVICE_ID_INTEL_PINEVIEW_M_HB),
	ID(PCI_DEVICE_ID_INTEL_PINEVIEW_HB),
	ID(PCI_DEVICE_ID_INTEL_82946GZ_HB),
	ID(PCI_DEVICE_ID_INTEL_82G35_HB),
	ID(PCI_DEVICE_ID_INTEL_82965Q_HB),
	ID(PCI_DEVICE_ID_INTEL_82965G_HB),
	ID(PCI_DEVICE_ID_INTEL_82965GM_HB),
	ID(PCI_DEVICE_ID_INTEL_82965GME_HB),
	ID(PCI_DEVICE_ID_INTEL_G33_HB),
	ID(PCI_DEVICE_ID_INTEL_Q35_HB),
	ID(PCI_DEVICE_ID_INTEL_Q33_HB),
	ID(PCI_DEVICE_ID_INTEL_GM45_HB),
	ID(PCI_DEVICE_ID_INTEL_EAGLELAKE_HB),
	ID(PCI_DEVICE_ID_INTEL_Q45_HB),
	ID(PCI_DEVICE_ID_INTEL_G45_HB),
	ID(PCI_DEVICE_ID_INTEL_G41_HB),
	ID(PCI_DEVICE_ID_INTEL_B43_HB),
	ID(PCI_DEVICE_ID_INTEL_IRONLAKE_D_HB),
	ID(PCI_DEVICE_ID_INTEL_IRONLAKE_M_HB),
	ID(PCI_DEVICE_ID_INTEL_IRONLAKE_MA_HB),
	ID(PCI_DEVICE_ID_INTEL_IRONLAKE_MC2_HB),
	ID(PCI_DEVICE_ID_INTEL_SANDYBRIDGE_HB),
	ID(PCI_DEVICE_ID_INTEL_SANDYBRIDGE_M_HB),
	ID(PCI_DEVICE_ID_INTEL_SANDYBRIDGE_S_HB),
	{ }
};

MODULE_DEVICE_TABLE(pci, agp_intel_pci_table);

static struct pci_driver agp_intel_pci_driver = {
	.name		= "agpgart-intel",
	.id_table	= agp_intel_pci_table,
	.probe		= agp_intel_probe,
	.remove		= __devexit_p(agp_intel_remove),
#ifdef CONFIG_PM
	.resume		= agp_intel_resume,
#endif
};

static int __init agp_intel_init(void)
{
	if (agp_off)
		return -EINVAL;
	return pci_register_driver(&agp_intel_pci_driver);
}

static void __exit agp_intel_cleanup(void)
{
	pci_unregister_driver(&agp_intel_pci_driver);
}

module_init(agp_intel_init);
module_exit(agp_intel_cleanup);

MODULE_AUTHOR("Dave Jones <davej@redhat.com>");
MODULE_LICENSE("GPL and additional rights");<|MERGE_RESOLUTION|>--- conflicted
+++ resolved
@@ -816,11 +816,6 @@
 	    "HD Graphics", NULL, &intel_i965_driver },
 	{ PCI_DEVICE_ID_INTEL_IRONLAKE_MC2_HB, PCI_DEVICE_ID_INTEL_IRONLAKE_M_IG,
 	    "HD Graphics", NULL, &intel_i965_driver },
-<<<<<<< HEAD
-	{ PCI_DEVICE_ID_INTEL_SANDYBRIDGE_HB, PCI_DEVICE_ID_INTEL_SANDYBRIDGE_IG,
-	    "Sandybridge", NULL, &intel_gen6_driver },
-	{ PCI_DEVICE_ID_INTEL_SANDYBRIDGE_M_HB, PCI_DEVICE_ID_INTEL_SANDYBRIDGE_M_IG,
-=======
 	{ PCI_DEVICE_ID_INTEL_SANDYBRIDGE_HB, PCI_DEVICE_ID_INTEL_SANDYBRIDGE_GT1_IG,
 	    "Sandybridge", NULL, &intel_gen6_driver },
 	{ PCI_DEVICE_ID_INTEL_SANDYBRIDGE_HB, PCI_DEVICE_ID_INTEL_SANDYBRIDGE_GT2_IG,
@@ -834,7 +829,6 @@
 	{ PCI_DEVICE_ID_INTEL_SANDYBRIDGE_M_HB, PCI_DEVICE_ID_INTEL_SANDYBRIDGE_M_GT2_PLUS_IG,
 	    "Sandybridge", NULL, &intel_gen6_driver },
 	{ PCI_DEVICE_ID_INTEL_SANDYBRIDGE_S_HB, PCI_DEVICE_ID_INTEL_SANDYBRIDGE_S_IG,
->>>>>>> 053d8f66
 	    "Sandybridge", NULL, &intel_gen6_driver },
 	{ 0, 0, NULL, NULL, NULL }
 };
