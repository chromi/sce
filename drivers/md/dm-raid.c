/*
 * Copyright (C) 2010-2011 Neil Brown
 * Copyright (C) 2010-2018 Red Hat, Inc. All rights reserved.
 *
 * This file is released under the GPL.
 */

#include <linux/slab.h>
#include <linux/module.h>

#include "md.h"
#include "raid1.h"
#include "raid5.h"
#include "raid10.h"
#include "md-bitmap.h"

#include <linux/device-mapper.h>

#define DM_MSG_PREFIX "raid"
#define	MAX_RAID_DEVICES	253 /* md-raid kernel limit */

/*
 * Minimum sectors of free reshape space per raid device
 */
#define	MIN_FREE_RESHAPE_SPACE to_sector(4*4096)

/*
 * Minimum journal space 4 MiB in sectors.
 */
#define	MIN_RAID456_JOURNAL_SPACE (4*2048)

static bool devices_handle_discard_safely = false;

/*
 * The following flags are used by dm-raid.c to set up the array state.
 * They must be cleared before md_run is called.
 */
#define FirstUse 10		/* rdev flag */

struct raid_dev {
	/*
	 * Two DM devices, one to hold metadata and one to hold the
	 * actual data/parity.	The reason for this is to not confuse
	 * ti->len and give more flexibility in altering size and
	 * characteristics.
	 *
	 * While it is possible for this device to be associated
	 * with a different physical device than the data_dev, it
	 * is intended for it to be the same.
	 *    |--------- Physical Device ---------|
	 *    |- meta_dev -|------ data_dev ------|
	 */
	struct dm_dev *meta_dev;
	struct dm_dev *data_dev;
	struct md_rdev rdev;
};

/*
 * Bits for establishing rs->ctr_flags
 *
 * 1 = no flag value
 * 2 = flag with value
 */
#define __CTR_FLAG_SYNC			0  /* 1 */ /* Not with raid0! */
#define __CTR_FLAG_NOSYNC		1  /* 1 */ /* Not with raid0! */
#define __CTR_FLAG_REBUILD		2  /* 2 */ /* Not with raid0! */
#define __CTR_FLAG_DAEMON_SLEEP		3  /* 2 */ /* Not with raid0! */
#define __CTR_FLAG_MIN_RECOVERY_RATE	4  /* 2 */ /* Not with raid0! */
#define __CTR_FLAG_MAX_RECOVERY_RATE	5  /* 2 */ /* Not with raid0! */
#define __CTR_FLAG_MAX_WRITE_BEHIND	6  /* 2 */ /* Only with raid1! */
#define __CTR_FLAG_WRITE_MOSTLY		7  /* 2 */ /* Only with raid1! */
#define __CTR_FLAG_STRIPE_CACHE		8  /* 2 */ /* Only with raid4/5/6! */
#define __CTR_FLAG_REGION_SIZE		9  /* 2 */ /* Not with raid0! */
#define __CTR_FLAG_RAID10_COPIES	10 /* 2 */ /* Only with raid10 */
#define __CTR_FLAG_RAID10_FORMAT	11 /* 2 */ /* Only with raid10 */
/* New for v1.9.0 */
#define __CTR_FLAG_DELTA_DISKS		12 /* 2 */ /* Only with reshapable raid1/4/5/6/10! */
#define __CTR_FLAG_DATA_OFFSET		13 /* 2 */ /* Only with reshapable raid4/5/6/10! */
#define __CTR_FLAG_RAID10_USE_NEAR_SETS 14 /* 2 */ /* Only with raid10! */

/* New for v1.10.0 */
#define __CTR_FLAG_JOURNAL_DEV		15 /* 2 */ /* Only with raid4/5/6 (journal device)! */

/* New for v1.11.1 */
#define __CTR_FLAG_JOURNAL_MODE		16 /* 2 */ /* Only with raid4/5/6 (journal mode)! */

/*
 * Flags for rs->ctr_flags field.
 */
#define CTR_FLAG_SYNC			(1 << __CTR_FLAG_SYNC)
#define CTR_FLAG_NOSYNC			(1 << __CTR_FLAG_NOSYNC)
#define CTR_FLAG_REBUILD		(1 << __CTR_FLAG_REBUILD)
#define CTR_FLAG_DAEMON_SLEEP		(1 << __CTR_FLAG_DAEMON_SLEEP)
#define CTR_FLAG_MIN_RECOVERY_RATE	(1 << __CTR_FLAG_MIN_RECOVERY_RATE)
#define CTR_FLAG_MAX_RECOVERY_RATE	(1 << __CTR_FLAG_MAX_RECOVERY_RATE)
#define CTR_FLAG_MAX_WRITE_BEHIND	(1 << __CTR_FLAG_MAX_WRITE_BEHIND)
#define CTR_FLAG_WRITE_MOSTLY		(1 << __CTR_FLAG_WRITE_MOSTLY)
#define CTR_FLAG_STRIPE_CACHE		(1 << __CTR_FLAG_STRIPE_CACHE)
#define CTR_FLAG_REGION_SIZE		(1 << __CTR_FLAG_REGION_SIZE)
#define CTR_FLAG_RAID10_COPIES		(1 << __CTR_FLAG_RAID10_COPIES)
#define CTR_FLAG_RAID10_FORMAT		(1 << __CTR_FLAG_RAID10_FORMAT)
#define CTR_FLAG_DELTA_DISKS		(1 << __CTR_FLAG_DELTA_DISKS)
#define CTR_FLAG_DATA_OFFSET		(1 << __CTR_FLAG_DATA_OFFSET)
#define CTR_FLAG_RAID10_USE_NEAR_SETS	(1 << __CTR_FLAG_RAID10_USE_NEAR_SETS)
#define CTR_FLAG_JOURNAL_DEV		(1 << __CTR_FLAG_JOURNAL_DEV)
#define CTR_FLAG_JOURNAL_MODE		(1 << __CTR_FLAG_JOURNAL_MODE)

/*
 * Definitions of various constructor flags to
 * be used in checks of valid / invalid flags
 * per raid level.
 */
/* Define all any sync flags */
#define	CTR_FLAGS_ANY_SYNC		(CTR_FLAG_SYNC | CTR_FLAG_NOSYNC)

/* Define flags for options without argument (e.g. 'nosync') */
#define	CTR_FLAG_OPTIONS_NO_ARGS	(CTR_FLAGS_ANY_SYNC | \
					 CTR_FLAG_RAID10_USE_NEAR_SETS)

/* Define flags for options with one argument (e.g. 'delta_disks +2') */
#define CTR_FLAG_OPTIONS_ONE_ARG (CTR_FLAG_REBUILD | \
				  CTR_FLAG_WRITE_MOSTLY | \
				  CTR_FLAG_DAEMON_SLEEP | \
				  CTR_FLAG_MIN_RECOVERY_RATE | \
				  CTR_FLAG_MAX_RECOVERY_RATE | \
				  CTR_FLAG_MAX_WRITE_BEHIND | \
				  CTR_FLAG_STRIPE_CACHE | \
				  CTR_FLAG_REGION_SIZE | \
				  CTR_FLAG_RAID10_COPIES | \
				  CTR_FLAG_RAID10_FORMAT | \
				  CTR_FLAG_DELTA_DISKS | \
				  CTR_FLAG_DATA_OFFSET | \
				  CTR_FLAG_JOURNAL_DEV | \
				  CTR_FLAG_JOURNAL_MODE)

/* Valid options definitions per raid level... */

/* "raid0" does only accept data offset */
#define RAID0_VALID_FLAGS	(CTR_FLAG_DATA_OFFSET)

/* "raid1" does not accept stripe cache, data offset, delta_disks or any raid10 options */
#define RAID1_VALID_FLAGS	(CTR_FLAGS_ANY_SYNC | \
				 CTR_FLAG_REBUILD | \
				 CTR_FLAG_WRITE_MOSTLY | \
				 CTR_FLAG_DAEMON_SLEEP | \
				 CTR_FLAG_MIN_RECOVERY_RATE | \
				 CTR_FLAG_MAX_RECOVERY_RATE | \
				 CTR_FLAG_MAX_WRITE_BEHIND | \
				 CTR_FLAG_REGION_SIZE | \
				 CTR_FLAG_DELTA_DISKS | \
				 CTR_FLAG_DATA_OFFSET)

/* "raid10" does not accept any raid1 or stripe cache options */
#define RAID10_VALID_FLAGS	(CTR_FLAGS_ANY_SYNC | \
				 CTR_FLAG_REBUILD | \
				 CTR_FLAG_DAEMON_SLEEP | \
				 CTR_FLAG_MIN_RECOVERY_RATE | \
				 CTR_FLAG_MAX_RECOVERY_RATE | \
				 CTR_FLAG_REGION_SIZE | \
				 CTR_FLAG_RAID10_COPIES | \
				 CTR_FLAG_RAID10_FORMAT | \
				 CTR_FLAG_DELTA_DISKS | \
				 CTR_FLAG_DATA_OFFSET | \
				 CTR_FLAG_RAID10_USE_NEAR_SETS)

/*
 * "raid4/5/6" do not accept any raid1 or raid10 specific options
 *
 * "raid6" does not accept "nosync", because it is not guaranteed
 * that both parity and q-syndrome are being written properly with
 * any writes
 */
#define RAID45_VALID_FLAGS	(CTR_FLAGS_ANY_SYNC | \
				 CTR_FLAG_REBUILD | \
				 CTR_FLAG_DAEMON_SLEEP | \
				 CTR_FLAG_MIN_RECOVERY_RATE | \
				 CTR_FLAG_MAX_RECOVERY_RATE | \
				 CTR_FLAG_STRIPE_CACHE | \
				 CTR_FLAG_REGION_SIZE | \
				 CTR_FLAG_DELTA_DISKS | \
				 CTR_FLAG_DATA_OFFSET | \
				 CTR_FLAG_JOURNAL_DEV | \
				 CTR_FLAG_JOURNAL_MODE)

#define RAID6_VALID_FLAGS	(CTR_FLAG_SYNC | \
				 CTR_FLAG_REBUILD | \
				 CTR_FLAG_DAEMON_SLEEP | \
				 CTR_FLAG_MIN_RECOVERY_RATE | \
				 CTR_FLAG_MAX_RECOVERY_RATE | \
				 CTR_FLAG_STRIPE_CACHE | \
				 CTR_FLAG_REGION_SIZE | \
				 CTR_FLAG_DELTA_DISKS | \
				 CTR_FLAG_DATA_OFFSET | \
				 CTR_FLAG_JOURNAL_DEV | \
				 CTR_FLAG_JOURNAL_MODE)
/* ...valid options definitions per raid level */

/*
 * Flags for rs->runtime_flags field
 * (RT_FLAG prefix meaning "runtime flag")
 *
 * These are all internal and used to define runtime state,
 * e.g. to prevent another resume from preresume processing
 * the raid set all over again.
 */
#define RT_FLAG_RS_PRERESUMED		0
#define RT_FLAG_RS_RESUMED		1
#define RT_FLAG_RS_BITMAP_LOADED	2
#define RT_FLAG_UPDATE_SBS		3
#define RT_FLAG_RESHAPE_RS		4
#define RT_FLAG_RS_SUSPENDED		5
#define RT_FLAG_RS_IN_SYNC		6
#define RT_FLAG_RS_RESYNCING		7
#define RT_FLAG_RS_GROW			8

/* Array elements of 64 bit needed for rebuild/failed disk bits */
#define DISKS_ARRAY_ELEMS ((MAX_RAID_DEVICES + (sizeof(uint64_t) * 8 - 1)) / sizeof(uint64_t) / 8)

/*
 * raid set level, layout and chunk sectors backup/restore
 */
struct rs_layout {
	int new_level;
	int new_layout;
	int new_chunk_sectors;
};

struct raid_set {
	struct dm_target *ti;

	uint32_t stripe_cache_entries;
	unsigned long ctr_flags;
	unsigned long runtime_flags;

	uint64_t rebuild_disks[DISKS_ARRAY_ELEMS];

	int raid_disks;
	int delta_disks;
	int data_offset;
	int raid10_copies;
	int requested_bitmap_chunk_sectors;

	struct mddev md;
	struct raid_type *raid_type;

	sector_t array_sectors;
	sector_t dev_sectors;

	/* Optional raid4/5/6 journal device */
	struct journal_dev {
		struct dm_dev *dev;
		struct md_rdev rdev;
		int mode;
	} journal_dev;

	struct raid_dev dev[];
};

static void rs_config_backup(struct raid_set *rs, struct rs_layout *l)
{
	struct mddev *mddev = &rs->md;

	l->new_level = mddev->new_level;
	l->new_layout = mddev->new_layout;
	l->new_chunk_sectors = mddev->new_chunk_sectors;
}

static void rs_config_restore(struct raid_set *rs, struct rs_layout *l)
{
	struct mddev *mddev = &rs->md;

	mddev->new_level = l->new_level;
	mddev->new_layout = l->new_layout;
	mddev->new_chunk_sectors = l->new_chunk_sectors;
}

/* raid10 algorithms (i.e. formats) */
#define	ALGORITHM_RAID10_DEFAULT	0
#define	ALGORITHM_RAID10_NEAR		1
#define	ALGORITHM_RAID10_OFFSET		2
#define	ALGORITHM_RAID10_FAR		3

/* Supported raid types and properties. */
static struct raid_type {
	const char *name;		/* RAID algorithm. */
	const char *descr;		/* Descriptor text for logging. */
	const unsigned int parity_devs;	/* # of parity devices. */
	const unsigned int minimal_devs;/* minimal # of devices in set. */
	const unsigned int level;	/* RAID level. */
	const unsigned int algorithm;	/* RAID algorithm. */
} raid_types[] = {
	{"raid0",	  "raid0 (striping)",			    0, 2, 0,  0 /* NONE */},
	{"raid1",	  "raid1 (mirroring)",			    0, 2, 1,  0 /* NONE */},
	{"raid10_far",	  "raid10 far (striped mirrors)",	    0, 2, 10, ALGORITHM_RAID10_FAR},
	{"raid10_offset", "raid10 offset (striped mirrors)",	    0, 2, 10, ALGORITHM_RAID10_OFFSET},
	{"raid10_near",	  "raid10 near (striped mirrors)",	    0, 2, 10, ALGORITHM_RAID10_NEAR},
	{"raid10",	  "raid10 (striped mirrors)",		    0, 2, 10, ALGORITHM_RAID10_DEFAULT},
	{"raid4",	  "raid4 (dedicated first parity disk)",    1, 2, 5,  ALGORITHM_PARITY_0}, /* raid4 layout = raid5_0 */
	{"raid5_n",	  "raid5 (dedicated last parity disk)",	    1, 2, 5,  ALGORITHM_PARITY_N},
	{"raid5_ls",	  "raid5 (left symmetric)",		    1, 2, 5,  ALGORITHM_LEFT_SYMMETRIC},
	{"raid5_rs",	  "raid5 (right symmetric)",		    1, 2, 5,  ALGORITHM_RIGHT_SYMMETRIC},
	{"raid5_la",	  "raid5 (left asymmetric)",		    1, 2, 5,  ALGORITHM_LEFT_ASYMMETRIC},
	{"raid5_ra",	  "raid5 (right asymmetric)",		    1, 2, 5,  ALGORITHM_RIGHT_ASYMMETRIC},
	{"raid6_zr",	  "raid6 (zero restart)",		    2, 4, 6,  ALGORITHM_ROTATING_ZERO_RESTART},
	{"raid6_nr",	  "raid6 (N restart)",			    2, 4, 6,  ALGORITHM_ROTATING_N_RESTART},
	{"raid6_nc",	  "raid6 (N continue)",			    2, 4, 6,  ALGORITHM_ROTATING_N_CONTINUE},
	{"raid6_n_6",	  "raid6 (dedicated parity/Q n/6)",	    2, 4, 6,  ALGORITHM_PARITY_N_6},
	{"raid6_ls_6",	  "raid6 (left symmetric dedicated Q 6)",   2, 4, 6,  ALGORITHM_LEFT_SYMMETRIC_6},
	{"raid6_rs_6",	  "raid6 (right symmetric dedicated Q 6)",  2, 4, 6,  ALGORITHM_RIGHT_SYMMETRIC_6},
	{"raid6_la_6",	  "raid6 (left asymmetric dedicated Q 6)",  2, 4, 6,  ALGORITHM_LEFT_ASYMMETRIC_6},
	{"raid6_ra_6",	  "raid6 (right asymmetric dedicated Q 6)", 2, 4, 6,  ALGORITHM_RIGHT_ASYMMETRIC_6}
};

/* True, if @v is in inclusive range [@min, @max] */
static bool __within_range(long v, long min, long max)
{
	return v >= min && v <= max;
}

/* All table line arguments are defined here */
static struct arg_name_flag {
	const unsigned long flag;
	const char *name;
} __arg_name_flags[] = {
	{ CTR_FLAG_SYNC, "sync"},
	{ CTR_FLAG_NOSYNC, "nosync"},
	{ CTR_FLAG_REBUILD, "rebuild"},
	{ CTR_FLAG_DAEMON_SLEEP, "daemon_sleep"},
	{ CTR_FLAG_MIN_RECOVERY_RATE, "min_recovery_rate"},
	{ CTR_FLAG_MAX_RECOVERY_RATE, "max_recovery_rate"},
	{ CTR_FLAG_MAX_WRITE_BEHIND, "max_write_behind"},
	{ CTR_FLAG_WRITE_MOSTLY, "write_mostly"},
	{ CTR_FLAG_STRIPE_CACHE, "stripe_cache"},
	{ CTR_FLAG_REGION_SIZE, "region_size"},
	{ CTR_FLAG_RAID10_COPIES, "raid10_copies"},
	{ CTR_FLAG_RAID10_FORMAT, "raid10_format"},
	{ CTR_FLAG_DATA_OFFSET, "data_offset"},
	{ CTR_FLAG_DELTA_DISKS, "delta_disks"},
	{ CTR_FLAG_RAID10_USE_NEAR_SETS, "raid10_use_near_sets"},
	{ CTR_FLAG_JOURNAL_DEV, "journal_dev" },
	{ CTR_FLAG_JOURNAL_MODE, "journal_mode" },
};

/* Return argument name string for given @flag */
static const char *dm_raid_arg_name_by_flag(const uint32_t flag)
{
	if (hweight32(flag) == 1) {
		struct arg_name_flag *anf = __arg_name_flags + ARRAY_SIZE(__arg_name_flags);

		while (anf-- > __arg_name_flags)
			if (flag & anf->flag)
				return anf->name;

	} else
		DMERR("%s called with more than one flag!", __func__);

	return NULL;
}

/* Define correlation of raid456 journal cache modes and dm-raid target line parameters */
static struct {
	const int mode;
	const char *param;
} _raid456_journal_mode[] = {
	{ R5C_JOURNAL_MODE_WRITE_THROUGH , "writethrough" },
	{ R5C_JOURNAL_MODE_WRITE_BACK    , "writeback" }
};

/* Return MD raid4/5/6 journal mode for dm @journal_mode one */
static int dm_raid_journal_mode_to_md(const char *mode)
{
	int m = ARRAY_SIZE(_raid456_journal_mode);

	while (m--)
		if (!strcasecmp(mode, _raid456_journal_mode[m].param))
			return _raid456_journal_mode[m].mode;

	return -EINVAL;
}

/* Return dm-raid raid4/5/6 journal mode string for @mode */
static const char *md_journal_mode_to_dm_raid(const int mode)
{
	int m = ARRAY_SIZE(_raid456_journal_mode);

	while (m--)
		if (mode == _raid456_journal_mode[m].mode)
			return _raid456_journal_mode[m].param;

	return "unknown";
}

/*
 * Bool helpers to test for various raid levels of a raid set.
 * It's level as reported by the superblock rather than
 * the requested raid_type passed to the constructor.
 */
/* Return true, if raid set in @rs is raid0 */
static bool rs_is_raid0(struct raid_set *rs)
{
	return !rs->md.level;
}

/* Return true, if raid set in @rs is raid1 */
static bool rs_is_raid1(struct raid_set *rs)
{
	return rs->md.level == 1;
}

/* Return true, if raid set in @rs is raid10 */
static bool rs_is_raid10(struct raid_set *rs)
{
	return rs->md.level == 10;
}

/* Return true, if raid set in @rs is level 6 */
static bool rs_is_raid6(struct raid_set *rs)
{
	return rs->md.level == 6;
}

/* Return true, if raid set in @rs is level 4, 5 or 6 */
static bool rs_is_raid456(struct raid_set *rs)
{
	return __within_range(rs->md.level, 4, 6);
}

/* Return true, if raid set in @rs is reshapable */
static bool __is_raid10_far(int layout);
static bool rs_is_reshapable(struct raid_set *rs)
{
	return rs_is_raid456(rs) ||
	       (rs_is_raid10(rs) && !__is_raid10_far(rs->md.new_layout));
}

/* Return true, if raid set in @rs is recovering */
static bool rs_is_recovering(struct raid_set *rs)
{
	return rs->md.recovery_cp < rs->md.dev_sectors;
}

/* Return true, if raid set in @rs is reshaping */
static bool rs_is_reshaping(struct raid_set *rs)
{
	return rs->md.reshape_position != MaxSector;
}

/*
 * bool helpers to test for various raid levels of a raid type @rt
 */

/* Return true, if raid type in @rt is raid0 */
static bool rt_is_raid0(struct raid_type *rt)
{
	return !rt->level;
}

/* Return true, if raid type in @rt is raid1 */
static bool rt_is_raid1(struct raid_type *rt)
{
	return rt->level == 1;
}

/* Return true, if raid type in @rt is raid10 */
static bool rt_is_raid10(struct raid_type *rt)
{
	return rt->level == 10;
}

/* Return true, if raid type in @rt is raid4/5 */
static bool rt_is_raid45(struct raid_type *rt)
{
	return __within_range(rt->level, 4, 5);
}

/* Return true, if raid type in @rt is raid6 */
static bool rt_is_raid6(struct raid_type *rt)
{
	return rt->level == 6;
}

/* Return true, if raid type in @rt is raid4/5/6 */
static bool rt_is_raid456(struct raid_type *rt)
{
	return __within_range(rt->level, 4, 6);
}
/* END: raid level bools */

/* Return valid ctr flags for the raid level of @rs */
static unsigned long __valid_flags(struct raid_set *rs)
{
	if (rt_is_raid0(rs->raid_type))
		return RAID0_VALID_FLAGS;
	else if (rt_is_raid1(rs->raid_type))
		return RAID1_VALID_FLAGS;
	else if (rt_is_raid10(rs->raid_type))
		return RAID10_VALID_FLAGS;
	else if (rt_is_raid45(rs->raid_type))
		return RAID45_VALID_FLAGS;
	else if (rt_is_raid6(rs->raid_type))
		return RAID6_VALID_FLAGS;

	return 0;
}

/*
 * Check for valid flags set on @rs
 *
 * Has to be called after parsing of the ctr flags!
 */
static int rs_check_for_valid_flags(struct raid_set *rs)
{
	if (rs->ctr_flags & ~__valid_flags(rs)) {
		rs->ti->error = "Invalid flags combination";
		return -EINVAL;
	}

	return 0;
}

/* MD raid10 bit definitions and helpers */
#define RAID10_OFFSET			(1 << 16) /* stripes with data copies area adjacent on devices */
#define RAID10_BROCKEN_USE_FAR_SETS	(1 << 17) /* Broken in raid10.c: use sets instead of whole stripe rotation */
#define RAID10_USE_FAR_SETS		(1 << 18) /* Use sets instead of whole stripe rotation */
#define RAID10_FAR_COPIES_SHIFT		8	  /* raid10 # far copies shift (2nd byte of layout) */

/* Return md raid10 near copies for @layout */
static unsigned int __raid10_near_copies(int layout)
{
	return layout & 0xFF;
}

/* Return md raid10 far copies for @layout */
static unsigned int __raid10_far_copies(int layout)
{
	return __raid10_near_copies(layout >> RAID10_FAR_COPIES_SHIFT);
}

/* Return true if md raid10 offset for @layout */
static bool __is_raid10_offset(int layout)
{
	return !!(layout & RAID10_OFFSET);
}

/* Return true if md raid10 near for @layout */
static bool __is_raid10_near(int layout)
{
	return !__is_raid10_offset(layout) && __raid10_near_copies(layout) > 1;
}

/* Return true if md raid10 far for @layout */
static bool __is_raid10_far(int layout)
{
	return !__is_raid10_offset(layout) && __raid10_far_copies(layout) > 1;
}

/* Return md raid10 layout string for @layout */
static const char *raid10_md_layout_to_format(int layout)
{
	/*
	 * Bit 16 stands for "offset"
	 * (i.e. adjacent stripes hold copies)
	 *
	 * Refer to MD's raid10.c for details
	 */
	if (__is_raid10_offset(layout))
		return "offset";

	if (__raid10_near_copies(layout) > 1)
		return "near";

	if (__raid10_far_copies(layout) > 1)
		return "far";

	return "unknown";
}

/* Return md raid10 algorithm for @name */
static int raid10_name_to_format(const char *name)
{
	if (!strcasecmp(name, "near"))
		return ALGORITHM_RAID10_NEAR;
	else if (!strcasecmp(name, "offset"))
		return ALGORITHM_RAID10_OFFSET;
	else if (!strcasecmp(name, "far"))
		return ALGORITHM_RAID10_FAR;

	return -EINVAL;
}

/* Return md raid10 copies for @layout */
static unsigned int raid10_md_layout_to_copies(int layout)
{
	return max(__raid10_near_copies(layout), __raid10_far_copies(layout));
}

/* Return md raid10 format id for @format string */
static int raid10_format_to_md_layout(struct raid_set *rs,
				      unsigned int algorithm,
				      unsigned int copies)
{
	unsigned int n = 1, f = 1, r = 0;

	/*
	 * MD resilienece flaw:
	 *
	 * enabling use_far_sets for far/offset formats causes copies
	 * to be colocated on the same devs together with their origins!
	 *
	 * -> disable it for now in the definition above
	 */
	if (algorithm == ALGORITHM_RAID10_DEFAULT ||
	    algorithm == ALGORITHM_RAID10_NEAR)
		n = copies;

	else if (algorithm == ALGORITHM_RAID10_OFFSET) {
		f = copies;
		r = RAID10_OFFSET;
		if (!test_bit(__CTR_FLAG_RAID10_USE_NEAR_SETS, &rs->ctr_flags))
			r |= RAID10_USE_FAR_SETS;

	} else if (algorithm == ALGORITHM_RAID10_FAR) {
		f = copies;
		if (!test_bit(__CTR_FLAG_RAID10_USE_NEAR_SETS, &rs->ctr_flags))
			r |= RAID10_USE_FAR_SETS;

	} else
		return -EINVAL;

	return r | (f << RAID10_FAR_COPIES_SHIFT) | n;
}
/* END: MD raid10 bit definitions and helpers */

/* Check for any of the raid10 algorithms */
static bool __got_raid10(struct raid_type *rtp, const int layout)
{
	if (rtp->level == 10) {
		switch (rtp->algorithm) {
		case ALGORITHM_RAID10_DEFAULT:
		case ALGORITHM_RAID10_NEAR:
			return __is_raid10_near(layout);
		case ALGORITHM_RAID10_OFFSET:
			return __is_raid10_offset(layout);
		case ALGORITHM_RAID10_FAR:
			return __is_raid10_far(layout);
		default:
			break;
		}
	}

	return false;
}

/* Return raid_type for @name */
static struct raid_type *get_raid_type(const char *name)
{
	struct raid_type *rtp = raid_types + ARRAY_SIZE(raid_types);

	while (rtp-- > raid_types)
		if (!strcasecmp(rtp->name, name))
			return rtp;

	return NULL;
}

/* Return raid_type for @name based derived from @level and @layout */
static struct raid_type *get_raid_type_by_ll(const int level, const int layout)
{
	struct raid_type *rtp = raid_types + ARRAY_SIZE(raid_types);

	while (rtp-- > raid_types) {
		/* RAID10 special checks based on @layout flags/properties */
		if (rtp->level == level &&
		    (__got_raid10(rtp, layout) || rtp->algorithm == layout))
			return rtp;
	}

	return NULL;
}

/* Adjust rdev sectors */
static void rs_set_rdev_sectors(struct raid_set *rs)
{
	struct mddev *mddev = &rs->md;
	struct md_rdev *rdev;

	/*
	 * raid10 sets rdev->sector to the device size, which
	 * is unintended in case of out-of-place reshaping
	 */
	rdev_for_each(rdev, mddev)
		if (!test_bit(Journal, &rdev->flags))
			rdev->sectors = mddev->dev_sectors;
}

/*
 * Change bdev capacity of @rs in case of a disk add/remove reshape
 */
static void rs_set_capacity(struct raid_set *rs)
{
	struct gendisk *gendisk = dm_disk(dm_table_get_md(rs->ti->table));

	set_capacity_and_notify(gendisk, rs->md.array_sectors);
}

/*
 * Set the mddev properties in @rs to the current
 * ones retrieved from the freshest superblock
 */
static void rs_set_cur(struct raid_set *rs)
{
	struct mddev *mddev = &rs->md;

	mddev->new_level = mddev->level;
	mddev->new_layout = mddev->layout;
	mddev->new_chunk_sectors = mddev->chunk_sectors;
}

/*
 * Set the mddev properties in @rs to the new
 * ones requested by the ctr
 */
static void rs_set_new(struct raid_set *rs)
{
	struct mddev *mddev = &rs->md;

	mddev->level = mddev->new_level;
	mddev->layout = mddev->new_layout;
	mddev->chunk_sectors = mddev->new_chunk_sectors;
	mddev->raid_disks = rs->raid_disks;
	mddev->delta_disks = 0;
}

static struct raid_set *raid_set_alloc(struct dm_target *ti, struct raid_type *raid_type,
				       unsigned int raid_devs)
{
	unsigned int i;
	struct raid_set *rs;

	if (raid_devs <= raid_type->parity_devs) {
		ti->error = "Insufficient number of devices";
		return ERR_PTR(-EINVAL);
	}

	rs = kzalloc(struct_size(rs, dev, raid_devs), GFP_KERNEL);
	if (!rs) {
		ti->error = "Cannot allocate raid context";
		return ERR_PTR(-ENOMEM);
	}

	mddev_init(&rs->md);

	rs->raid_disks = raid_devs;
	rs->delta_disks = 0;

	rs->ti = ti;
	rs->raid_type = raid_type;
	rs->stripe_cache_entries = 256;
	rs->md.raid_disks = raid_devs;
	rs->md.level = raid_type->level;
	rs->md.new_level = rs->md.level;
	rs->md.layout = raid_type->algorithm;
	rs->md.new_layout = rs->md.layout;
	rs->md.delta_disks = 0;
	rs->md.recovery_cp = MaxSector;

	for (i = 0; i < raid_devs; i++)
		md_rdev_init(&rs->dev[i].rdev);

	/*
	 * Remaining items to be initialized by further RAID params:
	 *  rs->md.persistent
	 *  rs->md.external
	 *  rs->md.chunk_sectors
	 *  rs->md.new_chunk_sectors
	 *  rs->md.dev_sectors
	 */

	return rs;
}

/* Free all @rs allocations */
static void raid_set_free(struct raid_set *rs)
{
	int i;

	if (rs->journal_dev.dev) {
		md_rdev_clear(&rs->journal_dev.rdev);
		dm_put_device(rs->ti, rs->journal_dev.dev);
	}

	for (i = 0; i < rs->raid_disks; i++) {
		if (rs->dev[i].meta_dev)
			dm_put_device(rs->ti, rs->dev[i].meta_dev);
		md_rdev_clear(&rs->dev[i].rdev);
		if (rs->dev[i].data_dev)
			dm_put_device(rs->ti, rs->dev[i].data_dev);
	}

	kfree(rs);
}

/*
 * For every device we have two words
 *  <meta_dev>: meta device name or '-' if missing
 *  <data_dev>: data device name or '-' if missing
 *
 * The following are permitted:
 *    - -
 *    - <data_dev>
 *    <meta_dev> <data_dev>
 *
 * The following is not allowed:
 *    <meta_dev> -
 *
 * This code parses those words.  If there is a failure,
 * the caller must use raid_set_free() to unwind the operations.
 */
static int parse_dev_params(struct raid_set *rs, struct dm_arg_set *as)
{
	int i;
	int rebuild = 0;
	int metadata_available = 0;
	int r = 0;
	const char *arg;

	/* Put off the number of raid devices argument to get to dev pairs */
	arg = dm_shift_arg(as);
	if (!arg)
		return -EINVAL;

	for (i = 0; i < rs->raid_disks; i++) {
		rs->dev[i].rdev.raid_disk = i;

		rs->dev[i].meta_dev = NULL;
		rs->dev[i].data_dev = NULL;

		/*
		 * There are no offsets initially.
		 * Out of place reshape will set them accordingly.
		 */
		rs->dev[i].rdev.data_offset = 0;
		rs->dev[i].rdev.new_data_offset = 0;
		rs->dev[i].rdev.mddev = &rs->md;

		arg = dm_shift_arg(as);
		if (!arg)
			return -EINVAL;

		if (strcmp(arg, "-")) {
			r = dm_get_device(rs->ti, arg, dm_table_get_mode(rs->ti->table),
					  &rs->dev[i].meta_dev);
			if (r) {
				rs->ti->error = "RAID metadata device lookup failure";
				return r;
			}

			rs->dev[i].rdev.sb_page = alloc_page(GFP_KERNEL);
			if (!rs->dev[i].rdev.sb_page) {
				rs->ti->error = "Failed to allocate superblock page";
				return -ENOMEM;
			}
		}

		arg = dm_shift_arg(as);
		if (!arg)
			return -EINVAL;

		if (!strcmp(arg, "-")) {
			if (!test_bit(In_sync, &rs->dev[i].rdev.flags) &&
			    (!rs->dev[i].rdev.recovery_offset)) {
				rs->ti->error = "Drive designated for rebuild not specified";
				return -EINVAL;
			}

			if (rs->dev[i].meta_dev) {
				rs->ti->error = "No data device supplied with metadata device";
				return -EINVAL;
			}

			continue;
		}

		r = dm_get_device(rs->ti, arg, dm_table_get_mode(rs->ti->table),
				  &rs->dev[i].data_dev);
		if (r) {
			rs->ti->error = "RAID device lookup failure";
			return r;
		}

		if (rs->dev[i].meta_dev) {
			metadata_available = 1;
			rs->dev[i].rdev.meta_bdev = rs->dev[i].meta_dev->bdev;
		}
		rs->dev[i].rdev.bdev = rs->dev[i].data_dev->bdev;
		list_add_tail(&rs->dev[i].rdev.same_set, &rs->md.disks);
		if (!test_bit(In_sync, &rs->dev[i].rdev.flags))
			rebuild++;
	}

	if (rs->journal_dev.dev)
		list_add_tail(&rs->journal_dev.rdev.same_set, &rs->md.disks);

	if (metadata_available) {
		rs->md.external = 0;
		rs->md.persistent = 1;
		rs->md.major_version = 2;
	} else if (rebuild && !rs->md.recovery_cp) {
		/*
		 * Without metadata, we will not be able to tell if the array
		 * is in-sync or not - we must assume it is not.  Therefore,
		 * it is impossible to rebuild a drive.
		 *
		 * Even if there is metadata, the on-disk information may
		 * indicate that the array is not in-sync and it will then
		 * fail at that time.
		 *
		 * User could specify 'nosync' option if desperate.
		 */
		rs->ti->error = "Unable to rebuild drive while array is not in-sync";
		return -EINVAL;
	}

	return 0;
}

/*
 * validate_region_size
 * @rs
 * @region_size:  region size in sectors.  If 0, pick a size (4MiB default).
 *
 * Set rs->md.bitmap_info.chunksize (which really refers to 'region size').
 * Ensure that (ti->len/region_size < 2^21) - required by MD bitmap.
 *
 * Returns: 0 on success, -EINVAL on failure.
 */
static int validate_region_size(struct raid_set *rs, unsigned long region_size)
{
	unsigned long min_region_size = rs->ti->len / (1 << 21);

	if (rs_is_raid0(rs))
		return 0;

	if (!region_size) {
		/*
		 * Choose a reasonable default.	 All figures in sectors.
		 */
		if (min_region_size > (1 << 13)) {
			/* If not a power of 2, make it the next power of 2 */
			region_size = roundup_pow_of_two(min_region_size);
			DMINFO("Choosing default region size of %lu sectors",
			       region_size);
		} else {
			DMINFO("Choosing default region size of 4MiB");
			region_size = 1 << 13; /* sectors */
		}
	} else {
		/*
		 * Validate user-supplied value.
		 */
		if (region_size > rs->ti->len) {
			rs->ti->error = "Supplied region size is too large";
			return -EINVAL;
		}

		if (region_size < min_region_size) {
			DMERR("Supplied region_size (%lu sectors) below minimum (%lu)",
			      region_size, min_region_size);
			rs->ti->error = "Supplied region size is too small";
			return -EINVAL;
		}

		if (!is_power_of_2(region_size)) {
			rs->ti->error = "Region size is not a power of 2";
			return -EINVAL;
		}

		if (region_size < rs->md.chunk_sectors) {
			rs->ti->error = "Region size is smaller than the chunk size";
			return -EINVAL;
		}
	}

	/*
	 * Convert sectors to bytes.
	 */
	rs->md.bitmap_info.chunksize = to_bytes(region_size);

	return 0;
}

/*
 * validate_raid_redundancy
 * @rs
 *
 * Determine if there are enough devices in the array that haven't
 * failed (or are being rebuilt) to form a usable array.
 *
 * Returns: 0 on success, -EINVAL on failure.
 */
static int validate_raid_redundancy(struct raid_set *rs)
{
	unsigned int i, rebuild_cnt = 0;
	unsigned int rebuilds_per_group = 0, copies, raid_disks;
	unsigned int group_size, last_group_start;

	for (i = 0; i < rs->raid_disks; i++)
		if (!test_bit(FirstUse, &rs->dev[i].rdev.flags) &&
		    ((!test_bit(In_sync, &rs->dev[i].rdev.flags) ||
		      !rs->dev[i].rdev.sb_page)))
			rebuild_cnt++;

	switch (rs->md.level) {
	case 0:
		break;
	case 1:
		if (rebuild_cnt >= rs->md.raid_disks)
			goto too_many;
		break;
	case 4:
	case 5:
	case 6:
		if (rebuild_cnt > rs->raid_type->parity_devs)
			goto too_many;
		break;
	case 10:
		copies = raid10_md_layout_to_copies(rs->md.new_layout);
		if (copies < 2) {
			DMERR("Bogus raid10 data copies < 2!");
			return -EINVAL;
		}

		if (rebuild_cnt < copies)
			break;

		/*
		 * It is possible to have a higher rebuild count for RAID10,
		 * as long as the failed devices occur in different mirror
		 * groups (i.e. different stripes).
		 *
		 * When checking "near" format, make sure no adjacent devices
		 * have failed beyond what can be handled.  In addition to the
		 * simple case where the number of devices is a multiple of the
		 * number of copies, we must also handle cases where the number
		 * of devices is not a multiple of the number of copies.
		 * E.g.	   dev1 dev2 dev3 dev4 dev5
		 *	    A	 A    B	   B	C
		 *	    C	 D    D	   E	E
		 */
		raid_disks = min(rs->raid_disks, rs->md.raid_disks);
		if (__is_raid10_near(rs->md.new_layout)) {
			for (i = 0; i < raid_disks; i++) {
				if (!(i % copies))
					rebuilds_per_group = 0;
				if ((!rs->dev[i].rdev.sb_page ||
				    !test_bit(In_sync, &rs->dev[i].rdev.flags)) &&
				    (++rebuilds_per_group >= copies))
					goto too_many;
			}
			break;
		}

		/*
		 * When checking "far" and "offset" formats, we need to ensure
		 * that the device that holds its copy is not also dead or
		 * being rebuilt.  (Note that "far" and "offset" formats only
		 * support two copies right now.  These formats also only ever
		 * use the 'use_far_sets' variant.)
		 *
		 * This check is somewhat complicated by the need to account
		 * for arrays that are not a multiple of (far) copies.	This
		 * results in the need to treat the last (potentially larger)
		 * set differently.
		 */
		group_size = (raid_disks / copies);
		last_group_start = (raid_disks / group_size) - 1;
		last_group_start *= group_size;
		for (i = 0; i < raid_disks; i++) {
			if (!(i % copies) && !(i > last_group_start))
				rebuilds_per_group = 0;
			if ((!rs->dev[i].rdev.sb_page ||
			     !test_bit(In_sync, &rs->dev[i].rdev.flags)) &&
			    (++rebuilds_per_group >= copies))
					goto too_many;
		}
		break;
	default:
		if (rebuild_cnt)
			return -EINVAL;
	}

	return 0;

too_many:
	return -EINVAL;
}

/*
 * Possible arguments are...
 *	<chunk_size> [optional_args]
 *
 * Argument definitions
 *    <chunk_size>			The number of sectors per disk that
 *					will form the "stripe"
 *    [[no]sync]			Force or prevent recovery of the
 *					entire array
 *    [rebuild <idx>]			Rebuild the drive indicated by the index
 *    [daemon_sleep <ms>]		Time between bitmap daemon work to
 *					clear bits
 *    [min_recovery_rate <kB/sec/disk>]	Throttle RAID initialization
 *    [max_recovery_rate <kB/sec/disk>]	Throttle RAID initialization
 *    [write_mostly <idx>]		Indicate a write mostly drive via index
 *    [max_write_behind <sectors>]	See '-write-behind=' (man mdadm)
 *    [stripe_cache <sectors>]		Stripe cache size for higher RAIDs
 *    [region_size <sectors>]		Defines granularity of bitmap
 *    [journal_dev <dev>]		raid4/5/6 journaling deviice
 *    					(i.e. write hole closing log)
 *
 * RAID10-only options:
 *    [raid10_copies <# copies>]	Number of copies.  (Default: 2)
 *    [raid10_format <near|far|offset>] Layout algorithm.  (Default: near)
 */
static int parse_raid_params(struct raid_set *rs, struct dm_arg_set *as,
			     unsigned int num_raid_params)
{
	int value, raid10_format = ALGORITHM_RAID10_DEFAULT;
	unsigned int raid10_copies = 2;
	unsigned int i, write_mostly = 0;
	unsigned int region_size = 0;
	sector_t max_io_len;
	const char *arg, *key;
	struct raid_dev *rd;
	struct raid_type *rt = rs->raid_type;

	arg = dm_shift_arg(as);
	num_raid_params--; /* Account for chunk_size argument */

	if (kstrtoint(arg, 10, &value) < 0) {
		rs->ti->error = "Bad numerical argument given for chunk_size";
		return -EINVAL;
	}

	/*
	 * First, parse the in-order required arguments
	 * "chunk_size" is the only argument of this type.
	 */
	if (rt_is_raid1(rt)) {
		if (value)
			DMERR("Ignoring chunk size parameter for RAID 1");
		value = 0;
	} else if (!is_power_of_2(value)) {
		rs->ti->error = "Chunk size must be a power of 2";
		return -EINVAL;
	} else if (value < 8) {
		rs->ti->error = "Chunk size value is too small";
		return -EINVAL;
	}

	rs->md.new_chunk_sectors = rs->md.chunk_sectors = value;

	/*
	 * We set each individual device as In_sync with a completed
	 * 'recovery_offset'.  If there has been a device failure or
	 * replacement then one of the following cases applies:
	 *
	 *   1) User specifies 'rebuild'.
	 *	- Device is reset when param is read.
	 *   2) A new device is supplied.
	 *	- No matching superblock found, resets device.
	 *   3) Device failure was transient and returns on reload.
	 *	- Failure noticed, resets device for bitmap replay.
	 *   4) Device hadn't completed recovery after previous failure.
	 *	- Superblock is read and overrides recovery_offset.
	 *
	 * What is found in the superblocks of the devices is always
	 * authoritative, unless 'rebuild' or '[no]sync' was specified.
	 */
	for (i = 0; i < rs->raid_disks; i++) {
		set_bit(In_sync, &rs->dev[i].rdev.flags);
		rs->dev[i].rdev.recovery_offset = MaxSector;
	}

	/*
	 * Second, parse the unordered optional arguments
	 */
	for (i = 0; i < num_raid_params; i++) {
		key = dm_shift_arg(as);
		if (!key) {
			rs->ti->error = "Not enough raid parameters given";
			return -EINVAL;
		}

		if (!strcasecmp(key, dm_raid_arg_name_by_flag(CTR_FLAG_NOSYNC))) {
			if (test_and_set_bit(__CTR_FLAG_NOSYNC, &rs->ctr_flags)) {
				rs->ti->error = "Only one 'nosync' argument allowed";
				return -EINVAL;
			}
			continue;
		}
		if (!strcasecmp(key, dm_raid_arg_name_by_flag(CTR_FLAG_SYNC))) {
			if (test_and_set_bit(__CTR_FLAG_SYNC, &rs->ctr_flags)) {
				rs->ti->error = "Only one 'sync' argument allowed";
				return -EINVAL;
			}
			continue;
		}
		if (!strcasecmp(key, dm_raid_arg_name_by_flag(CTR_FLAG_RAID10_USE_NEAR_SETS))) {
			if (test_and_set_bit(__CTR_FLAG_RAID10_USE_NEAR_SETS, &rs->ctr_flags)) {
				rs->ti->error = "Only one 'raid10_use_new_sets' argument allowed";
				return -EINVAL;
			}
			continue;
		}

		arg = dm_shift_arg(as);
		i++; /* Account for the argument pairs */
		if (!arg) {
			rs->ti->error = "Wrong number of raid parameters given";
			return -EINVAL;
		}

		/*
		 * Parameters that take a string value are checked here.
		 */
		/* "raid10_format {near|offset|far} */
		if (!strcasecmp(key, dm_raid_arg_name_by_flag(CTR_FLAG_RAID10_FORMAT))) {
			if (test_and_set_bit(__CTR_FLAG_RAID10_FORMAT, &rs->ctr_flags)) {
				rs->ti->error = "Only one 'raid10_format' argument pair allowed";
				return -EINVAL;
			}
			if (!rt_is_raid10(rt)) {
				rs->ti->error = "'raid10_format' is an invalid parameter for this RAID type";
				return -EINVAL;
			}
			raid10_format = raid10_name_to_format(arg);
			if (raid10_format < 0) {
				rs->ti->error = "Invalid 'raid10_format' value given";
				return raid10_format;
			}
			continue;
		}

		/* "journal_dev <dev>" */
		if (!strcasecmp(key, dm_raid_arg_name_by_flag(CTR_FLAG_JOURNAL_DEV))) {
			int r;
			struct md_rdev *jdev;

			if (test_and_set_bit(__CTR_FLAG_JOURNAL_DEV, &rs->ctr_flags)) {
				rs->ti->error = "Only one raid4/5/6 set journaling device allowed";
				return -EINVAL;
			}
			if (!rt_is_raid456(rt)) {
				rs->ti->error = "'journal_dev' is an invalid parameter for this RAID type";
				return -EINVAL;
			}
			r = dm_get_device(rs->ti, arg, dm_table_get_mode(rs->ti->table),
					  &rs->journal_dev.dev);
			if (r) {
				rs->ti->error = "raid4/5/6 journal device lookup failure";
				return r;
			}
			jdev = &rs->journal_dev.rdev;
			md_rdev_init(jdev);
			jdev->mddev = &rs->md;
			jdev->bdev = rs->journal_dev.dev->bdev;
			jdev->sectors = bdev_nr_sectors(jdev->bdev);
			if (jdev->sectors < MIN_RAID456_JOURNAL_SPACE) {
				rs->ti->error = "No space for raid4/5/6 journal";
				return -ENOSPC;
			}
			rs->journal_dev.mode = R5C_JOURNAL_MODE_WRITE_THROUGH;
			set_bit(Journal, &jdev->flags);
			continue;
		}

		/* "journal_mode <mode>" ("journal_dev" mandatory!) */
		if (!strcasecmp(key, dm_raid_arg_name_by_flag(CTR_FLAG_JOURNAL_MODE))) {
			int r;

			if (!test_bit(__CTR_FLAG_JOURNAL_DEV, &rs->ctr_flags)) {
				rs->ti->error = "raid4/5/6 'journal_mode' is invalid without 'journal_dev'";
				return -EINVAL;
			}
			if (test_and_set_bit(__CTR_FLAG_JOURNAL_MODE, &rs->ctr_flags)) {
				rs->ti->error = "Only one raid4/5/6 'journal_mode' argument allowed";
				return -EINVAL;
			}
			r = dm_raid_journal_mode_to_md(arg);
			if (r < 0) {
				rs->ti->error = "Invalid 'journal_mode' argument";
				return r;
			}
			rs->journal_dev.mode = r;
			continue;
		}

		/*
		 * Parameters with number values from here on.
		 */
		if (kstrtoint(arg, 10, &value) < 0) {
			rs->ti->error = "Bad numerical argument given in raid params";
			return -EINVAL;
		}

		if (!strcasecmp(key, dm_raid_arg_name_by_flag(CTR_FLAG_REBUILD))) {
			/*
			 * "rebuild" is being passed in by userspace to provide
			 * indexes of replaced devices and to set up additional
			 * devices on raid level takeover.
			 */
			if (!__within_range(value, 0, rs->raid_disks - 1)) {
				rs->ti->error = "Invalid rebuild index given";
				return -EINVAL;
			}

			if (test_and_set_bit(value, (void *) rs->rebuild_disks)) {
				rs->ti->error = "rebuild for this index already given";
				return -EINVAL;
			}

			rd = rs->dev + value;
			clear_bit(In_sync, &rd->rdev.flags);
			clear_bit(Faulty, &rd->rdev.flags);
			rd->rdev.recovery_offset = 0;
			set_bit(__CTR_FLAG_REBUILD, &rs->ctr_flags);
		} else if (!strcasecmp(key, dm_raid_arg_name_by_flag(CTR_FLAG_WRITE_MOSTLY))) {
			if (!rt_is_raid1(rt)) {
				rs->ti->error = "write_mostly option is only valid for RAID1";
				return -EINVAL;
			}

			if (!__within_range(value, 0, rs->md.raid_disks - 1)) {
				rs->ti->error = "Invalid write_mostly index given";
				return -EINVAL;
			}

			write_mostly++;
			set_bit(WriteMostly, &rs->dev[value].rdev.flags);
			set_bit(__CTR_FLAG_WRITE_MOSTLY, &rs->ctr_flags);
		} else if (!strcasecmp(key, dm_raid_arg_name_by_flag(CTR_FLAG_MAX_WRITE_BEHIND))) {
			if (!rt_is_raid1(rt)) {
				rs->ti->error = "max_write_behind option is only valid for RAID1";
				return -EINVAL;
			}

			if (test_and_set_bit(__CTR_FLAG_MAX_WRITE_BEHIND, &rs->ctr_flags)) {
				rs->ti->error = "Only one max_write_behind argument pair allowed";
				return -EINVAL;
			}

			/*
			 * In device-mapper, we specify things in sectors, but
			 * MD records this value in kB
			 */
			if (value < 0 || value / 2 > COUNTER_MAX) {
				rs->ti->error = "Max write-behind limit out of range";
				return -EINVAL;
			}

			rs->md.bitmap_info.max_write_behind = value / 2;
		} else if (!strcasecmp(key, dm_raid_arg_name_by_flag(CTR_FLAG_DAEMON_SLEEP))) {
			if (test_and_set_bit(__CTR_FLAG_DAEMON_SLEEP, &rs->ctr_flags)) {
				rs->ti->error = "Only one daemon_sleep argument pair allowed";
				return -EINVAL;
			}
			if (value < 0) {
				rs->ti->error = "daemon sleep period out of range";
				return -EINVAL;
			}
			rs->md.bitmap_info.daemon_sleep = value;
		} else if (!strcasecmp(key, dm_raid_arg_name_by_flag(CTR_FLAG_DATA_OFFSET))) {
			/* Userspace passes new data_offset after having extended the data image LV */
			if (test_and_set_bit(__CTR_FLAG_DATA_OFFSET, &rs->ctr_flags)) {
				rs->ti->error = "Only one data_offset argument pair allowed";
				return -EINVAL;
			}
			/* Ensure sensible data offset */
			if (value < 0 ||
			    (value && (value < MIN_FREE_RESHAPE_SPACE || value % to_sector(PAGE_SIZE)))) {
				rs->ti->error = "Bogus data_offset value";
				return -EINVAL;
			}
			rs->data_offset = value;
		} else if (!strcasecmp(key, dm_raid_arg_name_by_flag(CTR_FLAG_DELTA_DISKS))) {
			/* Define the +/-# of disks to add to/remove from the given raid set */
			if (test_and_set_bit(__CTR_FLAG_DELTA_DISKS, &rs->ctr_flags)) {
				rs->ti->error = "Only one delta_disks argument pair allowed";
				return -EINVAL;
			}
			/* Ensure MAX_RAID_DEVICES and raid type minimal_devs! */
			if (!__within_range(abs(value), 1, MAX_RAID_DEVICES - rt->minimal_devs)) {
				rs->ti->error = "Too many delta_disk requested";
				return -EINVAL;
			}

			rs->delta_disks = value;
		} else if (!strcasecmp(key, dm_raid_arg_name_by_flag(CTR_FLAG_STRIPE_CACHE))) {
			if (test_and_set_bit(__CTR_FLAG_STRIPE_CACHE, &rs->ctr_flags)) {
				rs->ti->error = "Only one stripe_cache argument pair allowed";
				return -EINVAL;
			}

			if (!rt_is_raid456(rt)) {
				rs->ti->error = "Inappropriate argument: stripe_cache";
				return -EINVAL;
			}

			if (value < 0) {
				rs->ti->error = "Bogus stripe cache entries value";
				return -EINVAL;
			}
			rs->stripe_cache_entries = value;
		} else if (!strcasecmp(key, dm_raid_arg_name_by_flag(CTR_FLAG_MIN_RECOVERY_RATE))) {
			if (test_and_set_bit(__CTR_FLAG_MIN_RECOVERY_RATE, &rs->ctr_flags)) {
				rs->ti->error = "Only one min_recovery_rate argument pair allowed";
				return -EINVAL;
			}

			if (value < 0) {
				rs->ti->error = "min_recovery_rate out of range";
				return -EINVAL;
			}
			rs->md.sync_speed_min = value;
		} else if (!strcasecmp(key, dm_raid_arg_name_by_flag(CTR_FLAG_MAX_RECOVERY_RATE))) {
			if (test_and_set_bit(__CTR_FLAG_MAX_RECOVERY_RATE, &rs->ctr_flags)) {
				rs->ti->error = "Only one max_recovery_rate argument pair allowed";
				return -EINVAL;
			}

			if (value < 0) {
				rs->ti->error = "max_recovery_rate out of range";
				return -EINVAL;
			}
			rs->md.sync_speed_max = value;
		} else if (!strcasecmp(key, dm_raid_arg_name_by_flag(CTR_FLAG_REGION_SIZE))) {
			if (test_and_set_bit(__CTR_FLAG_REGION_SIZE, &rs->ctr_flags)) {
				rs->ti->error = "Only one region_size argument pair allowed";
				return -EINVAL;
			}

			region_size = value;
			rs->requested_bitmap_chunk_sectors = value;
		} else if (!strcasecmp(key, dm_raid_arg_name_by_flag(CTR_FLAG_RAID10_COPIES))) {
			if (test_and_set_bit(__CTR_FLAG_RAID10_COPIES, &rs->ctr_flags)) {
				rs->ti->error = "Only one raid10_copies argument pair allowed";
				return -EINVAL;
			}

			if (!__within_range(value, 2, rs->md.raid_disks)) {
				rs->ti->error = "Bad value for 'raid10_copies'";
				return -EINVAL;
			}

			raid10_copies = value;
		} else {
			DMERR("Unable to parse RAID parameter: %s", key);
			rs->ti->error = "Unable to parse RAID parameter";
			return -EINVAL;
		}
	}

	if (test_bit(__CTR_FLAG_SYNC, &rs->ctr_flags) &&
	    test_bit(__CTR_FLAG_NOSYNC, &rs->ctr_flags)) {
		rs->ti->error = "sync and nosync are mutually exclusive";
		return -EINVAL;
	}

	if (test_bit(__CTR_FLAG_REBUILD, &rs->ctr_flags) &&
	    (test_bit(__CTR_FLAG_SYNC, &rs->ctr_flags) ||
	     test_bit(__CTR_FLAG_NOSYNC, &rs->ctr_flags))) {
		rs->ti->error = "sync/nosync and rebuild are mutually exclusive";
		return -EINVAL;
	}

	if (write_mostly >= rs->md.raid_disks) {
		rs->ti->error = "Can't set all raid1 devices to write_mostly";
		return -EINVAL;
	}

	if (rs->md.sync_speed_max &&
	    rs->md.sync_speed_min > rs->md.sync_speed_max) {
		rs->ti->error = "Bogus recovery rates";
		return -EINVAL;
	}

	if (validate_region_size(rs, region_size))
		return -EINVAL;

	if (rs->md.chunk_sectors)
		max_io_len = rs->md.chunk_sectors;
	else
		max_io_len = region_size;

	if (dm_set_target_max_io_len(rs->ti, max_io_len))
		return -EINVAL;

	if (rt_is_raid10(rt)) {
		if (raid10_copies > rs->md.raid_disks) {
			rs->ti->error = "Not enough devices to satisfy specification";
			return -EINVAL;
		}

		rs->md.new_layout = raid10_format_to_md_layout(rs, raid10_format, raid10_copies);
		if (rs->md.new_layout < 0) {
			rs->ti->error = "Error getting raid10 format";
			return rs->md.new_layout;
		}

		rt = get_raid_type_by_ll(10, rs->md.new_layout);
		if (!rt) {
			rs->ti->error = "Failed to recognize new raid10 layout";
			return -EINVAL;
		}

		if ((rt->algorithm == ALGORITHM_RAID10_DEFAULT ||
		     rt->algorithm == ALGORITHM_RAID10_NEAR) &&
		    test_bit(__CTR_FLAG_RAID10_USE_NEAR_SETS, &rs->ctr_flags)) {
			rs->ti->error = "RAID10 format 'near' and 'raid10_use_near_sets' are incompatible";
			return -EINVAL;
		}
	}

	rs->raid10_copies = raid10_copies;

	/* Assume there are no metadata devices until the drives are parsed */
	rs->md.persistent = 0;
	rs->md.external = 1;

	/* Check, if any invalid ctr arguments have been passed in for the raid level */
	return rs_check_for_valid_flags(rs);
}

/* Set raid4/5/6 cache size */
static int rs_set_raid456_stripe_cache(struct raid_set *rs)
{
	int r;
	struct r5conf *conf;
	struct mddev *mddev = &rs->md;
	uint32_t min_stripes = max(mddev->chunk_sectors, mddev->new_chunk_sectors) / 2;
	uint32_t nr_stripes = rs->stripe_cache_entries;

	if (!rt_is_raid456(rs->raid_type)) {
		rs->ti->error = "Inappropriate raid level; cannot change stripe_cache size";
		return -EINVAL;
	}

	if (nr_stripes < min_stripes) {
		DMINFO("Adjusting requested %u stripe cache entries to %u to suit stripe size",
		       nr_stripes, min_stripes);
		nr_stripes = min_stripes;
	}

	conf = mddev->private;
	if (!conf) {
		rs->ti->error = "Cannot change stripe_cache size on inactive RAID set";
		return -EINVAL;
	}

	/* Try setting number of stripes in raid456 stripe cache */
	if (conf->min_nr_stripes != nr_stripes) {
		r = raid5_set_cache_size(mddev, nr_stripes);
		if (r) {
			rs->ti->error = "Failed to set raid4/5/6 stripe cache size";
			return r;
		}

		DMINFO("%u stripe cache entries", nr_stripes);
	}

	return 0;
}

/* Return # of data stripes as kept in mddev as of @rs (i.e. as of superblock) */
static unsigned int mddev_data_stripes(struct raid_set *rs)
{
	return rs->md.raid_disks - rs->raid_type->parity_devs;
}

/* Return # of data stripes of @rs (i.e. as of ctr) */
static unsigned int rs_data_stripes(struct raid_set *rs)
{
	return rs->raid_disks - rs->raid_type->parity_devs;
}

/*
 * Retrieve rdev->sectors from any valid raid device of @rs
 * to allow userpace to pass in arbitray "- -" device tupples.
 */
static sector_t __rdev_sectors(struct raid_set *rs)
{
	int i;

	for (i = 0; i < rs->raid_disks; i++) {
		struct md_rdev *rdev = &rs->dev[i].rdev;

		if (!test_bit(Journal, &rdev->flags) &&
		    rdev->bdev && rdev->sectors)
			return rdev->sectors;
	}

	return 0;
}

/* Check that calculated dev_sectors fits all component devices. */
static int _check_data_dev_sectors(struct raid_set *rs)
{
	sector_t ds = ~0;
	struct md_rdev *rdev;

	rdev_for_each(rdev, &rs->md)
		if (!test_bit(Journal, &rdev->flags) && rdev->bdev) {
			ds = min(ds, bdev_nr_sectors(rdev->bdev));
			if (ds < rs->md.dev_sectors) {
				rs->ti->error = "Component device(s) too small";
				return -EINVAL;
			}
		}

	return 0;
}

/* Calculate the sectors per device and per array used for @rs */
static int rs_set_dev_and_array_sectors(struct raid_set *rs, sector_t sectors, bool use_mddev)
{
	int delta_disks;
	unsigned int data_stripes;
	sector_t array_sectors = sectors, dev_sectors = sectors;
	struct mddev *mddev = &rs->md;

	if (use_mddev) {
		delta_disks = mddev->delta_disks;
		data_stripes = mddev_data_stripes(rs);
	} else {
		delta_disks = rs->delta_disks;
		data_stripes = rs_data_stripes(rs);
	}

	/* Special raid1 case w/o delta_disks support (yet) */
	if (rt_is_raid1(rs->raid_type))
		;
	else if (rt_is_raid10(rs->raid_type)) {
		if (rs->raid10_copies < 2 ||
		    delta_disks < 0) {
			rs->ti->error = "Bogus raid10 data copies or delta disks";
			return -EINVAL;
		}

		dev_sectors *= rs->raid10_copies;
		if (sector_div(dev_sectors, data_stripes))
			goto bad;

		array_sectors = (data_stripes + delta_disks) * dev_sectors;
		if (sector_div(array_sectors, rs->raid10_copies))
			goto bad;

	} else if (sector_div(dev_sectors, data_stripes))
		goto bad;

	else
		/* Striped layouts */
		array_sectors = (data_stripes + delta_disks) * dev_sectors;

	mddev->array_sectors = array_sectors;
	mddev->dev_sectors = dev_sectors;
	rs_set_rdev_sectors(rs);

	return _check_data_dev_sectors(rs);
bad:
	rs->ti->error = "Target length not divisible by number of data devices";
	return -EINVAL;
}

/* Setup recovery on @rs */
static void rs_setup_recovery(struct raid_set *rs, sector_t dev_sectors)
{
	/* raid0 does not recover */
	if (rs_is_raid0(rs))
		rs->md.recovery_cp = MaxSector;
	/*
	 * A raid6 set has to be recovered either
	 * completely or for the grown part to
	 * ensure proper parity and Q-Syndrome
	 */
	else if (rs_is_raid6(rs))
		rs->md.recovery_cp = dev_sectors;
	/*
	 * Other raid set types may skip recovery
	 * depending on the 'nosync' flag.
	 */
	else
		rs->md.recovery_cp = test_bit(__CTR_FLAG_NOSYNC, &rs->ctr_flags)
				     ? MaxSector : dev_sectors;
}

static void do_table_event(struct work_struct *ws)
{
	struct raid_set *rs = container_of(ws, struct raid_set, md.event_work);

	smp_rmb(); /* Make sure we access most actual mddev properties */
	if (!rs_is_reshaping(rs)) {
		if (rs_is_raid10(rs))
			rs_set_rdev_sectors(rs);
		rs_set_capacity(rs);
	}
	dm_table_event(rs->ti->table);
}

/*
 * Make sure a valid takover (level switch) is being requested on @rs
 *
 * Conversions of raid sets from one MD personality to another
 * have to conform to restrictions which are enforced here.
 */
static int rs_check_takeover(struct raid_set *rs)
{
	struct mddev *mddev = &rs->md;
	unsigned int near_copies;

	if (rs->md.degraded) {
		rs->ti->error = "Can't takeover degraded raid set";
		return -EPERM;
	}

	if (rs_is_reshaping(rs)) {
		rs->ti->error = "Can't takeover reshaping raid set";
		return -EPERM;
	}

	switch (mddev->level) {
	case 0:
		/* raid0 -> raid1/5 with one disk */
		if ((mddev->new_level == 1 || mddev->new_level == 5) &&
		    mddev->raid_disks == 1)
			return 0;

		/* raid0 -> raid10 */
		if (mddev->new_level == 10 &&
		    !(rs->raid_disks % mddev->raid_disks))
			return 0;

		/* raid0 with multiple disks -> raid4/5/6 */
		if (__within_range(mddev->new_level, 4, 6) &&
		    mddev->new_layout == ALGORITHM_PARITY_N &&
		    mddev->raid_disks > 1)
			return 0;

		break;

	case 10:
		/* Can't takeover raid10_offset! */
		if (__is_raid10_offset(mddev->layout))
			break;

		near_copies = __raid10_near_copies(mddev->layout);

		/* raid10* -> raid0 */
		if (mddev->new_level == 0) {
			/* Can takeover raid10_near with raid disks divisable by data copies! */
			if (near_copies > 1 &&
			    !(mddev->raid_disks % near_copies)) {
				mddev->raid_disks /= near_copies;
				mddev->delta_disks = mddev->raid_disks;
				return 0;
			}

			/* Can takeover raid10_far */
			if (near_copies == 1 &&
			    __raid10_far_copies(mddev->layout) > 1)
				return 0;

			break;
		}

		/* raid10_{near,far} -> raid1 */
		if (mddev->new_level == 1 &&
		    max(near_copies, __raid10_far_copies(mddev->layout)) == mddev->raid_disks)
			return 0;

		/* raid10_{near,far} with 2 disks -> raid4/5 */
		if (__within_range(mddev->new_level, 4, 5) &&
		    mddev->raid_disks == 2)
			return 0;
		break;

	case 1:
		/* raid1 with 2 disks -> raid4/5 */
		if (__within_range(mddev->new_level, 4, 5) &&
		    mddev->raid_disks == 2) {
			mddev->degraded = 1;
			return 0;
		}

		/* raid1 -> raid0 */
		if (mddev->new_level == 0 &&
		    mddev->raid_disks == 1)
			return 0;

		/* raid1 -> raid10 */
		if (mddev->new_level == 10)
			return 0;
		break;

	case 4:
		/* raid4 -> raid0 */
		if (mddev->new_level == 0)
			return 0;

		/* raid4 -> raid1/5 with 2 disks */
		if ((mddev->new_level == 1 || mddev->new_level == 5) &&
		    mddev->raid_disks == 2)
			return 0;

		/* raid4 -> raid5/6 with parity N */
		if (__within_range(mddev->new_level, 5, 6) &&
		    mddev->layout == ALGORITHM_PARITY_N)
			return 0;
		break;

	case 5:
		/* raid5 with parity N -> raid0 */
		if (mddev->new_level == 0 &&
		    mddev->layout == ALGORITHM_PARITY_N)
			return 0;

		/* raid5 with parity N -> raid4 */
		if (mddev->new_level == 4 &&
		    mddev->layout == ALGORITHM_PARITY_N)
			return 0;

		/* raid5 with 2 disks -> raid1/4/10 */
		if ((mddev->new_level == 1 || mddev->new_level == 4 || mddev->new_level == 10) &&
		    mddev->raid_disks == 2)
			return 0;

		/* raid5_* ->  raid6_*_6 with Q-Syndrome N (e.g. raid5_ra -> raid6_ra_6 */
		if (mddev->new_level == 6 &&
		    ((mddev->layout == ALGORITHM_PARITY_N && mddev->new_layout == ALGORITHM_PARITY_N) ||
		      __within_range(mddev->new_layout, ALGORITHM_LEFT_ASYMMETRIC_6, ALGORITHM_RIGHT_SYMMETRIC_6)))
			return 0;
		break;

	case 6:
		/* raid6 with parity N -> raid0 */
		if (mddev->new_level == 0 &&
		    mddev->layout == ALGORITHM_PARITY_N)
			return 0;

		/* raid6 with parity N -> raid4 */
		if (mddev->new_level == 4 &&
		    mddev->layout == ALGORITHM_PARITY_N)
			return 0;

		/* raid6_*_n with Q-Syndrome N -> raid5_* */
		if (mddev->new_level == 5 &&
		    ((mddev->layout == ALGORITHM_PARITY_N && mddev->new_layout == ALGORITHM_PARITY_N) ||
		     __within_range(mddev->new_layout, ALGORITHM_LEFT_ASYMMETRIC, ALGORITHM_RIGHT_SYMMETRIC)))
			return 0;
		break;

	default:
		break;
	}

	rs->ti->error = "takeover not possible";
	return -EINVAL;
}

/* True if @rs requested to be taken over */
static bool rs_takeover_requested(struct raid_set *rs)
{
	return rs->md.new_level != rs->md.level;
}

/* True if layout is set to reshape. */
static bool rs_is_layout_change(struct raid_set *rs, bool use_mddev)
{
	return (use_mddev ? rs->md.delta_disks : rs->delta_disks) ||
	       rs->md.new_layout != rs->md.layout ||
	       rs->md.new_chunk_sectors != rs->md.chunk_sectors;
}

/* True if @rs is requested to reshape by ctr */
static bool rs_reshape_requested(struct raid_set *rs)
{
	bool change;
	struct mddev *mddev = &rs->md;

	if (rs_takeover_requested(rs))
		return false;

	if (rs_is_raid0(rs))
		return false;

	change = rs_is_layout_change(rs, false);

	/* Historical case to support raid1 reshape without delta disks */
	if (rs_is_raid1(rs)) {
		if (rs->delta_disks)
			return !!rs->delta_disks;

		return !change &&
		       mddev->raid_disks != rs->raid_disks;
	}

	if (rs_is_raid10(rs))
		return change &&
		       !__is_raid10_far(mddev->new_layout) &&
		       rs->delta_disks >= 0;

	return change;
}

/*  Features */
#define	FEATURE_FLAG_SUPPORTS_V190	0x1 /* Supports extended superblock */

/* State flags for sb->flags */
#define	SB_FLAG_RESHAPE_ACTIVE		0x1
#define	SB_FLAG_RESHAPE_BACKWARDS	0x2

/*
 * This structure is never routinely used by userspace, unlike md superblocks.
 * Devices with this superblock should only ever be accessed via device-mapper.
 */
#define DM_RAID_MAGIC 0x64526D44
struct dm_raid_superblock {
	__le32 magic;		/* "DmRd" */
	__le32 compat_features;	/* Used to indicate compatible features (like 1.9.0 ondisk metadata extension) */

	__le32 num_devices;	/* Number of devices in this raid set. (Max 64) */
	__le32 array_position;	/* The position of this drive in the raid set */

	__le64 events;		/* Incremented by md when superblock updated */
	__le64 failed_devices;	/* Pre 1.9.0 part of bit field of devices to */
				/* indicate failures (see extension below) */

	/*
	 * This offset tracks the progress of the repair or replacement of
	 * an individual drive.
	 */
	__le64 disk_recovery_offset;

	/*
	 * This offset tracks the progress of the initial raid set
	 * synchronisation/parity calculation.
	 */
	__le64 array_resync_offset;

	/*
	 * raid characteristics
	 */
	__le32 level;
	__le32 layout;
	__le32 stripe_sectors;

	/********************************************************************
	 * BELOW FOLLOW V1.9.0 EXTENSIONS TO THE PRISTINE SUPERBLOCK FORMAT!!!
	 *
	 * FEATURE_FLAG_SUPPORTS_V190 in the compat_features member indicates that those exist
	 */

	__le32 flags; /* Flags defining array states for reshaping */

	/*
	 * This offset tracks the progress of a raid
	 * set reshape in order to be able to restart it
	 */
	__le64 reshape_position;

	/*
	 * These define the properties of the array in case of an interrupted reshape
	 */
	__le32 new_level;
	__le32 new_layout;
	__le32 new_stripe_sectors;
	__le32 delta_disks;

	__le64 array_sectors; /* Array size in sectors */

	/*
	 * Sector offsets to data on devices (reshaping).
	 * Needed to support out of place reshaping, thus
	 * not writing over any stripes whilst converting
	 * them from old to new layout
	 */
	__le64 data_offset;
	__le64 new_data_offset;

	__le64 sectors; /* Used device size in sectors */

	/*
	 * Additonal Bit field of devices indicating failures to support
	 * up to 256 devices with the 1.9.0 on-disk metadata format
	 */
	__le64 extended_failed_devices[DISKS_ARRAY_ELEMS - 1];

	__le32 incompat_features;	/* Used to indicate any incompatible features */

	/* Always set rest up to logical block size to 0 when writing (see get_metadata_device() below). */
} __packed;

/*
 * Check for reshape constraints on raid set @rs:
 *
 * - reshape function non-existent
 * - degraded set
 * - ongoing recovery
 * - ongoing reshape
 *
 * Returns 0 if none or -EPERM if given constraint
 * and error message reference in @errmsg
 */
static int rs_check_reshape(struct raid_set *rs)
{
	struct mddev *mddev = &rs->md;

	if (!mddev->pers || !mddev->pers->check_reshape)
		rs->ti->error = "Reshape not supported";
	else if (mddev->degraded)
		rs->ti->error = "Can't reshape degraded raid set";
	else if (rs_is_recovering(rs))
		rs->ti->error = "Convert request on recovering raid set prohibited";
	else if (rs_is_reshaping(rs))
		rs->ti->error = "raid set already reshaping!";
	else if (!(rs_is_raid1(rs) || rs_is_raid10(rs) || rs_is_raid456(rs)))
		rs->ti->error = "Reshaping only supported for raid1/4/5/6/10";
	else
		return 0;

	return -EPERM;
}

static int read_disk_sb(struct md_rdev *rdev, int size, bool force_reload)
{
	BUG_ON(!rdev->sb_page);

	if (rdev->sb_loaded && !force_reload)
		return 0;

	rdev->sb_loaded = 0;

	if (!sync_page_io(rdev, 0, size, rdev->sb_page, REQ_OP_READ, true)) {
		DMERR("Failed to read superblock of device at position %d",
		      rdev->raid_disk);
		md_error(rdev->mddev, rdev);
		set_bit(Faulty, &rdev->flags);
		return -EIO;
	}

	rdev->sb_loaded = 1;

	return 0;
}

static void sb_retrieve_failed_devices(struct dm_raid_superblock *sb, uint64_t *failed_devices)
{
	failed_devices[0] = le64_to_cpu(sb->failed_devices);
	memset(failed_devices + 1, 0, sizeof(sb->extended_failed_devices));

	if (le32_to_cpu(sb->compat_features) & FEATURE_FLAG_SUPPORTS_V190) {
		int i = ARRAY_SIZE(sb->extended_failed_devices);

		while (i--)
			failed_devices[i+1] = le64_to_cpu(sb->extended_failed_devices[i]);
	}
}

static void sb_update_failed_devices(struct dm_raid_superblock *sb, uint64_t *failed_devices)
{
	int i = ARRAY_SIZE(sb->extended_failed_devices);

	sb->failed_devices = cpu_to_le64(failed_devices[0]);
	while (i--)
		sb->extended_failed_devices[i] = cpu_to_le64(failed_devices[i+1]);
}

/*
 * Synchronize the superblock members with the raid set properties
 *
 * All superblock data is little endian.
 */
static void super_sync(struct mddev *mddev, struct md_rdev *rdev)
{
	bool update_failed_devices = false;
	unsigned int i;
	uint64_t failed_devices[DISKS_ARRAY_ELEMS];
	struct dm_raid_superblock *sb;
	struct raid_set *rs = container_of(mddev, struct raid_set, md);

	/* No metadata device, no superblock */
	if (!rdev->meta_bdev)
		return;

	BUG_ON(!rdev->sb_page);

	sb = page_address(rdev->sb_page);

	sb_retrieve_failed_devices(sb, failed_devices);

	for (i = 0; i < rs->raid_disks; i++)
		if (!rs->dev[i].data_dev || test_bit(Faulty, &rs->dev[i].rdev.flags)) {
			update_failed_devices = true;
			set_bit(i, (void *) failed_devices);
		}

	if (update_failed_devices)
		sb_update_failed_devices(sb, failed_devices);

	sb->magic = cpu_to_le32(DM_RAID_MAGIC);
	sb->compat_features = cpu_to_le32(FEATURE_FLAG_SUPPORTS_V190);

	sb->num_devices = cpu_to_le32(mddev->raid_disks);
	sb->array_position = cpu_to_le32(rdev->raid_disk);

	sb->events = cpu_to_le64(mddev->events);

	sb->disk_recovery_offset = cpu_to_le64(rdev->recovery_offset);
	sb->array_resync_offset = cpu_to_le64(mddev->recovery_cp);

	sb->level = cpu_to_le32(mddev->level);
	sb->layout = cpu_to_le32(mddev->layout);
	sb->stripe_sectors = cpu_to_le32(mddev->chunk_sectors);

	/********************************************************************
	 * BELOW FOLLOW V1.9.0 EXTENSIONS TO THE PRISTINE SUPERBLOCK FORMAT!!!
	 *
	 * FEATURE_FLAG_SUPPORTS_V190 in the compat_features member indicates that those exist
	 */
	sb->new_level = cpu_to_le32(mddev->new_level);
	sb->new_layout = cpu_to_le32(mddev->new_layout);
	sb->new_stripe_sectors = cpu_to_le32(mddev->new_chunk_sectors);

	sb->delta_disks = cpu_to_le32(mddev->delta_disks);

	smp_rmb(); /* Make sure we access most recent reshape position */
	sb->reshape_position = cpu_to_le64(mddev->reshape_position);
	if (le64_to_cpu(sb->reshape_position) != MaxSector) {
		/* Flag ongoing reshape */
		sb->flags |= cpu_to_le32(SB_FLAG_RESHAPE_ACTIVE);

		if (mddev->delta_disks < 0 || mddev->reshape_backwards)
			sb->flags |= cpu_to_le32(SB_FLAG_RESHAPE_BACKWARDS);
	} else {
		/* Clear reshape flags */
		sb->flags &= ~(cpu_to_le32(SB_FLAG_RESHAPE_ACTIVE|SB_FLAG_RESHAPE_BACKWARDS));
	}

	sb->array_sectors = cpu_to_le64(mddev->array_sectors);
	sb->data_offset = cpu_to_le64(rdev->data_offset);
	sb->new_data_offset = cpu_to_le64(rdev->new_data_offset);
	sb->sectors = cpu_to_le64(rdev->sectors);
	sb->incompat_features = cpu_to_le32(0);

	/* Zero out the rest of the payload after the size of the superblock */
	memset(sb + 1, 0, rdev->sb_size - sizeof(*sb));
}

/*
 * super_load
 *
 * This function creates a superblock if one is not found on the device
 * and will decide which superblock to use if there's a choice.
 *
 * Return: 1 if use rdev, 0 if use refdev, -Exxx otherwise
 */
static int super_load(struct md_rdev *rdev, struct md_rdev *refdev)
{
	int r;
	struct dm_raid_superblock *sb;
	struct dm_raid_superblock *refsb;
	uint64_t events_sb, events_refsb;

	r = read_disk_sb(rdev, rdev->sb_size, false);
	if (r)
		return r;

	sb = page_address(rdev->sb_page);

	/*
	 * Two cases that we want to write new superblocks and rebuild:
	 * 1) New device (no matching magic number)
	 * 2) Device specified for rebuild (!In_sync w/ offset == 0)
	 */
	if ((sb->magic != cpu_to_le32(DM_RAID_MAGIC)) ||
	    (!test_bit(In_sync, &rdev->flags) && !rdev->recovery_offset)) {
		super_sync(rdev->mddev, rdev);

		set_bit(FirstUse, &rdev->flags);
		sb->compat_features = cpu_to_le32(FEATURE_FLAG_SUPPORTS_V190);

		/* Force writing of superblocks to disk */
		set_bit(MD_SB_CHANGE_DEVS, &rdev->mddev->sb_flags);

		/* Any superblock is better than none, choose that if given */
		return refdev ? 0 : 1;
	}

	if (!refdev)
		return 1;

	events_sb = le64_to_cpu(sb->events);

	refsb = page_address(refdev->sb_page);
	events_refsb = le64_to_cpu(refsb->events);

	return (events_sb > events_refsb) ? 1 : 0;
}

static int super_init_validation(struct raid_set *rs, struct md_rdev *rdev)
{
	int role;
	unsigned int d;
	struct mddev *mddev = &rs->md;
	uint64_t events_sb;
	uint64_t failed_devices[DISKS_ARRAY_ELEMS];
	struct dm_raid_superblock *sb;
	uint32_t new_devs = 0, rebuild_and_new = 0, rebuilds = 0;
	struct md_rdev *r;
	struct dm_raid_superblock *sb2;

	sb = page_address(rdev->sb_page);
	events_sb = le64_to_cpu(sb->events);

	/*
	 * Initialise to 1 if this is a new superblock.
	 */
	mddev->events = events_sb ? : 1;

	mddev->reshape_position = MaxSector;

	mddev->raid_disks = le32_to_cpu(sb->num_devices);
	mddev->level = le32_to_cpu(sb->level);
	mddev->layout = le32_to_cpu(sb->layout);
	mddev->chunk_sectors = le32_to_cpu(sb->stripe_sectors);

	/*
	 * Reshaping is supported, e.g. reshape_position is valid
	 * in superblock and superblock content is authoritative.
	 */
	if (le32_to_cpu(sb->compat_features) & FEATURE_FLAG_SUPPORTS_V190) {
		/* Superblock is authoritative wrt given raid set layout! */
		mddev->new_level = le32_to_cpu(sb->new_level);
		mddev->new_layout = le32_to_cpu(sb->new_layout);
		mddev->new_chunk_sectors = le32_to_cpu(sb->new_stripe_sectors);
		mddev->delta_disks = le32_to_cpu(sb->delta_disks);
		mddev->array_sectors = le64_to_cpu(sb->array_sectors);

		/* raid was reshaping and got interrupted */
		if (le32_to_cpu(sb->flags) & SB_FLAG_RESHAPE_ACTIVE) {
			if (test_bit(__CTR_FLAG_DELTA_DISKS, &rs->ctr_flags)) {
				DMERR("Reshape requested but raid set is still reshaping");
				return -EINVAL;
			}

			if (mddev->delta_disks < 0 ||
			    (!mddev->delta_disks && (le32_to_cpu(sb->flags) & SB_FLAG_RESHAPE_BACKWARDS)))
				mddev->reshape_backwards = 1;
			else
				mddev->reshape_backwards = 0;

			mddev->reshape_position = le64_to_cpu(sb->reshape_position);
			rs->raid_type = get_raid_type_by_ll(mddev->level, mddev->layout);
		}

	} else {
		/*
		 * No takeover/reshaping, because we don't have the extended v1.9.0 metadata
		 */
		struct raid_type *rt_cur = get_raid_type_by_ll(mddev->level, mddev->layout);
		struct raid_type *rt_new = get_raid_type_by_ll(mddev->new_level, mddev->new_layout);

		if (rs_takeover_requested(rs)) {
			if (rt_cur && rt_new)
				DMERR("Takeover raid sets from %s to %s not yet supported by metadata. (raid level change)",
				      rt_cur->name, rt_new->name);
			else
				DMERR("Takeover raid sets not yet supported by metadata. (raid level change)");
			return -EINVAL;
		} else if (rs_reshape_requested(rs)) {
			DMERR("Reshaping raid sets not yet supported by metadata. (raid layout change keeping level)");
			if (mddev->layout != mddev->new_layout) {
				if (rt_cur && rt_new)
					DMERR("	 current layout %s vs new layout %s",
					      rt_cur->name, rt_new->name);
				else
					DMERR("	 current layout 0x%X vs new layout 0x%X",
					      le32_to_cpu(sb->layout), mddev->new_layout);
			}
			if (mddev->chunk_sectors != mddev->new_chunk_sectors)
				DMERR("	 current stripe sectors %u vs new stripe sectors %u",
				      mddev->chunk_sectors, mddev->new_chunk_sectors);
			if (rs->delta_disks)
				DMERR("	 current %u disks vs new %u disks",
				      mddev->raid_disks, mddev->raid_disks + rs->delta_disks);
			if (rs_is_raid10(rs)) {
				DMERR("	 Old layout: %s w/ %u copies",
				      raid10_md_layout_to_format(mddev->layout),
				      raid10_md_layout_to_copies(mddev->layout));
				DMERR("	 New layout: %s w/ %u copies",
				      raid10_md_layout_to_format(mddev->new_layout),
				      raid10_md_layout_to_copies(mddev->new_layout));
			}
			return -EINVAL;
		}

		DMINFO("Discovered old metadata format; upgrading to extended metadata format");
	}

	if (!test_bit(__CTR_FLAG_NOSYNC, &rs->ctr_flags))
		mddev->recovery_cp = le64_to_cpu(sb->array_resync_offset);

	/*
	 * During load, we set FirstUse if a new superblock was written.
	 * There are two reasons we might not have a superblock:
	 * 1) The raid set is brand new - in which case, all of the
	 *    devices must have their In_sync bit set.	Also,
	 *    recovery_cp must be 0, unless forced.
	 * 2) This is a new device being added to an old raid set
	 *    and the new device needs to be rebuilt - in which
	 *    case the In_sync bit will /not/ be set and
	 *    recovery_cp must be MaxSector.
	 * 3) This is/are a new device(s) being added to an old
	 *    raid set during takeover to a higher raid level
	 *    to provide capacity for redundancy or during reshape
	 *    to add capacity to grow the raid set.
	 */
	d = 0;
	rdev_for_each(r, mddev) {
		if (test_bit(Journal, &rdev->flags))
			continue;

		if (test_bit(FirstUse, &r->flags))
			new_devs++;

		if (!test_bit(In_sync, &r->flags)) {
			DMINFO("Device %d specified for rebuild; clearing superblock",
				r->raid_disk);
			rebuilds++;

			if (test_bit(FirstUse, &r->flags))
				rebuild_and_new++;
		}

		d++;
	}

	if (new_devs == rs->raid_disks || !rebuilds) {
		/* Replace a broken device */
		if (new_devs == rs->raid_disks) {
			DMINFO("Superblocks created for new raid set");
			set_bit(MD_ARRAY_FIRST_USE, &mddev->flags);
		} else if (new_devs != rebuilds &&
			   new_devs != rs->delta_disks) {
			DMERR("New device injected into existing raid set without "
			      "'delta_disks' or 'rebuild' parameter specified");
			return -EINVAL;
		}
	} else if (new_devs && new_devs != rebuilds) {
		DMERR("%u 'rebuild' devices cannot be injected into"
		      " a raid set with %u other first-time devices",
		      rebuilds, new_devs);
		return -EINVAL;
	} else if (rebuilds) {
		if (rebuild_and_new && rebuilds != rebuild_and_new) {
			DMERR("new device%s provided without 'rebuild'",
			      new_devs > 1 ? "s" : "");
			return -EINVAL;
		} else if (!test_bit(__CTR_FLAG_REBUILD, &rs->ctr_flags) && rs_is_recovering(rs)) {
			DMERR("'rebuild' specified while raid set is not in-sync (recovery_cp=%llu)",
			      (unsigned long long) mddev->recovery_cp);
			return -EINVAL;
		} else if (rs_is_reshaping(rs)) {
			DMERR("'rebuild' specified while raid set is being reshaped (reshape_position=%llu)",
			      (unsigned long long) mddev->reshape_position);
			return -EINVAL;
		}
	}

	/*
	 * Now we set the Faulty bit for those devices that are
	 * recorded in the superblock as failed.
	 */
	sb_retrieve_failed_devices(sb, failed_devices);
	rdev_for_each(r, mddev) {
		if (test_bit(Journal, &rdev->flags) ||
		    !r->sb_page)
			continue;
		sb2 = page_address(r->sb_page);
		sb2->failed_devices = 0;
		memset(sb2->extended_failed_devices, 0, sizeof(sb2->extended_failed_devices));

		/*
		 * Check for any device re-ordering.
		 */
		if (!test_bit(FirstUse, &r->flags) && (r->raid_disk >= 0)) {
			role = le32_to_cpu(sb2->array_position);
			if (role < 0)
				continue;

			if (role != r->raid_disk) {
				if (rs_is_raid10(rs) && __is_raid10_near(mddev->layout)) {
					if (mddev->raid_disks % __raid10_near_copies(mddev->layout) ||
					    rs->raid_disks % rs->raid10_copies) {
						rs->ti->error =
							"Cannot change raid10 near set to odd # of devices!";
						return -EINVAL;
					}

					sb2->array_position = cpu_to_le32(r->raid_disk);

				} else if (!(rs_is_raid10(rs) && rt_is_raid0(rs->raid_type)) &&
					   !(rs_is_raid0(rs) && rt_is_raid10(rs->raid_type)) &&
					   !rt_is_raid1(rs->raid_type)) {
					rs->ti->error = "Cannot change device positions in raid set";
					return -EINVAL;
				}

				DMINFO("raid device #%d now at position #%d", role, r->raid_disk);
			}

			/*
			 * Partial recovery is performed on
			 * returning failed devices.
			 */
			if (test_bit(role, (void *) failed_devices))
				set_bit(Faulty, &r->flags);
		}
	}

	return 0;
}

static int super_validate(struct raid_set *rs, struct md_rdev *rdev)
{
	struct mddev *mddev = &rs->md;
	struct dm_raid_superblock *sb;

	if (rs_is_raid0(rs) || !rdev->sb_page || rdev->raid_disk < 0)
		return 0;

	sb = page_address(rdev->sb_page);

	/*
	 * If mddev->events is not set, we know we have not yet initialized
	 * the array.
	 */
	if (!mddev->events && super_init_validation(rs, rdev))
		return -EINVAL;

	if (le32_to_cpu(sb->compat_features) &&
	    le32_to_cpu(sb->compat_features) != FEATURE_FLAG_SUPPORTS_V190) {
		rs->ti->error = "Unable to assemble array: Unknown flag(s) in compatible feature flags";
		return -EINVAL;
	}

	if (sb->incompat_features) {
		rs->ti->error = "Unable to assemble array: No incompatible feature flags supported yet";
		return -EINVAL;
	}

	/* Enable bitmap creation on @rs unless no metadevs or raid0 or journaled raid4/5/6 set. */
	mddev->bitmap_info.offset = (rt_is_raid0(rs->raid_type) || rs->journal_dev.dev) ? 0 : to_sector(4096);
	mddev->bitmap_info.default_offset = mddev->bitmap_info.offset;

	if (!test_and_clear_bit(FirstUse, &rdev->flags)) {
		/*
		 * Retrieve rdev size stored in superblock to be prepared for shrink.
		 * Check extended superblock members are present otherwise the size
		 * will not be set!
		 */
		if (le32_to_cpu(sb->compat_features) & FEATURE_FLAG_SUPPORTS_V190)
			rdev->sectors = le64_to_cpu(sb->sectors);

		rdev->recovery_offset = le64_to_cpu(sb->disk_recovery_offset);
		if (rdev->recovery_offset == MaxSector)
			set_bit(In_sync, &rdev->flags);
		/*
		 * If no reshape in progress -> we're recovering single
		 * disk(s) and have to set the device(s) to out-of-sync
		 */
		else if (!rs_is_reshaping(rs))
			clear_bit(In_sync, &rdev->flags); /* Mandatory for recovery */
	}

	/*
	 * If a device comes back, set it as not In_sync and no longer faulty.
	 */
	if (test_and_clear_bit(Faulty, &rdev->flags)) {
		rdev->recovery_offset = 0;
		clear_bit(In_sync, &rdev->flags);
		rdev->saved_raid_disk = rdev->raid_disk;
	}

	/* Reshape support -> restore repective data offsets */
	rdev->data_offset = le64_to_cpu(sb->data_offset);
	rdev->new_data_offset = le64_to_cpu(sb->new_data_offset);

	return 0;
}

/*
 * Analyse superblocks and select the freshest.
 */
static int analyse_superblocks(struct dm_target *ti, struct raid_set *rs)
{
	int r;
	struct md_rdev *rdev, *freshest;
	struct mddev *mddev = &rs->md;

	freshest = NULL;
	rdev_for_each(rdev, mddev) {
		if (test_bit(Journal, &rdev->flags))
			continue;

		if (!rdev->meta_bdev)
			continue;

		/* Set superblock offset/size for metadata device. */
		rdev->sb_start = 0;
		rdev->sb_size = bdev_logical_block_size(rdev->meta_bdev);
		if (rdev->sb_size < sizeof(struct dm_raid_superblock) || rdev->sb_size > PAGE_SIZE) {
			DMERR("superblock size of a logical block is no longer valid");
			return -EINVAL;
		}

		/*
		 * Skipping super_load due to CTR_FLAG_SYNC will cause
		 * the array to undergo initialization again as
		 * though it were new.	This is the intended effect
		 * of the "sync" directive.
		 *
		 * With reshaping capability added, we must ensure that
		 * the "sync" directive is disallowed during the reshape.
		 */
		if (test_bit(__CTR_FLAG_SYNC, &rs->ctr_flags))
			continue;

		r = super_load(rdev, freshest);

		switch (r) {
		case 1:
			freshest = rdev;
			break;
		case 0:
			break;
		default:
			/* This is a failure to read the superblock from the metadata device. */
			/*
			 * We have to keep any raid0 data/metadata device pairs or
			 * the MD raid0 personality will fail to start the array.
			 */
			if (rs_is_raid0(rs))
				continue;

			/*
			 * We keep the dm_devs to be able to emit the device tuple
			 * properly on the table line in raid_status() (rather than
			 * mistakenly acting as if '- -' got passed into the constructor).
			 *
			 * The rdev has to stay on the same_set list to allow for
			 * the attempt to restore faulty devices on second resume.
			 */
			rdev->raid_disk = rdev->saved_raid_disk = -1;
			break;
		}
	}

	if (!freshest)
		return 0;

	/*
	 * Validation of the freshest device provides the source of
	 * validation for the remaining devices.
	 */
	rs->ti->error = "Unable to assemble array: Invalid superblocks";
	if (super_validate(rs, freshest))
		return -EINVAL;

	if (validate_raid_redundancy(rs)) {
		rs->ti->error = "Insufficient redundancy to activate array";
		return -EINVAL;
	}

	rdev_for_each(rdev, mddev)
		if (!test_bit(Journal, &rdev->flags) &&
		    rdev != freshest &&
		    super_validate(rs, rdev))
			return -EINVAL;
	return 0;
}

/*
 * Adjust data_offset and new_data_offset on all disk members of @rs
 * for out of place reshaping if requested by constructor
 *
 * We need free space at the beginning of each raid disk for forward
 * and at the end for backward reshapes which userspace has to provide
 * via remapping/reordering of space.
 */
static int rs_adjust_data_offsets(struct raid_set *rs)
{
	sector_t data_offset = 0, new_data_offset = 0;
	struct md_rdev *rdev;

	/* Constructor did not request data offset change */
	if (!test_bit(__CTR_FLAG_DATA_OFFSET, &rs->ctr_flags)) {
		if (!rs_is_reshapable(rs))
			goto out;

		return 0;
	}

	/* HM FIXME: get In_Sync raid_dev? */
	rdev = &rs->dev[0].rdev;

	if (rs->delta_disks < 0) {
		/*
		 * Removing disks (reshaping backwards):
		 *
		 * - before reshape: data is at offset 0 and free space
		 *		     is at end of each component LV
		 *
		 * - after reshape: data is at offset rs->data_offset != 0 on each component LV
		 */
		data_offset = 0;
		new_data_offset = rs->data_offset;

	} else if (rs->delta_disks > 0) {
		/*
		 * Adding disks (reshaping forwards):
		 *
		 * - before reshape: data is at offset rs->data_offset != 0 and
		 *		     free space is at begin of each component LV
		 *
		 * - after reshape: data is at offset 0 on each component LV
		 */
		data_offset = rs->data_offset;
		new_data_offset = 0;

	} else {
		/*
		 * User space passes in 0 for data offset after having removed reshape space
		 *
		 * - or - (data offset != 0)
		 *
		 * Changing RAID layout or chunk size -> toggle offsets
		 *
		 * - before reshape: data is at offset rs->data_offset 0 and
		 *		     free space is at end of each component LV
		 *		     -or-
		 *                   data is at offset rs->data_offset != 0 and
		 *		     free space is at begin of each component LV
		 *
		 * - after reshape: data is at offset 0 if it was at offset != 0
		 *                  or at offset != 0 if it was at offset 0
		 *                  on each component LV
		 *
		 */
		data_offset = rs->data_offset ? rdev->data_offset : 0;
		new_data_offset = data_offset ? 0 : rs->data_offset;
		set_bit(RT_FLAG_UPDATE_SBS, &rs->runtime_flags);
	}

	/*
	 * Make sure we got a minimum amount of free sectors per device
	 */
	if (rs->data_offset &&
	    bdev_nr_sectors(rdev->bdev) - rs->md.dev_sectors < MIN_FREE_RESHAPE_SPACE) {
		rs->ti->error = data_offset ? "No space for forward reshape" :
					      "No space for backward reshape";
		return -ENOSPC;
	}
out:
	/*
	 * Raise recovery_cp in case data_offset != 0 to
	 * avoid false recovery positives in the constructor.
	 */
	if (rs->md.recovery_cp < rs->md.dev_sectors)
		rs->md.recovery_cp += rs->dev[0].rdev.data_offset;

	/* Adjust data offsets on all rdevs but on any raid4/5/6 journal device */
	rdev_for_each(rdev, &rs->md) {
		if (!test_bit(Journal, &rdev->flags)) {
			rdev->data_offset = data_offset;
			rdev->new_data_offset = new_data_offset;
		}
	}

	return 0;
}

/* Userpace reordered disks -> adjust raid_disk indexes in @rs */
static void __reorder_raid_disk_indexes(struct raid_set *rs)
{
	int i = 0;
	struct md_rdev *rdev;

	rdev_for_each(rdev, &rs->md) {
		if (!test_bit(Journal, &rdev->flags)) {
			rdev->raid_disk = i++;
			rdev->saved_raid_disk = rdev->new_raid_disk = -1;
		}
	}
}

/*
 * Setup @rs for takeover by a different raid level
 */
static int rs_setup_takeover(struct raid_set *rs)
{
	struct mddev *mddev = &rs->md;
	struct md_rdev *rdev;
	unsigned int d = mddev->raid_disks = rs->raid_disks;
	sector_t new_data_offset = rs->dev[0].rdev.data_offset ? 0 : rs->data_offset;

	if (rt_is_raid10(rs->raid_type)) {
		if (rs_is_raid0(rs)) {
			/* Userpace reordered disks -> adjust raid_disk indexes */
			__reorder_raid_disk_indexes(rs);

			/* raid0 -> raid10_far layout */
			mddev->layout = raid10_format_to_md_layout(rs, ALGORITHM_RAID10_FAR,
								   rs->raid10_copies);
		} else if (rs_is_raid1(rs))
			/* raid1 -> raid10_near layout */
			mddev->layout = raid10_format_to_md_layout(rs, ALGORITHM_RAID10_NEAR,
								   rs->raid_disks);
		else
			return -EINVAL;

	}

	clear_bit(MD_ARRAY_FIRST_USE, &mddev->flags);
	mddev->recovery_cp = MaxSector;

	while (d--) {
		rdev = &rs->dev[d].rdev;

		if (test_bit(d, (void *) rs->rebuild_disks)) {
			clear_bit(In_sync, &rdev->flags);
			clear_bit(Faulty, &rdev->flags);
			mddev->recovery_cp = rdev->recovery_offset = 0;
			/* Bitmap has to be created when we do an "up" takeover */
			set_bit(MD_ARRAY_FIRST_USE, &mddev->flags);
		}

		rdev->new_data_offset = new_data_offset;
	}

	return 0;
}

/* Prepare @rs for reshape */
static int rs_prepare_reshape(struct raid_set *rs)
{
	bool reshape;
	struct mddev *mddev = &rs->md;

	if (rs_is_raid10(rs)) {
		if (rs->raid_disks != mddev->raid_disks &&
		    __is_raid10_near(mddev->layout) &&
		    rs->raid10_copies &&
		    rs->raid10_copies != __raid10_near_copies(mddev->layout)) {
			/*
			 * raid disk have to be multiple of data copies to allow this conversion,
			 *
			 * This is actually not a reshape it is a
			 * rebuild of any additional mirrors per group
			 */
			if (rs->raid_disks % rs->raid10_copies) {
				rs->ti->error = "Can't reshape raid10 mirror groups";
				return -EINVAL;
			}

			/* Userpace reordered disks to add/remove mirrors -> adjust raid_disk indexes */
			__reorder_raid_disk_indexes(rs);
			mddev->layout = raid10_format_to_md_layout(rs, ALGORITHM_RAID10_NEAR,
								   rs->raid10_copies);
			mddev->new_layout = mddev->layout;
			reshape = false;
		} else
			reshape = true;

	} else if (rs_is_raid456(rs))
		reshape = true;

	else if (rs_is_raid1(rs)) {
		if (rs->delta_disks) {
			/* Process raid1 via delta_disks */
			mddev->degraded = rs->delta_disks < 0 ? -rs->delta_disks : rs->delta_disks;
			reshape = true;
		} else {
			/* Process raid1 without delta_disks */
			mddev->raid_disks = rs->raid_disks;
			reshape = false;
		}
	} else {
		rs->ti->error = "Called with bogus raid type";
		return -EINVAL;
	}

	if (reshape) {
		set_bit(RT_FLAG_RESHAPE_RS, &rs->runtime_flags);
		set_bit(RT_FLAG_UPDATE_SBS, &rs->runtime_flags);
	} else if (mddev->raid_disks < rs->raid_disks)
		/* Create new superblocks and bitmaps, if any new disks */
		set_bit(RT_FLAG_UPDATE_SBS, &rs->runtime_flags);

	return 0;
}

/* Get reshape sectors from data_offsets or raid set */
static sector_t _get_reshape_sectors(struct raid_set *rs)
{
	struct md_rdev *rdev;
	sector_t reshape_sectors = 0;

	rdev_for_each(rdev, &rs->md)
		if (!test_bit(Journal, &rdev->flags)) {
			reshape_sectors = (rdev->data_offset > rdev->new_data_offset) ?
					rdev->data_offset - rdev->new_data_offset :
					rdev->new_data_offset - rdev->data_offset;
			break;
		}

	return max(reshape_sectors, (sector_t) rs->data_offset);
}

/*
 * Reshape:
 * - change raid layout
 * - change chunk size
 * - add disks
 * - remove disks
 */
static int rs_setup_reshape(struct raid_set *rs)
{
	int r = 0;
	unsigned int cur_raid_devs, d;
	sector_t reshape_sectors = _get_reshape_sectors(rs);
	struct mddev *mddev = &rs->md;
	struct md_rdev *rdev;

	mddev->delta_disks = rs->delta_disks;
	cur_raid_devs = mddev->raid_disks;

	/* Ignore impossible layout change whilst adding/removing disks */
	if (mddev->delta_disks &&
	    mddev->layout != mddev->new_layout) {
		DMINFO("Ignoring invalid layout change with delta_disks=%d", rs->delta_disks);
		mddev->new_layout = mddev->layout;
	}

	/*
	 * Adjust array size:
	 *
	 * - in case of adding disk(s), array size has
	 *   to grow after the disk adding reshape,
	 *   which'll hapen in the event handler;
	 *   reshape will happen forward, so space has to
	 *   be available at the beginning of each disk
	 *
	 * - in case of removing disk(s), array size
	 *   has to shrink before starting the reshape,
	 *   which'll happen here;
	 *   reshape will happen backward, so space has to
	 *   be available at the end of each disk
	 *
	 * - data_offset and new_data_offset are
	 *   adjusted for aforementioned out of place
	 *   reshaping based on userspace passing in
	 *   the "data_offset <sectors>" key/value
	 *   pair via the constructor
	 */

	/* Add disk(s) */
	if (rs->delta_disks > 0) {
		/* Prepare disks for check in raid4/5/6/10 {check|start}_reshape */
		for (d = cur_raid_devs; d < rs->raid_disks; d++) {
			rdev = &rs->dev[d].rdev;
			clear_bit(In_sync, &rdev->flags);

			/*
			 * save_raid_disk needs to be -1, or recovery_offset will be set to 0
			 * by md, which'll store that erroneously in the superblock on reshape
			 */
			rdev->saved_raid_disk = -1;
			rdev->raid_disk = d;

			rdev->sectors = mddev->dev_sectors;
			rdev->recovery_offset = rs_is_raid1(rs) ? 0 : MaxSector;
		}

		mddev->reshape_backwards = 0; /* adding disk(s) -> forward reshape */

	/* Remove disk(s) */
	} else if (rs->delta_disks < 0) {
		r = rs_set_dev_and_array_sectors(rs, rs->ti->len, true);
		mddev->reshape_backwards = 1; /* removing disk(s) -> backward reshape */

	/* Change layout and/or chunk size */
	} else {
		/*
		 * Reshape layout (e.g. raid5_ls -> raid5_n) and/or chunk size:
		 *
		 * keeping number of disks and do layout change ->
		 *
		 * toggle reshape_backward depending on data_offset:
		 *
		 * - free space upfront -> reshape forward
		 *
		 * - free space at the end -> reshape backward
		 *
		 *
		 * This utilizes free reshape space avoiding the need
		 * for userspace to move (parts of) LV segments in
		 * case of layout/chunksize change  (for disk
		 * adding/removing reshape space has to be at
		 * the proper address (see above with delta_disks):
		 *
		 * add disk(s)   -> begin
		 * remove disk(s)-> end
		 */
		mddev->reshape_backwards = rs->dev[0].rdev.data_offset ? 0 : 1;
	}

	/*
	 * Adjust device size for forward reshape
	 * because md_finish_reshape() reduces it.
	 */
	if (!mddev->reshape_backwards)
		rdev_for_each(rdev, &rs->md)
			if (!test_bit(Journal, &rdev->flags))
				rdev->sectors += reshape_sectors;

	return r;
}

/*
 * If the md resync thread has updated superblock with max reshape position
 * at the end of a reshape but not (yet) reset the layout configuration
 * changes -> reset the latter.
 */
static void rs_reset_inconclusive_reshape(struct raid_set *rs)
{
	if (!rs_is_reshaping(rs) && rs_is_layout_change(rs, true)) {
		rs_set_cur(rs);
		rs->md.delta_disks = 0;
		rs->md.reshape_backwards = 0;
	}
}

/*
 * Enable/disable discard support on RAID set depending on
 * RAID level and discard properties of underlying RAID members.
 */
static void configure_discard_support(struct raid_set *rs)
{
	int i;
	bool raid456;
	struct dm_target *ti = rs->ti;

	/*
	 * XXX: RAID level 4,5,6 require zeroing for safety.
	 */
	raid456 = rs_is_raid456(rs);

	for (i = 0; i < rs->raid_disks; i++) {
		if (!rs->dev[i].rdev.bdev ||
		    !bdev_max_discard_sectors(rs->dev[i].rdev.bdev))
			return;

		if (raid456) {
			if (!devices_handle_discard_safely) {
				DMERR("raid456 discard support disabled due to discard_zeroes_data uncertainty.");
				DMERR("Set dm-raid.devices_handle_discard_safely=Y to override.");
				return;
			}
		}
	}

	ti->num_discard_bios = 1;
}

/*
 * Construct a RAID0/1/10/4/5/6 mapping:
 * Args:
 *	<raid_type> <#raid_params> <raid_params>{0,}	\
 *	<#raid_devs> [<meta_dev1> <dev1>]{1,}
 *
 * <raid_params> varies by <raid_type>.	 See 'parse_raid_params' for
 * details on possible <raid_params>.
 *
 * Userspace is free to initialize the metadata devices, hence the superblocks to
 * enforce recreation based on the passed in table parameters.
 *
 */
static int raid_ctr(struct dm_target *ti, unsigned int argc, char **argv)
{
	int r;
	bool resize = false;
	struct raid_type *rt;
	unsigned int num_raid_params, num_raid_devs;
	sector_t sb_array_sectors, rdev_sectors, reshape_sectors;
	struct raid_set *rs = NULL;
	const char *arg;
	struct rs_layout rs_layout;
	struct dm_arg_set as = { argc, argv }, as_nrd;
	struct dm_arg _args[] = {
		{ 0, as.argc, "Cannot understand number of raid parameters" },
		{ 1, 254, "Cannot understand number of raid devices parameters" }
	};

	arg = dm_shift_arg(&as);
	if (!arg) {
		ti->error = "No arguments";
		return -EINVAL;
	}

	rt = get_raid_type(arg);
	if (!rt) {
		ti->error = "Unrecognised raid_type";
		return -EINVAL;
	}

	/* Must have <#raid_params> */
	if (dm_read_arg_group(_args, &as, &num_raid_params, &ti->error))
		return -EINVAL;

	/* number of raid device tupples <meta_dev data_dev> */
	as_nrd = as;
	dm_consume_args(&as_nrd, num_raid_params);
	_args[1].max = (as_nrd.argc - 1) / 2;
	if (dm_read_arg(_args + 1, &as_nrd, &num_raid_devs, &ti->error))
		return -EINVAL;

	if (!__within_range(num_raid_devs, 1, MAX_RAID_DEVICES)) {
		ti->error = "Invalid number of supplied raid devices";
		return -EINVAL;
	}

	rs = raid_set_alloc(ti, rt, num_raid_devs);
	if (IS_ERR(rs))
		return PTR_ERR(rs);

	r = parse_raid_params(rs, &as, num_raid_params);
	if (r)
		goto bad;

	r = parse_dev_params(rs, &as);
	if (r)
		goto bad;

	rs->md.sync_super = super_sync;

	/*
	 * Calculate ctr requested array and device sizes to allow
	 * for superblock analysis needing device sizes defined.
	 *
	 * Any existing superblock will overwrite the array and device sizes
	 */
	r = rs_set_dev_and_array_sectors(rs, rs->ti->len, false);
	if (r)
		goto bad;

	/* Memorize just calculated, potentially larger sizes to grow the raid set in preresume */
	rs->array_sectors = rs->md.array_sectors;
	rs->dev_sectors = rs->md.dev_sectors;

	/*
	 * Backup any new raid set level, layout, ...
	 * requested to be able to compare to superblock
	 * members for conversion decisions.
	 */
	rs_config_backup(rs, &rs_layout);

	r = analyse_superblocks(ti, rs);
	if (r)
		goto bad;

	/* All in-core metadata now as of current superblocks after calling analyse_superblocks() */
	sb_array_sectors = rs->md.array_sectors;
	rdev_sectors = __rdev_sectors(rs);
	if (!rdev_sectors) {
		ti->error = "Invalid rdev size";
		r = -EINVAL;
		goto bad;
	}


	reshape_sectors = _get_reshape_sectors(rs);
	if (rs->dev_sectors != rdev_sectors) {
		resize = (rs->dev_sectors != rdev_sectors - reshape_sectors);
		if (rs->dev_sectors > rdev_sectors - reshape_sectors)
			set_bit(RT_FLAG_RS_GROW, &rs->runtime_flags);
	}

	INIT_WORK(&rs->md.event_work, do_table_event);
	ti->private = rs;
	ti->num_flush_bios = 1;
	ti->needs_bio_set_dev = true;

	/* Restore any requested new layout for conversion decision */
	rs_config_restore(rs, &rs_layout);

	/*
	 * Now that we have any superblock metadata available,
	 * check for new, recovering, reshaping, to be taken over,
	 * to be reshaped or an existing, unchanged raid set to
	 * run in sequence.
	 */
	if (test_bit(MD_ARRAY_FIRST_USE, &rs->md.flags)) {
		/* A new raid6 set has to be recovered to ensure proper parity and Q-Syndrome */
		if (rs_is_raid6(rs) &&
		    test_bit(__CTR_FLAG_NOSYNC, &rs->ctr_flags)) {
			ti->error = "'nosync' not allowed for new raid6 set";
			r = -EINVAL;
			goto bad;
		}
		rs_setup_recovery(rs, 0);
		set_bit(RT_FLAG_UPDATE_SBS, &rs->runtime_flags);
		rs_set_new(rs);
	} else if (rs_is_recovering(rs)) {
		/* A recovering raid set may be resized */
		goto size_check;
	} else if (rs_is_reshaping(rs)) {
		/* Have to reject size change request during reshape */
		if (resize) {
			ti->error = "Can't resize a reshaping raid set";
			r = -EPERM;
			goto bad;
		}
		/* skip setup rs */
	} else if (rs_takeover_requested(rs)) {
		if (rs_is_reshaping(rs)) {
			ti->error = "Can't takeover a reshaping raid set";
			r = -EPERM;
			goto bad;
		}

		/* We can't takeover a journaled raid4/5/6 */
		if (test_bit(__CTR_FLAG_JOURNAL_DEV, &rs->ctr_flags)) {
			ti->error = "Can't takeover a journaled raid4/5/6 set";
			r = -EPERM;
			goto bad;
		}

		/*
		 * If a takeover is needed, userspace sets any additional
		 * devices to rebuild and we can check for a valid request here.
		 *
		 * If acceptible, set the level to the new requested
		 * one, prohibit requesting recovery, allow the raid
		 * set to run and store superblocks during resume.
		 */
		r = rs_check_takeover(rs);
		if (r)
			goto bad;

		r = rs_setup_takeover(rs);
		if (r)
			goto bad;

		set_bit(RT_FLAG_UPDATE_SBS, &rs->runtime_flags);
		/* Takeover ain't recovery, so disable recovery */
		rs_setup_recovery(rs, MaxSector);
		rs_set_new(rs);
	} else if (rs_reshape_requested(rs)) {
		/* Only request grow on raid set size extensions, not on reshapes. */
		clear_bit(RT_FLAG_RS_GROW, &rs->runtime_flags);

		/*
		 * No need to check for 'ongoing' takeover here, because takeover
		 * is an instant operation as oposed to an ongoing reshape.
		 */

		/* We can't reshape a journaled raid4/5/6 */
		if (test_bit(__CTR_FLAG_JOURNAL_DEV, &rs->ctr_flags)) {
			ti->error = "Can't reshape a journaled raid4/5/6 set";
			r = -EPERM;
			goto bad;
		}

		/* Out-of-place space has to be available to allow for a reshape unless raid1! */
		if (reshape_sectors || rs_is_raid1(rs)) {
			/*
			  * We can only prepare for a reshape here, because the
			  * raid set needs to run to provide the repective reshape
			  * check functions via its MD personality instance.
			  *
			  * So do the reshape check after md_run() succeeded.
			  */
			r = rs_prepare_reshape(rs);
			if (r)
				goto bad;

			/* Reshaping ain't recovery, so disable recovery */
			rs_setup_recovery(rs, MaxSector);
		}
		rs_set_cur(rs);
	} else {
size_check:
		/* May not set recovery when a device rebuild is requested */
		if (test_bit(__CTR_FLAG_REBUILD, &rs->ctr_flags)) {
			clear_bit(RT_FLAG_RS_GROW, &rs->runtime_flags);
			set_bit(RT_FLAG_UPDATE_SBS, &rs->runtime_flags);
			rs_setup_recovery(rs, MaxSector);
		} else if (test_bit(RT_FLAG_RS_GROW, &rs->runtime_flags)) {
			/*
			 * Set raid set to current size, i.e. size as of
			 * superblocks to grow to larger size in preresume.
			 */
			r = rs_set_dev_and_array_sectors(rs, sb_array_sectors, false);
			if (r)
				goto bad;

			rs_setup_recovery(rs, rs->md.recovery_cp < rs->md.dev_sectors ? rs->md.recovery_cp : rs->md.dev_sectors);
		} else {
			/* This is no size change or it is shrinking, update size and record in superblocks */
			r = rs_set_dev_and_array_sectors(rs, rs->ti->len, false);
			if (r)
				goto bad;

			if (sb_array_sectors > rs->array_sectors)
				set_bit(RT_FLAG_UPDATE_SBS, &rs->runtime_flags);
		}
		rs_set_cur(rs);
	}

	/* If constructor requested it, change data and new_data offsets */
	r = rs_adjust_data_offsets(rs);
	if (r)
		goto bad;

	/* Catch any inconclusive reshape superblock content. */
	rs_reset_inconclusive_reshape(rs);

	/* Start raid set read-only and assumed clean to change in raid_resume() */
	rs->md.ro = 1;
	rs->md.in_sync = 1;

	/* Keep array frozen until resume. */
	set_bit(MD_RECOVERY_FROZEN, &rs->md.recovery);

	/* Has to be held on running the array */
	mddev_lock_nointr(&rs->md);
	r = md_run(&rs->md);
	rs->md.in_sync = 0; /* Assume already marked dirty */
	if (r) {
		ti->error = "Failed to run raid array";
		mddev_unlock(&rs->md);
		goto bad;
	}

	r = md_start(&rs->md);
	if (r) {
		ti->error = "Failed to start raid array";
		mddev_unlock(&rs->md);
		goto bad_md_start;
	}

	/* If raid4/5/6 journal mode explicitly requested (only possible with journal dev) -> set it */
	if (test_bit(__CTR_FLAG_JOURNAL_MODE, &rs->ctr_flags)) {
		r = r5c_journal_mode_set(&rs->md, rs->journal_dev.mode);
		if (r) {
			ti->error = "Failed to set raid4/5/6 journal mode";
			mddev_unlock(&rs->md);
			goto bad_journal_mode_set;
		}
	}

	mddev_suspend(&rs->md);
	set_bit(RT_FLAG_RS_SUSPENDED, &rs->runtime_flags);

	/* Try to adjust the raid4/5/6 stripe cache size to the stripe size */
	if (rs_is_raid456(rs)) {
		r = rs_set_raid456_stripe_cache(rs);
		if (r)
			goto bad_stripe_cache;
	}

	/* Now do an early reshape check */
	if (test_bit(RT_FLAG_RESHAPE_RS, &rs->runtime_flags)) {
		r = rs_check_reshape(rs);
		if (r)
			goto bad_check_reshape;

		/* Restore new, ctr requested layout to perform check */
		rs_config_restore(rs, &rs_layout);

		if (rs->md.pers->start_reshape) {
			r = rs->md.pers->check_reshape(&rs->md);
			if (r) {
				ti->error = "Reshape check failed";
				goto bad_check_reshape;
			}
		}
	}

	/* Disable/enable discard support on raid set. */
	configure_discard_support(rs);

	mddev_unlock(&rs->md);
	return 0;

bad_md_start:
bad_journal_mode_set:
bad_stripe_cache:
bad_check_reshape:
	md_stop(&rs->md);
bad:
	raid_set_free(rs);

	return r;
}

static void raid_dtr(struct dm_target *ti)
{
	struct raid_set *rs = ti->private;

	md_stop(&rs->md);
	raid_set_free(rs);
}

static int raid_map(struct dm_target *ti, struct bio *bio)
{
	struct raid_set *rs = ti->private;
	struct mddev *mddev = &rs->md;

	/*
	 * If we're reshaping to add disk(s)), ti->len and
	 * mddev->array_sectors will differ during the process
	 * (ti->len > mddev->array_sectors), so we have to requeue
	 * bios with addresses > mddev->array_sectors here or
	 * there will occur accesses past EOD of the component
	 * data images thus erroring the raid set.
	 */
	if (unlikely(bio_end_sector(bio) > mddev->array_sectors))
		return DM_MAPIO_REQUEUE;

	md_handle_request(mddev, bio);

	return DM_MAPIO_SUBMITTED;
}

/* Return sync state string for @state */
enum sync_state { st_frozen, st_reshape, st_resync, st_check, st_repair, st_recover, st_idle };
static const char *sync_str(enum sync_state state)
{
	/* Has to be in above sync_state order! */
	static const char *sync_strs[] = {
		"frozen",
		"reshape",
		"resync",
		"check",
		"repair",
		"recover",
		"idle"
	};

	return __within_range(state, 0, ARRAY_SIZE(sync_strs) - 1) ? sync_strs[state] : "undef";
};

/* Return enum sync_state for @mddev derived from @recovery flags */
static enum sync_state decipher_sync_action(struct mddev *mddev, unsigned long recovery)
{
	if (test_bit(MD_RECOVERY_FROZEN, &recovery))
		return st_frozen;

	/* The MD sync thread can be done with io or be interrupted but still be running */
	if (!test_bit(MD_RECOVERY_DONE, &recovery) &&
	    (test_bit(MD_RECOVERY_RUNNING, &recovery) ||
	     (!mddev->ro && test_bit(MD_RECOVERY_NEEDED, &recovery)))) {
		if (test_bit(MD_RECOVERY_RESHAPE, &recovery))
			return st_reshape;

		if (test_bit(MD_RECOVERY_SYNC, &recovery)) {
			if (!test_bit(MD_RECOVERY_REQUESTED, &recovery))
				return st_resync;
			if (test_bit(MD_RECOVERY_CHECK, &recovery))
				return st_check;
			return st_repair;
		}

		if (test_bit(MD_RECOVERY_RECOVER, &recovery))
			return st_recover;

		if (mddev->reshape_position != MaxSector)
			return st_reshape;
	}

	return st_idle;
}

/*
 * Return status string for @rdev
 *
 * Status characters:
 *
 *  'D' = Dead/Failed raid set component or raid4/5/6 journal device
 *  'a' = Alive but not in-sync raid set component _or_ alive raid4/5/6 'write_back' journal device
 *  'A' = Alive and in-sync raid set component _or_ alive raid4/5/6 'write_through' journal device
 *  '-' = Non-existing device (i.e. uspace passed '- -' into the ctr)
 */
static const char *__raid_dev_status(struct raid_set *rs, struct md_rdev *rdev)
{
	if (!rdev->bdev)
		return "-";
	else if (test_bit(Faulty, &rdev->flags))
		return "D";
	else if (test_bit(Journal, &rdev->flags))
		return (rs->journal_dev.mode == R5C_JOURNAL_MODE_WRITE_THROUGH) ? "A" : "a";
	else if (test_bit(RT_FLAG_RS_RESYNCING, &rs->runtime_flags) ||
		 (!test_bit(RT_FLAG_RS_IN_SYNC, &rs->runtime_flags) &&
		  !test_bit(In_sync, &rdev->flags)))
		return "a";
	else
		return "A";
}

/* Helper to return resync/reshape progress for @rs and runtime flags for raid set in sync / resynching */
static sector_t rs_get_progress(struct raid_set *rs, unsigned long recovery,
				enum sync_state state, sector_t resync_max_sectors)
{
	sector_t r;
	struct mddev *mddev = &rs->md;

	clear_bit(RT_FLAG_RS_IN_SYNC, &rs->runtime_flags);
	clear_bit(RT_FLAG_RS_RESYNCING, &rs->runtime_flags);

	if (rs_is_raid0(rs)) {
		r = resync_max_sectors;
		set_bit(RT_FLAG_RS_IN_SYNC, &rs->runtime_flags);

	} else {
		if (state == st_idle && !test_bit(MD_RECOVERY_INTR, &recovery))
			r = mddev->recovery_cp;
		else
			r = mddev->curr_resync_completed;

		if (state == st_idle && r >= resync_max_sectors) {
			/*
			 * Sync complete.
			 */
			/* In case we have finished recovering, the array is in sync. */
			if (test_bit(MD_RECOVERY_RECOVER, &recovery))
				set_bit(RT_FLAG_RS_IN_SYNC, &rs->runtime_flags);

		} else if (state == st_recover)
			/*
			 * In case we are recovering, the array is not in sync
			 * and health chars should show the recovering legs.
			 *
			 * Already retrieved recovery offset from curr_resync_completed above.
			 */
			;

		else if (state == st_resync || state == st_reshape)
			/*
			 * If "resync/reshape" is occurring, the raid set
			 * is or may be out of sync hence the health
			 * characters shall be 'a'.
			 */
			set_bit(RT_FLAG_RS_RESYNCING, &rs->runtime_flags);

		else if (state == st_check || state == st_repair)
			/*
			 * If "check" or "repair" is occurring, the raid set has
			 * undergone an initial sync and the health characters
			 * should not be 'a' anymore.
			 */
			set_bit(RT_FLAG_RS_IN_SYNC, &rs->runtime_flags);

		else if (test_bit(MD_RECOVERY_NEEDED, &recovery))
			/*
			 * We are idle and recovery is needed, prevent 'A' chars race
			 * caused by components still set to in-sync by constructor.
			 */
			set_bit(RT_FLAG_RS_RESYNCING, &rs->runtime_flags);

		else {
			/*
			 * We are idle and the raid set may be doing an initial
			 * sync, or it may be rebuilding individual components.
			 * If all the devices are In_sync, then it is the raid set
			 * that is being initialized.
			 */
			struct md_rdev *rdev;

			set_bit(RT_FLAG_RS_IN_SYNC, &rs->runtime_flags);
			rdev_for_each(rdev, mddev)
				if (!test_bit(Journal, &rdev->flags) &&
				    !test_bit(In_sync, &rdev->flags)) {
					clear_bit(RT_FLAG_RS_IN_SYNC, &rs->runtime_flags);
					break;
				}
		}
	}

	return min(r, resync_max_sectors);
}

/* Helper to return @dev name or "-" if !@dev */
static const char *__get_dev_name(struct dm_dev *dev)
{
	return dev ? dev->name : "-";
}

static void raid_status(struct dm_target *ti, status_type_t type,
			unsigned int status_flags, char *result, unsigned int maxlen)
{
	struct raid_set *rs = ti->private;
	struct mddev *mddev = &rs->md;
	struct r5conf *conf = rs_is_raid456(rs) ? mddev->private : NULL;
	int i, max_nr_stripes = conf ? conf->max_nr_stripes : 0;
	unsigned long recovery;
	unsigned int raid_param_cnt = 1; /* at least 1 for chunksize */
	unsigned int sz = 0;
	unsigned int rebuild_writemostly_count = 0;
	sector_t progress, resync_max_sectors, resync_mismatches;
	enum sync_state state;
	struct raid_type *rt;

	switch (type) {
	case STATUSTYPE_INFO:
		/* *Should* always succeed */
		rt = get_raid_type_by_ll(mddev->new_level, mddev->new_layout);
		if (!rt)
			return;

		DMEMIT("%s %d ", rt->name, mddev->raid_disks);

		/* Access most recent mddev properties for status output */
		smp_rmb();
		/* Get sensible max sectors even if raid set not yet started */
		resync_max_sectors = test_bit(RT_FLAG_RS_PRERESUMED, &rs->runtime_flags) ?
				      mddev->resync_max_sectors : mddev->dev_sectors;
		recovery = rs->md.recovery;
		state = decipher_sync_action(mddev, recovery);
		progress = rs_get_progress(rs, recovery, state, resync_max_sectors);
		resync_mismatches = (mddev->last_sync_action && !strcasecmp(mddev->last_sync_action, "check")) ?
				    atomic64_read(&mddev->resync_mismatches) : 0;

		/* HM FIXME: do we want another state char for raid0? It shows 'D'/'A'/'-' now */
		for (i = 0; i < rs->raid_disks; i++)
			DMEMIT(__raid_dev_status(rs, &rs->dev[i].rdev));

		/*
		 * In-sync/Reshape ratio:
		 *  The in-sync ratio shows the progress of:
		 *   - Initializing the raid set
		 *   - Rebuilding a subset of devices of the raid set
		 *  The user can distinguish between the two by referring
		 *  to the status characters.
		 *
		 *  The reshape ratio shows the progress of
		 *  changing the raid layout or the number of
		 *  disks of a raid set
		 */
		DMEMIT(" %llu/%llu", (unsigned long long) progress,
				     (unsigned long long) resync_max_sectors);

		/*
		 * v1.5.0+:
		 *
		 * Sync action:
		 *   See Documentation/admin-guide/device-mapper/dm-raid.rst for
		 *   information on each of these states.
		 */
		DMEMIT(" %s", sync_str(state));

		/*
		 * v1.5.0+:
		 *
		 * resync_mismatches/mismatch_cnt
		 *   This field shows the number of discrepancies found when
		 *   performing a "check" of the raid set.
		 */
		DMEMIT(" %llu", (unsigned long long) resync_mismatches);

		/*
		 * v1.9.0+:
		 *
		 * data_offset (needed for out of space reshaping)
		 *   This field shows the data offset into the data
		 *   image LV where the first stripes data starts.
		 *
		 * We keep data_offset equal on all raid disks of the set,
		 * so retrieving it from the first raid disk is sufficient.
		 */
		DMEMIT(" %llu", (unsigned long long) rs->dev[0].rdev.data_offset);

		/*
		 * v1.10.0+:
		 */
		DMEMIT(" %s", test_bit(__CTR_FLAG_JOURNAL_DEV, &rs->ctr_flags) ?
			      __raid_dev_status(rs, &rs->journal_dev.rdev) : "-");
		break;

	case STATUSTYPE_TABLE:
		/* Report the table line string you would use to construct this raid set */

		/*
		 * Count any rebuild or writemostly argument pairs and subtract the
		 * hweight count being added below of any rebuild and writemostly ctr flags.
		 */
		for (i = 0; i < rs->raid_disks; i++) {
			rebuild_writemostly_count += (test_bit(i, (void *) rs->rebuild_disks) ? 2 : 0) +
						     (test_bit(WriteMostly, &rs->dev[i].rdev.flags) ? 2 : 0);
		}
		rebuild_writemostly_count -= (test_bit(__CTR_FLAG_REBUILD, &rs->ctr_flags) ? 2 : 0) +
					     (test_bit(__CTR_FLAG_WRITE_MOSTLY, &rs->ctr_flags) ? 2 : 0);
		/* Calculate raid parameter count based on ^ rebuild/writemostly argument counts and ctr flags set. */
		raid_param_cnt += rebuild_writemostly_count +
				  hweight32(rs->ctr_flags & CTR_FLAG_OPTIONS_NO_ARGS) +
				  hweight32(rs->ctr_flags & CTR_FLAG_OPTIONS_ONE_ARG) * 2;
		/* Emit table line */
		/* This has to be in the documented order for userspace! */
		DMEMIT("%s %u %u", rs->raid_type->name, raid_param_cnt, mddev->new_chunk_sectors);
		if (test_bit(__CTR_FLAG_SYNC, &rs->ctr_flags))
			DMEMIT(" %s", dm_raid_arg_name_by_flag(CTR_FLAG_SYNC));
		if (test_bit(__CTR_FLAG_NOSYNC, &rs->ctr_flags))
			DMEMIT(" %s", dm_raid_arg_name_by_flag(CTR_FLAG_NOSYNC));
		if (test_bit(__CTR_FLAG_REBUILD, &rs->ctr_flags))
			for (i = 0; i < rs->raid_disks; i++)
				if (test_bit(i, (void *) rs->rebuild_disks))
					DMEMIT(" %s %u", dm_raid_arg_name_by_flag(CTR_FLAG_REBUILD), i);
		if (test_bit(__CTR_FLAG_DAEMON_SLEEP, &rs->ctr_flags))
			DMEMIT(" %s %lu", dm_raid_arg_name_by_flag(CTR_FLAG_DAEMON_SLEEP),
					  mddev->bitmap_info.daemon_sleep);
		if (test_bit(__CTR_FLAG_MIN_RECOVERY_RATE, &rs->ctr_flags))
			DMEMIT(" %s %d", dm_raid_arg_name_by_flag(CTR_FLAG_MIN_RECOVERY_RATE),
					 mddev->sync_speed_min);
		if (test_bit(__CTR_FLAG_MAX_RECOVERY_RATE, &rs->ctr_flags))
			DMEMIT(" %s %d", dm_raid_arg_name_by_flag(CTR_FLAG_MAX_RECOVERY_RATE),
					 mddev->sync_speed_max);
		if (test_bit(__CTR_FLAG_WRITE_MOSTLY, &rs->ctr_flags))
			for (i = 0; i < rs->raid_disks; i++)
				if (test_bit(WriteMostly, &rs->dev[i].rdev.flags))
					DMEMIT(" %s %d", dm_raid_arg_name_by_flag(CTR_FLAG_WRITE_MOSTLY),
					       rs->dev[i].rdev.raid_disk);
		if (test_bit(__CTR_FLAG_MAX_WRITE_BEHIND, &rs->ctr_flags))
			DMEMIT(" %s %lu", dm_raid_arg_name_by_flag(CTR_FLAG_MAX_WRITE_BEHIND),
					  mddev->bitmap_info.max_write_behind);
		if (test_bit(__CTR_FLAG_STRIPE_CACHE, &rs->ctr_flags))
			DMEMIT(" %s %d", dm_raid_arg_name_by_flag(CTR_FLAG_STRIPE_CACHE),
					 max_nr_stripes);
		if (test_bit(__CTR_FLAG_REGION_SIZE, &rs->ctr_flags))
			DMEMIT(" %s %llu", dm_raid_arg_name_by_flag(CTR_FLAG_REGION_SIZE),
					   (unsigned long long) to_sector(mddev->bitmap_info.chunksize));
		if (test_bit(__CTR_FLAG_RAID10_COPIES, &rs->ctr_flags))
			DMEMIT(" %s %d", dm_raid_arg_name_by_flag(CTR_FLAG_RAID10_COPIES),
					 raid10_md_layout_to_copies(mddev->layout));
		if (test_bit(__CTR_FLAG_RAID10_FORMAT, &rs->ctr_flags))
			DMEMIT(" %s %s", dm_raid_arg_name_by_flag(CTR_FLAG_RAID10_FORMAT),
					 raid10_md_layout_to_format(mddev->layout));
		if (test_bit(__CTR_FLAG_DELTA_DISKS, &rs->ctr_flags))
			DMEMIT(" %s %d", dm_raid_arg_name_by_flag(CTR_FLAG_DELTA_DISKS),
					 max(rs->delta_disks, mddev->delta_disks));
		if (test_bit(__CTR_FLAG_DATA_OFFSET, &rs->ctr_flags))
			DMEMIT(" %s %llu", dm_raid_arg_name_by_flag(CTR_FLAG_DATA_OFFSET),
					   (unsigned long long) rs->data_offset);
		if (test_bit(__CTR_FLAG_JOURNAL_DEV, &rs->ctr_flags))
			DMEMIT(" %s %s", dm_raid_arg_name_by_flag(CTR_FLAG_JOURNAL_DEV),
					__get_dev_name(rs->journal_dev.dev));
		if (test_bit(__CTR_FLAG_JOURNAL_MODE, &rs->ctr_flags))
			DMEMIT(" %s %s", dm_raid_arg_name_by_flag(CTR_FLAG_JOURNAL_MODE),
					 md_journal_mode_to_dm_raid(rs->journal_dev.mode));
		DMEMIT(" %d", rs->raid_disks);
		for (i = 0; i < rs->raid_disks; i++)
			DMEMIT(" %s %s", __get_dev_name(rs->dev[i].meta_dev),
					 __get_dev_name(rs->dev[i].data_dev));
		break;

	case STATUSTYPE_IMA:
		rt = get_raid_type_by_ll(mddev->new_level, mddev->new_layout);
		if (!rt)
			return;

		DMEMIT_TARGET_NAME_VERSION(ti->type);
		DMEMIT(",raid_type=%s,raid_disks=%d", rt->name, mddev->raid_disks);

		/* Access most recent mddev properties for status output */
		smp_rmb();
		recovery = rs->md.recovery;
		state = decipher_sync_action(mddev, recovery);
		DMEMIT(",raid_state=%s", sync_str(state));

		for (i = 0; i < rs->raid_disks; i++) {
			DMEMIT(",raid_device_%d_status=", i);
			DMEMIT(__raid_dev_status(rs, &rs->dev[i].rdev));
		}

		if (rt_is_raid456(rt)) {
			DMEMIT(",journal_dev_mode=");
			switch (rs->journal_dev.mode) {
			case R5C_JOURNAL_MODE_WRITE_THROUGH:
				DMEMIT("%s",
				       _raid456_journal_mode[R5C_JOURNAL_MODE_WRITE_THROUGH].param);
				break;
			case R5C_JOURNAL_MODE_WRITE_BACK:
				DMEMIT("%s",
				       _raid456_journal_mode[R5C_JOURNAL_MODE_WRITE_BACK].param);
				break;
			default:
				DMEMIT("invalid");
				break;
			}
		}
		DMEMIT(";");
		break;
	}
}

static int raid_message(struct dm_target *ti, unsigned int argc, char **argv,
			char *result, unsigned maxlen)
{
	struct raid_set *rs = ti->private;
	struct mddev *mddev = &rs->md;

	if (!mddev->pers || !mddev->pers->sync_request)
		return -EINVAL;

	if (!strcasecmp(argv[0], "frozen"))
		set_bit(MD_RECOVERY_FROZEN, &mddev->recovery);
	else
		clear_bit(MD_RECOVERY_FROZEN, &mddev->recovery);

	if (!strcasecmp(argv[0], "idle") || !strcasecmp(argv[0], "frozen")) {
		if (mddev->sync_thread) {
			set_bit(MD_RECOVERY_INTR, &mddev->recovery);
			md_unregister_thread(&mddev->sync_thread);
			md_reap_sync_thread(mddev);
		}
	} else if (decipher_sync_action(mddev, mddev->recovery) != st_idle)
		return -EBUSY;
	else if (!strcasecmp(argv[0], "resync"))
		; /* MD_RECOVERY_NEEDED set below */
	else if (!strcasecmp(argv[0], "recover"))
		set_bit(MD_RECOVERY_RECOVER, &mddev->recovery);
	else {
		if (!strcasecmp(argv[0], "check")) {
			set_bit(MD_RECOVERY_CHECK, &mddev->recovery);
			set_bit(MD_RECOVERY_REQUESTED, &mddev->recovery);
			set_bit(MD_RECOVERY_SYNC, &mddev->recovery);
		} else if (!strcasecmp(argv[0], "repair")) {
			set_bit(MD_RECOVERY_REQUESTED, &mddev->recovery);
			set_bit(MD_RECOVERY_SYNC, &mddev->recovery);
		} else
			return -EINVAL;
	}
	if (mddev->ro == 2) {
		/* A write to sync_action is enough to justify
		 * canceling read-auto mode
		 */
		mddev->ro = 0;
		if (!mddev->suspended && mddev->sync_thread)
			md_wakeup_thread(mddev->sync_thread);
	}
	set_bit(MD_RECOVERY_NEEDED, &mddev->recovery);
	if (!mddev->suspended && mddev->thread)
		md_wakeup_thread(mddev->thread);

	return 0;
}

static int raid_iterate_devices(struct dm_target *ti,
				iterate_devices_callout_fn fn, void *data)
{
	struct raid_set *rs = ti->private;
	unsigned int i;
	int r = 0;

	for (i = 0; !r && i < rs->raid_disks; i++) {
		if (rs->dev[i].data_dev) {
			r = fn(ti, rs->dev[i].data_dev,
			       0, /* No offset on data devs */
			       rs->md.dev_sectors, data);
		}
	}

	return r;
}

static void raid_io_hints(struct dm_target *ti, struct queue_limits *limits)
{
	struct raid_set *rs = ti->private;
	unsigned int chunk_size_bytes = to_bytes(rs->md.chunk_sectors);

	blk_limits_io_min(limits, chunk_size_bytes);
	blk_limits_io_opt(limits, chunk_size_bytes * mddev_data_stripes(rs));
<<<<<<< HEAD

	/*
	 * RAID1 and RAID10 personalities require bio splitting,
	 * RAID0/4/5/6 don't and process large discard bios properly.
	 */
	if (rs_is_raid1(rs) || rs_is_raid10(rs)) {
		limits->discard_granularity = chunk_size_bytes;
		limits->max_discard_sectors = rs->md.chunk_sectors;
	}
=======
>>>>>>> 830b3c68
}

static void raid_postsuspend(struct dm_target *ti)
{
	struct raid_set *rs = ti->private;

	if (!test_and_set_bit(RT_FLAG_RS_SUSPENDED, &rs->runtime_flags)) {
		/* Writes have to be stopped before suspending to avoid deadlocks. */
		if (!test_bit(MD_RECOVERY_FROZEN, &rs->md.recovery))
			md_stop_writes(&rs->md);

		mddev_lock_nointr(&rs->md);
		mddev_suspend(&rs->md);
		mddev_unlock(&rs->md);
	}
}

static void attempt_restore_of_faulty_devices(struct raid_set *rs)
{
	int i;
	uint64_t cleared_failed_devices[DISKS_ARRAY_ELEMS];
	unsigned long flags;
	bool cleared = false;
	struct dm_raid_superblock *sb;
	struct mddev *mddev = &rs->md;
	struct md_rdev *r;

	/* RAID personalities have to provide hot add/remove methods or we need to bail out. */
	if (!mddev->pers || !mddev->pers->hot_add_disk || !mddev->pers->hot_remove_disk)
		return;

	memset(cleared_failed_devices, 0, sizeof(cleared_failed_devices));

	for (i = 0; i < rs->raid_disks; i++) {
		r = &rs->dev[i].rdev;
		/* HM FIXME: enhance journal device recovery processing */
		if (test_bit(Journal, &r->flags))
			continue;

		if (test_bit(Faulty, &r->flags) &&
		    r->meta_bdev && !read_disk_sb(r, r->sb_size, true)) {
			DMINFO("Faulty %s device #%d has readable super block."
			       "  Attempting to revive it.",
			       rs->raid_type->name, i);

			/*
			 * Faulty bit may be set, but sometimes the array can
			 * be suspended before the personalities can respond
			 * by removing the device from the array (i.e. calling
			 * 'hot_remove_disk').	If they haven't yet removed
			 * the failed device, its 'raid_disk' number will be
			 * '>= 0' - meaning we must call this function
			 * ourselves.
			 */
			flags = r->flags;
			clear_bit(In_sync, &r->flags); /* Mandatory for hot remove. */
			if (r->raid_disk >= 0) {
				if (mddev->pers->hot_remove_disk(mddev, r)) {
					/* Failed to revive this device, try next */
					r->flags = flags;
					continue;
				}
			} else
				r->raid_disk = r->saved_raid_disk = i;

			clear_bit(Faulty, &r->flags);
			clear_bit(WriteErrorSeen, &r->flags);

			if (mddev->pers->hot_add_disk(mddev, r)) {
				/* Failed to revive this device, try next */
				r->raid_disk = r->saved_raid_disk = -1;
				r->flags = flags;
			} else {
				clear_bit(In_sync, &r->flags);
				r->recovery_offset = 0;
				set_bit(i, (void *) cleared_failed_devices);
				cleared = true;
			}
		}
	}

	/* If any failed devices could be cleared, update all sbs failed_devices bits */
	if (cleared) {
		uint64_t failed_devices[DISKS_ARRAY_ELEMS];

		rdev_for_each(r, &rs->md) {
			if (test_bit(Journal, &r->flags))
				continue;

			sb = page_address(r->sb_page);
			sb_retrieve_failed_devices(sb, failed_devices);

			for (i = 0; i < DISKS_ARRAY_ELEMS; i++)
				failed_devices[i] &= ~cleared_failed_devices[i];

			sb_update_failed_devices(sb, failed_devices);
		}
	}
}

static int __load_dirty_region_bitmap(struct raid_set *rs)
{
	int r = 0;

	/* Try loading the bitmap unless "raid0", which does not have one */
	if (!rs_is_raid0(rs) &&
	    !test_and_set_bit(RT_FLAG_RS_BITMAP_LOADED, &rs->runtime_flags)) {
		r = md_bitmap_load(&rs->md);
		if (r)
			DMERR("Failed to load bitmap");
	}

	return r;
}

/* Enforce updating all superblocks */
static void rs_update_sbs(struct raid_set *rs)
{
	struct mddev *mddev = &rs->md;
	int ro = mddev->ro;

	set_bit(MD_SB_CHANGE_DEVS, &mddev->sb_flags);
	mddev->ro = 0;
	md_update_sb(mddev, 1);
	mddev->ro = ro;
}

/*
 * Reshape changes raid algorithm of @rs to new one within personality
 * (e.g. raid6_zr -> raid6_nc), changes stripe size, adds/removes
 * disks from a raid set thus growing/shrinking it or resizes the set
 *
 * Call mddev_lock_nointr() before!
 */
static int rs_start_reshape(struct raid_set *rs)
{
	int r;
	struct mddev *mddev = &rs->md;
	struct md_personality *pers = mddev->pers;

	/* Don't allow the sync thread to work until the table gets reloaded. */
	set_bit(MD_RECOVERY_WAIT, &mddev->recovery);

	r = rs_setup_reshape(rs);
	if (r)
		return r;

	/*
	 * Check any reshape constraints enforced by the personalility
	 *
	 * May as well already kick the reshape off so that * pers->start_reshape() becomes optional.
	 */
	r = pers->check_reshape(mddev);
	if (r) {
		rs->ti->error = "pers->check_reshape() failed";
		return r;
	}

	/*
	 * Personality may not provide start reshape method in which
	 * case check_reshape above has already covered everything
	 */
	if (pers->start_reshape) {
		r = pers->start_reshape(mddev);
		if (r) {
			rs->ti->error = "pers->start_reshape() failed";
			return r;
		}
	}

	/*
	 * Now reshape got set up, update superblocks to
	 * reflect the fact so that a table reload will
	 * access proper superblock content in the ctr.
	 */
	rs_update_sbs(rs);

	return 0;
}

static int raid_preresume(struct dm_target *ti)
{
	int r;
	struct raid_set *rs = ti->private;
	struct mddev *mddev = &rs->md;

	/* This is a resume after a suspend of the set -> it's already started. */
	if (test_and_set_bit(RT_FLAG_RS_PRERESUMED, &rs->runtime_flags))
		return 0;

	/*
	 * The superblocks need to be updated on disk if the
	 * array is new or new devices got added (thus zeroed
	 * out by userspace) or __load_dirty_region_bitmap
	 * will overwrite them in core with old data or fail.
	 */
	if (test_bit(RT_FLAG_UPDATE_SBS, &rs->runtime_flags))
		rs_update_sbs(rs);

	/* Load the bitmap from disk unless raid0 */
	r = __load_dirty_region_bitmap(rs);
	if (r)
		return r;

	/* We are extending the raid set size, adjust mddev/md_rdev sizes and set capacity. */
	if (test_bit(RT_FLAG_RS_GROW, &rs->runtime_flags)) {
		mddev->array_sectors = rs->array_sectors;
		mddev->dev_sectors = rs->dev_sectors;
		rs_set_rdev_sectors(rs);
		rs_set_capacity(rs);
	}

	/* Resize bitmap to adjust to changed region size (aka MD bitmap chunksize) or grown device size */
        if (test_bit(RT_FLAG_RS_BITMAP_LOADED, &rs->runtime_flags) && mddev->bitmap &&
	    (test_bit(RT_FLAG_RS_GROW, &rs->runtime_flags) ||
	     (rs->requested_bitmap_chunk_sectors &&
	       mddev->bitmap_info.chunksize != to_bytes(rs->requested_bitmap_chunk_sectors)))) {
		int chunksize = to_bytes(rs->requested_bitmap_chunk_sectors) ?: mddev->bitmap_info.chunksize;

		r = md_bitmap_resize(mddev->bitmap, mddev->dev_sectors, chunksize, 0);
		if (r)
			DMERR("Failed to resize bitmap");
	}

	/* Check for any resize/reshape on @rs and adjust/initiate */
	/* Be prepared for mddev_resume() in raid_resume() */
	set_bit(MD_RECOVERY_FROZEN, &mddev->recovery);
	if (mddev->recovery_cp && mddev->recovery_cp < MaxSector) {
		set_bit(MD_RECOVERY_REQUESTED, &mddev->recovery);
		mddev->resync_min = mddev->recovery_cp;
		if (test_bit(RT_FLAG_RS_GROW, &rs->runtime_flags))
			mddev->resync_max_sectors = mddev->dev_sectors;
	}

	/* Check for any reshape request unless new raid set */
	if (test_bit(RT_FLAG_RESHAPE_RS, &rs->runtime_flags)) {
		/* Initiate a reshape. */
		rs_set_rdev_sectors(rs);
		mddev_lock_nointr(mddev);
		r = rs_start_reshape(rs);
		mddev_unlock(mddev);
		if (r)
			DMWARN("Failed to check/start reshape, continuing without change");
		r = 0;
	}

	return r;
}

static void raid_resume(struct dm_target *ti)
{
	struct raid_set *rs = ti->private;
	struct mddev *mddev = &rs->md;

	if (test_and_set_bit(RT_FLAG_RS_RESUMED, &rs->runtime_flags)) {
		/*
		 * A secondary resume while the device is active.
		 * Take this opportunity to check whether any failed
		 * devices are reachable again.
		 */
		attempt_restore_of_faulty_devices(rs);
	}

	if (test_and_clear_bit(RT_FLAG_RS_SUSPENDED, &rs->runtime_flags)) {
		/* Only reduce raid set size before running a disk removing reshape. */
		if (mddev->delta_disks < 0)
			rs_set_capacity(rs);

		mddev_lock_nointr(mddev);
		clear_bit(MD_RECOVERY_FROZEN, &mddev->recovery);
		mddev->ro = 0;
		mddev->in_sync = 0;
		mddev_resume(mddev);
		mddev_unlock(mddev);
	}
}

static struct target_type raid_target = {
	.name = "raid",
	.version = {1, 15, 1},
	.module = THIS_MODULE,
	.ctr = raid_ctr,
	.dtr = raid_dtr,
	.map = raid_map,
	.status = raid_status,
	.message = raid_message,
	.iterate_devices = raid_iterate_devices,
	.io_hints = raid_io_hints,
	.postsuspend = raid_postsuspend,
	.preresume = raid_preresume,
	.resume = raid_resume,
};

static int __init dm_raid_init(void)
{
	DMINFO("Loading target version %u.%u.%u",
	       raid_target.version[0],
	       raid_target.version[1],
	       raid_target.version[2]);
	return dm_register_target(&raid_target);
}

static void __exit dm_raid_exit(void)
{
	dm_unregister_target(&raid_target);
}

module_init(dm_raid_init);
module_exit(dm_raid_exit);

module_param(devices_handle_discard_safely, bool, 0644);
MODULE_PARM_DESC(devices_handle_discard_safely,
		 "Set to Y if all devices in each array reliably return zeroes on reads from discarded regions");

MODULE_DESCRIPTION(DM_NAME " raid0/1/10/4/5/6 target");
MODULE_ALIAS("dm-raid0");
MODULE_ALIAS("dm-raid1");
MODULE_ALIAS("dm-raid10");
MODULE_ALIAS("dm-raid4");
MODULE_ALIAS("dm-raid5");
MODULE_ALIAS("dm-raid6");
MODULE_AUTHOR("Neil Brown <dm-devel@redhat.com>");
MODULE_AUTHOR("Heinz Mauelshagen <dm-devel@redhat.com>");
MODULE_LICENSE("GPL");<|MERGE_RESOLUTION|>--- conflicted
+++ resolved
@@ -3788,18 +3788,6 @@
 
 	blk_limits_io_min(limits, chunk_size_bytes);
 	blk_limits_io_opt(limits, chunk_size_bytes * mddev_data_stripes(rs));
-<<<<<<< HEAD
-
-	/*
-	 * RAID1 and RAID10 personalities require bio splitting,
-	 * RAID0/4/5/6 don't and process large discard bios properly.
-	 */
-	if (rs_is_raid1(rs) || rs_is_raid10(rs)) {
-		limits->discard_granularity = chunk_size_bytes;
-		limits->max_discard_sectors = rs->md.chunk_sectors;
-	}
-=======
->>>>>>> 830b3c68
 }
 
 static void raid_postsuspend(struct dm_target *ti)
