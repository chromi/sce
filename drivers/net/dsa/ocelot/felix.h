/* SPDX-License-Identifier: GPL-2.0 */
/* Copyright 2019 NXP Semiconductors
 */
#ifndef _MSCC_FELIX_H
#define _MSCC_FELIX_H

#define ocelot_to_felix(o)		container_of((o), struct felix, ocelot)

/* Platform-specific information */
struct felix_info {
<<<<<<< HEAD
	struct resource			*target_io_res;
	struct resource			*port_io_res;
	struct resource			*imdio_res;
=======
	const struct resource		*target_io_res;
	const struct resource		*port_io_res;
	const struct resource		*imdio_res;
>>>>>>> 04d5ce62
	const struct reg_field		*regfields;
	const u32 *const		*map;
	const struct ocelot_ops		*ops;
	int				shared_queue_sz;
	int				num_mact_rows;
	const struct ocelot_stat_layout	*stats_layout;
	unsigned int			num_stats;
	int				num_ports;
<<<<<<< HEAD
=======
	struct vcap_field		*vcap_is2_keys;
	struct vcap_field		*vcap_is2_actions;
	const struct vcap_props		*vcap;
>>>>>>> 04d5ce62
	int				switch_pci_bar;
	int				imdio_pci_bar;
	int	(*mdio_bus_alloc)(struct ocelot *ocelot);
	void	(*mdio_bus_free)(struct ocelot *ocelot);
	void	(*pcs_init)(struct ocelot *ocelot, int port,
			    unsigned int link_an_mode,
			    const struct phylink_link_state *state);
	void	(*pcs_an_restart)(struct ocelot *ocelot, int port);
	void	(*pcs_link_state)(struct ocelot *ocelot, int port,
				  struct phylink_link_state *state);
	int	(*prevalidate_phy_mode)(struct ocelot *ocelot, int port,
					phy_interface_t phy_mode);
};

extern struct felix_info		felix_info_vsc9959;

enum felix_instance {
	FELIX_INSTANCE_VSC9959		= 0,
};

/* DSA glue / front-end for struct ocelot */
struct felix {
	struct dsa_switch		*ds;
	struct pci_dev			*pdev;
	struct felix_info		*info;
	struct ocelot			ocelot;
	struct mii_bus			*imdio;
	struct phy_device		**pcs;
};

#endif<|MERGE_RESOLUTION|>--- conflicted
+++ resolved
@@ -8,15 +8,9 @@
 
 /* Platform-specific information */
 struct felix_info {
-<<<<<<< HEAD
-	struct resource			*target_io_res;
-	struct resource			*port_io_res;
-	struct resource			*imdio_res;
-=======
 	const struct resource		*target_io_res;
 	const struct resource		*port_io_res;
 	const struct resource		*imdio_res;
->>>>>>> 04d5ce62
 	const struct reg_field		*regfields;
 	const u32 *const		*map;
 	const struct ocelot_ops		*ops;
@@ -25,12 +19,9 @@
 	const struct ocelot_stat_layout	*stats_layout;
 	unsigned int			num_stats;
 	int				num_ports;
-<<<<<<< HEAD
-=======
 	struct vcap_field		*vcap_is2_keys;
 	struct vcap_field		*vcap_is2_actions;
 	const struct vcap_props		*vcap;
->>>>>>> 04d5ce62
 	int				switch_pci_bar;
 	int				imdio_pci_bar;
 	int	(*mdio_bus_alloc)(struct ocelot *ocelot);
