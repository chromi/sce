--- conflicted
+++ resolved
@@ -1240,10 +1240,7 @@
 	icrp = (volatile unsigned long *) (MCF_MBAR + MCFSIM_ICR1);
 	*icrp = 0x0d000000;
 }
-<<<<<<< HEAD
-=======
 #endif
->>>>>>> 93cfb3c9
 
 #ifdef CONFIG_M5272
 static void __inline__ fec_get_mac(struct net_device *dev)
