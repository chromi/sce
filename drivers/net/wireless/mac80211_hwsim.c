--- conflicted
+++ resolved
@@ -2189,11 +2189,7 @@
 	u32 bw = U32_MAX;
 	enum nl80211_chan_width confbw = NL80211_CHAN_WIDTH_20_NOHT;
 
-<<<<<<< HEAD
-	switch (sta->bandwidth) {
-=======
 	switch (sta->deflink.bandwidth) {
->>>>>>> 88084a3d
 #define C(_bw) case IEEE80211_STA_RX_BW_##_bw: bw = _bw; break
 	C(20);
 	C(40);
@@ -2218,11 +2214,7 @@
 
 	WARN(bw > hwsim_get_chanwidth(confbw),
 	     "intf %pM: bad STA %pM bandwidth %d MHz (%d) > channel config %d MHz (%d)\n",
-<<<<<<< HEAD
-	     vif->addr, sta->addr, bw, sta->bandwidth,
-=======
 	     vif->addr, sta->addr, bw, sta->deflink.bandwidth,
->>>>>>> 88084a3d
 	     hwsim_get_chanwidth(data->bw), data->bw);
 }
 
