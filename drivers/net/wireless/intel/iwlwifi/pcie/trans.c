--- conflicted
+++ resolved
@@ -3598,13 +3598,9 @@
 		}
 	} else if (CSR_HW_RF_ID_TYPE_CHIP_ID(trans->hw_rf_id) ==
 		   CSR_HW_RF_ID_TYPE_CHIP_ID(CSR_HW_RF_ID_TYPE_HR) &&
-<<<<<<< HEAD
-		   (trans->cfg != &iwl_ax200_cfg_cc ||
-=======
 		   ((trans->cfg != &iwl_ax200_cfg_cc &&
 		    trans->cfg != &killer1650x_2ax_cfg &&
 		    trans->cfg != &killer1650w_2ax_cfg) ||
->>>>>>> 4b972a01
 		    trans->hw_rev == CSR_HW_REV_TYPE_QNJ_B0)) {
 		u32 hw_status;
 
