--- conflicted
+++ resolved
@@ -182,11 +182,7 @@
 	u8 ppag_ver;
 	struct iwl_sar_offset_mapping_cmd sgom_table;
 	bool sgom_enabled;
-<<<<<<< HEAD
-	struct iwl_uats_table_cmd uats_table;
-=======
 	struct iwl_mcc_allowed_ap_type_cmd uats_table;
->>>>>>> 0c383648
 	u8 uefi_tables_lock_status;
 	bool uats_enabled;
 };
