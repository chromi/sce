/* SPDX-License-Identifier: GPL-2.0 */
/* Copyright(c) 2013 - 2018 Intel Corporation. */

#ifndef _I40E_VIRTCHNL_PF_H_
#define _I40E_VIRTCHNL_PF_H_

#include "i40e.h"

#define I40E_MAX_VLANID 4095

#define I40E_VIRTCHNL_SUPPORTED_QTYPES 2

#define I40E_DEFAULT_NUM_MDD_EVENTS_ALLOWED	3
#define I40E_DEFAULT_NUM_INVALID_MSGS_ALLOWED	10

#define I40E_VLAN_PRIORITY_SHIFT	13
#define I40E_VLAN_MASK			0xFFF
#define I40E_PRIORITY_MASK		0xE000
<<<<<<< HEAD
=======

#define I40E_MAX_VF_PROMISC_FLAGS	3
>>>>>>> 0ecfebd2

/* Various queue ctrls */
enum i40e_queue_ctrl {
	I40E_QUEUE_CTRL_UNKNOWN = 0,
	I40E_QUEUE_CTRL_ENABLE,
	I40E_QUEUE_CTRL_ENABLECHECK,
	I40E_QUEUE_CTRL_DISABLE,
	I40E_QUEUE_CTRL_DISABLECHECK,
	I40E_QUEUE_CTRL_FASTDISABLE,
	I40E_QUEUE_CTRL_FASTDISABLECHECK,
};

/* VF states */
enum i40e_vf_states {
	I40E_VF_STATE_INIT = 0,
	I40E_VF_STATE_ACTIVE,
	I40E_VF_STATE_IWARPENA,
	I40E_VF_STATE_DISABLED,
	I40E_VF_STATE_MC_PROMISC,
	I40E_VF_STATE_UC_PROMISC,
	I40E_VF_STATE_PRE_ENABLE,
};

/* VF capabilities */
enum i40e_vf_capabilities {
	I40E_VIRTCHNL_VF_CAP_PRIVILEGE = 0,
	I40E_VIRTCHNL_VF_CAP_L2,
	I40E_VIRTCHNL_VF_CAP_IWARP,
};

/* In ADq, max 4 VSI's can be allocated per VF including primary VF VSI.
 * These variables are used to store indices, id's and number of queues
 * for each VSI including that of primary VF VSI. Each Traffic class is
 * termed as channel and each channel can in-turn have 4 queues which
 * means max 16 queues overall per VF.
 */
struct i40evf_channel {
	u16 vsi_idx; /* index in PF struct for all channel VSIs */
	u16 vsi_id; /* VSI ID used by firmware */
	u16 num_qps; /* number of queue pairs requested by user */
	u64 max_tx_rate; /* bandwidth rate allocation for VSIs */
};

/* VF information structure */
struct i40e_vf {
	struct i40e_pf *pf;

	/* VF id in the PF space */
	s16 vf_id;
	/* all VF vsis connect to the same parent */
	enum i40e_switch_element_types parent_type;
	struct virtchnl_version_info vf_ver;
	u32 driver_caps; /* reported by VF driver */

	/* VF Port Extender (PE) stag if used */
	u16 stag;

	struct virtchnl_ether_addr default_lan_addr;
	u16 port_vlan_id;
	bool pf_set_mac;	/* The VMM admin set the VF MAC address */
	bool trusted;

	/* VSI indices - actual VSI pointers are maintained in the PF structure
	 * When assigned, these will be non-zero, because VSI 0 is always
	 * the main LAN VSI for the PF.
	 */
	u16 lan_vsi_idx;	/* index into PF struct */
	u16 lan_vsi_id;		/* ID as used by firmware */

	u8 num_queue_pairs;	/* num of qps assigned to VF vsis */
	u8 num_req_queues;	/* num of requested qps */
	u64 num_mdd_events;	/* num of mdd events detected */
	/* num of continuous malformed or invalid msgs detected */
	u64 num_invalid_msgs;
	u64 num_valid_msgs;	/* num of valid msgs detected */

	unsigned long vf_caps;	/* vf's adv. capabilities */
	unsigned long vf_states;	/* vf's runtime states */
	unsigned int tx_rate;	/* Tx bandwidth limit in Mbps */
	bool link_forced;
	bool link_up;		/* only valid if VF link is forced */
	bool spoofchk;
	u16 num_mac;
	u16 num_vlan;

	/* ADq related variables */
	bool adq_enabled; /* flag to enable adq */
	u8 num_tc;
	struct i40evf_channel ch[I40E_MAX_VF_VSI];
	struct hlist_head cloud_filter_list;
	u16 num_cloud_filters;

	/* RDMA Client */
	struct virtchnl_iwarp_qvlist_info *qvlist_info;
};

void i40e_free_vfs(struct i40e_pf *pf);
int i40e_pci_sriov_configure(struct pci_dev *dev, int num_vfs);
int i40e_alloc_vfs(struct i40e_pf *pf, u16 num_alloc_vfs);
int i40e_vc_process_vf_msg(struct i40e_pf *pf, s16 vf_id, u32 v_opcode,
			   u32 v_retval, u8 *msg, u16 msglen);
int i40e_vc_process_vflr_event(struct i40e_pf *pf);
bool i40e_reset_vf(struct i40e_vf *vf, bool flr);
bool i40e_reset_all_vfs(struct i40e_pf *pf, bool flr);
void i40e_vc_notify_vf_reset(struct i40e_vf *vf);

/* VF configuration related iplink handlers */
int i40e_ndo_set_vf_mac(struct net_device *netdev, int vf_id, u8 *mac);
int i40e_ndo_set_vf_port_vlan(struct net_device *netdev, int vf_id,
			      u16 vlan_id, u8 qos, __be16 vlan_proto);
int i40e_ndo_set_vf_bw(struct net_device *netdev, int vf_id, int min_tx_rate,
		       int max_tx_rate);
int i40e_ndo_set_vf_trust(struct net_device *netdev, int vf_id, bool setting);
int i40e_ndo_get_vf_config(struct net_device *netdev,
			   int vf_id, struct ifla_vf_info *ivi);
int i40e_ndo_set_vf_link_state(struct net_device *netdev, int vf_id, int link);
int i40e_ndo_set_vf_spoofchk(struct net_device *netdev, int vf_id, bool enable);

void i40e_vc_notify_link_state(struct i40e_pf *pf);
void i40e_vc_notify_reset(struct i40e_pf *pf);

#endif /* _I40E_VIRTCHNL_PF_H_ */<|MERGE_RESOLUTION|>--- conflicted
+++ resolved
@@ -16,11 +16,8 @@
 #define I40E_VLAN_PRIORITY_SHIFT	13
 #define I40E_VLAN_MASK			0xFFF
 #define I40E_PRIORITY_MASK		0xE000
-<<<<<<< HEAD
-=======
 
 #define I40E_MAX_VF_PROMISC_FLAGS	3
->>>>>>> 0ecfebd2
 
 /* Various queue ctrls */
 enum i40e_queue_ctrl {
