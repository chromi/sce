// SPDX-License-Identifier: GPL-2.0 OR MIT
/*
 * Copyright 2014-2022 Advanced Micro Devices, Inc.
 *
 * Permission is hereby granted, free of charge, to any person obtaining a
 * copy of this software and associated documentation files (the "Software"),
 * to deal in the Software without restriction, including without limitation
 * the rights to use, copy, modify, merge, publish, distribute, sublicense,
 * and/or sell copies of the Software, and to permit persons to whom the
 * Software is furnished to do so, subject to the following conditions:
 *
 * The above copyright notice and this permission notice shall be included in
 * all copies or substantial portions of the Software.
 *
 * THE SOFTWARE IS PROVIDED "AS IS", WITHOUT WARRANTY OF ANY KIND, EXPRESS OR
 * IMPLIED, INCLUDING BUT NOT LIMITED TO THE WARRANTIES OF MERCHANTABILITY,
 * FITNESS FOR A PARTICULAR PURPOSE AND NONINFRINGEMENT.  IN NO EVENT SHALL
 * THE COPYRIGHT HOLDER(S) OR AUTHOR(S) BE LIABLE FOR ANY CLAIM, DAMAGES OR
 * OTHER LIABILITY, WHETHER IN AN ACTION OF CONTRACT, TORT OR OTHERWISE,
 * ARISING FROM, OUT OF OR IN CONNECTION WITH THE SOFTWARE OR THE USE OR
 * OTHER DEALINGS IN THE SOFTWARE.
 */

#include <linux/bsearch.h>
#include <linux/pci.h>
#include <linux/slab.h>
#include "kfd_priv.h"
#include "kfd_device_queue_manager.h"
#include "kfd_pm4_headers_vi.h"
#include "kfd_pm4_headers_aldebaran.h"
#include "cwsr_trap_handler.h"
#include "amdgpu_amdkfd.h"
#include "kfd_smi_events.h"
#include "kfd_svm.h"
#include "kfd_migrate.h"
#include "amdgpu.h"
#include "amdgpu_xcp.h"

#define MQD_SIZE_ALIGNED 768

/*
 * kfd_locked is used to lock the kfd driver during suspend or reset
 * once locked, kfd driver will stop any further GPU execution.
 * create process (open) will return -EAGAIN.
 */
static int kfd_locked;

#ifdef CONFIG_DRM_AMDGPU_CIK
extern const struct kfd2kgd_calls gfx_v7_kfd2kgd;
#endif
extern const struct kfd2kgd_calls gfx_v8_kfd2kgd;
extern const struct kfd2kgd_calls gfx_v9_kfd2kgd;
extern const struct kfd2kgd_calls arcturus_kfd2kgd;
extern const struct kfd2kgd_calls aldebaran_kfd2kgd;
extern const struct kfd2kgd_calls gc_9_4_3_kfd2kgd;
extern const struct kfd2kgd_calls gfx_v10_kfd2kgd;
extern const struct kfd2kgd_calls gfx_v10_3_kfd2kgd;
extern const struct kfd2kgd_calls gfx_v11_kfd2kgd;

static int kfd_gtt_sa_init(struct kfd_dev *kfd, unsigned int buf_size,
				unsigned int chunk_size);
static void kfd_gtt_sa_fini(struct kfd_dev *kfd);

static int kfd_resume(struct kfd_node *kfd);

static void kfd_device_info_set_sdma_info(struct kfd_dev *kfd)
{
	uint32_t sdma_version = amdgpu_ip_version(kfd->adev, SDMA0_HWIP, 0);

	switch (sdma_version) {
	case IP_VERSION(4, 0, 0):/* VEGA10 */
	case IP_VERSION(4, 0, 1):/* VEGA12 */
	case IP_VERSION(4, 1, 0):/* RAVEN */
	case IP_VERSION(4, 1, 1):/* RAVEN */
	case IP_VERSION(4, 1, 2):/* RENOIR */
	case IP_VERSION(5, 2, 1):/* VANGOGH */
	case IP_VERSION(5, 2, 3):/* YELLOW_CARP */
	case IP_VERSION(5, 2, 6):/* GC 10.3.6 */
	case IP_VERSION(5, 2, 7):/* GC 10.3.7 */
		kfd->device_info.num_sdma_queues_per_engine = 2;
		break;
	case IP_VERSION(4, 2, 0):/* VEGA20 */
	case IP_VERSION(4, 2, 2):/* ARCTURUS */
	case IP_VERSION(4, 4, 0):/* ALDEBARAN */
	case IP_VERSION(4, 4, 2):
	case IP_VERSION(5, 0, 0):/* NAVI10 */
	case IP_VERSION(5, 0, 1):/* CYAN_SKILLFISH */
	case IP_VERSION(5, 0, 2):/* NAVI14 */
	case IP_VERSION(5, 0, 5):/* NAVI12 */
	case IP_VERSION(5, 2, 0):/* SIENNA_CICHLID */
	case IP_VERSION(5, 2, 2):/* NAVY_FLOUNDER */
	case IP_VERSION(5, 2, 4):/* DIMGREY_CAVEFISH */
	case IP_VERSION(5, 2, 5):/* BEIGE_GOBY */
	case IP_VERSION(6, 0, 0):
	case IP_VERSION(6, 0, 1):
	case IP_VERSION(6, 0, 2):
	case IP_VERSION(6, 0, 3):
	case IP_VERSION(6, 1, 0):
	case IP_VERSION(6, 1, 1):
		kfd->device_info.num_sdma_queues_per_engine = 8;
		break;
	default:
		dev_warn(kfd_device,
			"Default sdma queue per engine(8) is set due to mismatch of sdma ip block(SDMA_HWIP:0x%x).\n",
			sdma_version);
		kfd->device_info.num_sdma_queues_per_engine = 8;
	}

	bitmap_zero(kfd->device_info.reserved_sdma_queues_bitmap, KFD_MAX_SDMA_QUEUES);

	switch (sdma_version) {
	case IP_VERSION(6, 0, 0):
	case IP_VERSION(6, 0, 1):
	case IP_VERSION(6, 0, 2):
	case IP_VERSION(6, 0, 3):
	case IP_VERSION(6, 1, 0):
	case IP_VERSION(6, 1, 1):
		/* Reserve 1 for paging and 1 for gfx */
		kfd->device_info.num_reserved_sdma_queues_per_engine = 2;
		/* BIT(0)=engine-0 queue-0; BIT(1)=engine-1 queue-0; BIT(2)=engine-0 queue-1; ... */
		bitmap_set(kfd->device_info.reserved_sdma_queues_bitmap, 0,
			   kfd->adev->sdma.num_instances *
			   kfd->device_info.num_reserved_sdma_queues_per_engine);
		break;
	default:
		break;
	}
}

static void kfd_device_info_set_event_interrupt_class(struct kfd_dev *kfd)
{
	uint32_t gc_version = KFD_GC_VERSION(kfd);

	switch (gc_version) {
	case IP_VERSION(9, 0, 1): /* VEGA10 */
	case IP_VERSION(9, 1, 0): /* RAVEN */
	case IP_VERSION(9, 2, 1): /* VEGA12 */
	case IP_VERSION(9, 2, 2): /* RAVEN */
	case IP_VERSION(9, 3, 0): /* RENOIR */
	case IP_VERSION(9, 4, 0): /* VEGA20 */
	case IP_VERSION(9, 4, 1): /* ARCTURUS */
	case IP_VERSION(9, 4, 2): /* ALDEBARAN */
		kfd->device_info.event_interrupt_class = &event_interrupt_class_v9;
		break;
	case IP_VERSION(9, 4, 3): /* GC 9.4.3 */
		kfd->device_info.event_interrupt_class =
						&event_interrupt_class_v9_4_3;
		break;
	case IP_VERSION(10, 3, 1): /* VANGOGH */
	case IP_VERSION(10, 3, 3): /* YELLOW_CARP */
	case IP_VERSION(10, 3, 6): /* GC 10.3.6 */
	case IP_VERSION(10, 3, 7): /* GC 10.3.7 */
	case IP_VERSION(10, 1, 3): /* CYAN_SKILLFISH */
	case IP_VERSION(10, 1, 4):
	case IP_VERSION(10, 1, 10): /* NAVI10 */
	case IP_VERSION(10, 1, 2): /* NAVI12 */
	case IP_VERSION(10, 1, 1): /* NAVI14 */
	case IP_VERSION(10, 3, 0): /* SIENNA_CICHLID */
	case IP_VERSION(10, 3, 2): /* NAVY_FLOUNDER */
	case IP_VERSION(10, 3, 4): /* DIMGREY_CAVEFISH */
	case IP_VERSION(10, 3, 5): /* BEIGE_GOBY */
		kfd->device_info.event_interrupt_class = &event_interrupt_class_v10;
		break;
	case IP_VERSION(11, 0, 0):
	case IP_VERSION(11, 0, 1):
	case IP_VERSION(11, 0, 2):
	case IP_VERSION(11, 0, 3):
	case IP_VERSION(11, 0, 4):
	case IP_VERSION(11, 5, 0):
	case IP_VERSION(11, 5, 1):
		kfd->device_info.event_interrupt_class = &event_interrupt_class_v11;
		break;
	default:
		dev_warn(kfd_device, "v9 event interrupt handler is set due to "
			"mismatch of gc ip block(GC_HWIP:0x%x).\n", gc_version);
		kfd->device_info.event_interrupt_class = &event_interrupt_class_v9;
	}
}

static void kfd_device_info_init(struct kfd_dev *kfd,
				 bool vf, uint32_t gfx_target_version)
{
	uint32_t gc_version = KFD_GC_VERSION(kfd);
	uint32_t asic_type = kfd->adev->asic_type;

	kfd->device_info.max_pasid_bits = 16;
	kfd->device_info.max_no_of_hqd = 24;
	kfd->device_info.num_of_watch_points = 4;
	kfd->device_info.mqd_size_aligned = MQD_SIZE_ALIGNED;
	kfd->device_info.gfx_target_version = gfx_target_version;

	if (KFD_IS_SOC15(kfd)) {
		kfd->device_info.doorbell_size = 8;
		kfd->device_info.ih_ring_entry_size = 8 * sizeof(uint32_t);
		kfd->device_info.supports_cwsr = true;

		kfd_device_info_set_sdma_info(kfd);

		kfd_device_info_set_event_interrupt_class(kfd);

		if (gc_version < IP_VERSION(11, 0, 0)) {
			/* Navi2x+, Navi1x+ */
			if (gc_version == IP_VERSION(10, 3, 6))
				kfd->device_info.no_atomic_fw_version = 14;
			else if (gc_version == IP_VERSION(10, 3, 7))
				kfd->device_info.no_atomic_fw_version = 3;
			else if (gc_version >= IP_VERSION(10, 3, 0))
				kfd->device_info.no_atomic_fw_version = 92;
			else if (gc_version >= IP_VERSION(10, 1, 1))
				kfd->device_info.no_atomic_fw_version = 145;

			/* Navi1x+ */
			if (gc_version >= IP_VERSION(10, 1, 1))
				kfd->device_info.needs_pci_atomics = true;
		} else if (gc_version < IP_VERSION(12, 0, 0)) {
			/*
			 * PCIe atomics support acknowledgment in GFX11 RS64 CPFW requires
			 * MEC version >= 509. Prior RS64 CPFW versions (and all F32) require
			 * PCIe atomics support.
			 */
			kfd->device_info.needs_pci_atomics = true;
			kfd->device_info.no_atomic_fw_version = kfd->adev->gfx.rs64_enable ? 509 : 0;
		}
	} else {
		kfd->device_info.doorbell_size = 4;
		kfd->device_info.ih_ring_entry_size = 4 * sizeof(uint32_t);
		kfd->device_info.event_interrupt_class = &event_interrupt_class_cik;
		kfd->device_info.num_sdma_queues_per_engine = 2;

		if (asic_type != CHIP_KAVERI &&
		    asic_type != CHIP_HAWAII &&
		    asic_type != CHIP_TONGA)
			kfd->device_info.supports_cwsr = true;

		if (asic_type != CHIP_HAWAII && !vf)
			kfd->device_info.needs_pci_atomics = true;
	}
}

struct kfd_dev *kgd2kfd_probe(struct amdgpu_device *adev, bool vf)
{
	struct kfd_dev *kfd = NULL;
	const struct kfd2kgd_calls *f2g = NULL;
	uint32_t gfx_target_version = 0;

	switch (adev->asic_type) {
#ifdef CONFIG_DRM_AMDGPU_CIK
	case CHIP_KAVERI:
		gfx_target_version = 70000;
		if (!vf)
			f2g = &gfx_v7_kfd2kgd;
		break;
#endif
	case CHIP_CARRIZO:
		gfx_target_version = 80001;
		if (!vf)
			f2g = &gfx_v8_kfd2kgd;
		break;
#ifdef CONFIG_DRM_AMDGPU_CIK
	case CHIP_HAWAII:
		gfx_target_version = 70001;
		if (!amdgpu_exp_hw_support)
			pr_info(
	"KFD support on Hawaii is experimental. See modparam exp_hw_support\n"
				);
		else if (!vf)
			f2g = &gfx_v7_kfd2kgd;
		break;
#endif
	case CHIP_TONGA:
		gfx_target_version = 80002;
		if (!vf)
			f2g = &gfx_v8_kfd2kgd;
		break;
	case CHIP_FIJI:
	case CHIP_POLARIS10:
		gfx_target_version = 80003;
		f2g = &gfx_v8_kfd2kgd;
		break;
	case CHIP_POLARIS11:
	case CHIP_POLARIS12:
	case CHIP_VEGAM:
		gfx_target_version = 80003;
		if (!vf)
			f2g = &gfx_v8_kfd2kgd;
		break;
	default:
		switch (amdgpu_ip_version(adev, GC_HWIP, 0)) {
		/* Vega 10 */
		case IP_VERSION(9, 0, 1):
			gfx_target_version = 90000;
			f2g = &gfx_v9_kfd2kgd;
			break;
		/* Raven */
		case IP_VERSION(9, 1, 0):
		case IP_VERSION(9, 2, 2):
			gfx_target_version = 90002;
			if (!vf)
				f2g = &gfx_v9_kfd2kgd;
			break;
		/* Vega12 */
		case IP_VERSION(9, 2, 1):
			gfx_target_version = 90004;
			if (!vf)
				f2g = &gfx_v9_kfd2kgd;
			break;
		/* Renoir */
		case IP_VERSION(9, 3, 0):
			gfx_target_version = 90012;
			if (!vf)
				f2g = &gfx_v9_kfd2kgd;
			break;
		/* Vega20 */
		case IP_VERSION(9, 4, 0):
			gfx_target_version = 90006;
			if (!vf)
				f2g = &gfx_v9_kfd2kgd;
			break;
		/* Arcturus */
		case IP_VERSION(9, 4, 1):
			gfx_target_version = 90008;
			f2g = &arcturus_kfd2kgd;
			break;
		/* Aldebaran */
		case IP_VERSION(9, 4, 2):
			gfx_target_version = 90010;
			f2g = &aldebaran_kfd2kgd;
			break;
		case IP_VERSION(9, 4, 3):
			gfx_target_version = adev->rev_id >= 1 ? 90402
					   : adev->flags & AMD_IS_APU ? 90400
					   : 90401;
			f2g = &gc_9_4_3_kfd2kgd;
			break;
		/* Navi10 */
		case IP_VERSION(10, 1, 10):
			gfx_target_version = 100100;
			if (!vf)
				f2g = &gfx_v10_kfd2kgd;
			break;
		/* Navi12 */
		case IP_VERSION(10, 1, 2):
			gfx_target_version = 100101;
			f2g = &gfx_v10_kfd2kgd;
			break;
		/* Navi14 */
		case IP_VERSION(10, 1, 1):
			gfx_target_version = 100102;
			if (!vf)
				f2g = &gfx_v10_kfd2kgd;
			break;
		/* Cyan Skillfish */
		case IP_VERSION(10, 1, 3):
		case IP_VERSION(10, 1, 4):
			gfx_target_version = 100103;
			if (!vf)
				f2g = &gfx_v10_kfd2kgd;
			break;
		/* Sienna Cichlid */
		case IP_VERSION(10, 3, 0):
			gfx_target_version = 100300;
			f2g = &gfx_v10_3_kfd2kgd;
			break;
		/* Navy Flounder */
		case IP_VERSION(10, 3, 2):
			gfx_target_version = 100301;
			f2g = &gfx_v10_3_kfd2kgd;
			break;
		/* Van Gogh */
		case IP_VERSION(10, 3, 1):
			gfx_target_version = 100303;
			if (!vf)
				f2g = &gfx_v10_3_kfd2kgd;
			break;
		/* Dimgrey Cavefish */
		case IP_VERSION(10, 3, 4):
			gfx_target_version = 100302;
			f2g = &gfx_v10_3_kfd2kgd;
			break;
		/* Beige Goby */
		case IP_VERSION(10, 3, 5):
			gfx_target_version = 100304;
			f2g = &gfx_v10_3_kfd2kgd;
			break;
		/* Yellow Carp */
		case IP_VERSION(10, 3, 3):
			gfx_target_version = 100305;
			if (!vf)
				f2g = &gfx_v10_3_kfd2kgd;
			break;
		case IP_VERSION(10, 3, 6):
		case IP_VERSION(10, 3, 7):
			gfx_target_version = 100306;
			if (!vf)
				f2g = &gfx_v10_3_kfd2kgd;
			break;
		case IP_VERSION(11, 0, 0):
			gfx_target_version = 110000;
			f2g = &gfx_v11_kfd2kgd;
			break;
		case IP_VERSION(11, 0, 1):
		case IP_VERSION(11, 0, 4):
			gfx_target_version = 110003;
			f2g = &gfx_v11_kfd2kgd;
			break;
		case IP_VERSION(11, 0, 2):
			gfx_target_version = 110002;
			f2g = &gfx_v11_kfd2kgd;
			break;
		case IP_VERSION(11, 0, 3):
			/* Note: Compiler version is 11.0.1 while HW version is 11.0.3 */
			gfx_target_version = 110001;
			f2g = &gfx_v11_kfd2kgd;
			break;
		case IP_VERSION(11, 5, 0):
			gfx_target_version = 110500;
			f2g = &gfx_v11_kfd2kgd;
			break;
		case IP_VERSION(11, 5, 1):
			gfx_target_version = 110501;
			f2g = &gfx_v11_kfd2kgd;
			break;
		case IP_VERSION(11, 5, 0):
			gfx_target_version = 110500;
			f2g = &gfx_v11_kfd2kgd;
			break;
		case IP_VERSION(11, 5, 1):
			gfx_target_version = 110501;
			f2g = &gfx_v11_kfd2kgd;
			break;
		default:
			break;
		}
		break;
	}

	if (!f2g) {
		if (amdgpu_ip_version(adev, GC_HWIP, 0))
<<<<<<< HEAD
			dev_err(kfd_device,
=======
			dev_info(kfd_device,
>>>>>>> 0c383648
				"GC IP %06x %s not supported in kfd\n",
				amdgpu_ip_version(adev, GC_HWIP, 0),
				vf ? "VF" : "");
		else
			dev_info(kfd_device, "%s %s not supported in kfd\n",
				amdgpu_asic_name[adev->asic_type], vf ? "VF" : "");
		return NULL;
	}

	kfd = kzalloc(sizeof(*kfd), GFP_KERNEL);
	if (!kfd)
		return NULL;

	kfd->adev = adev;
	kfd_device_info_init(kfd, vf, gfx_target_version);
	kfd->init_complete = false;
	kfd->kfd2kgd = f2g;
	atomic_set(&kfd->compute_profile, 0);

	mutex_init(&kfd->doorbell_mutex);

	ida_init(&kfd->doorbell_ida);

	return kfd;
}

static void kfd_cwsr_init(struct kfd_dev *kfd)
{
	if (cwsr_enable && kfd->device_info.supports_cwsr) {
		if (KFD_GC_VERSION(kfd) < IP_VERSION(9, 0, 1)) {
			BUILD_BUG_ON(sizeof(cwsr_trap_gfx8_hex)
					     > KFD_CWSR_TMA_OFFSET);
			kfd->cwsr_isa = cwsr_trap_gfx8_hex;
			kfd->cwsr_isa_size = sizeof(cwsr_trap_gfx8_hex);
		} else if (KFD_GC_VERSION(kfd) == IP_VERSION(9, 4, 1)) {
			BUILD_BUG_ON(sizeof(cwsr_trap_arcturus_hex)
					     > KFD_CWSR_TMA_OFFSET);
			kfd->cwsr_isa = cwsr_trap_arcturus_hex;
			kfd->cwsr_isa_size = sizeof(cwsr_trap_arcturus_hex);
		} else if (KFD_GC_VERSION(kfd) == IP_VERSION(9, 4, 2)) {
			BUILD_BUG_ON(sizeof(cwsr_trap_aldebaran_hex)
					     > KFD_CWSR_TMA_OFFSET);
			kfd->cwsr_isa = cwsr_trap_aldebaran_hex;
			kfd->cwsr_isa_size = sizeof(cwsr_trap_aldebaran_hex);
		} else if (KFD_GC_VERSION(kfd) == IP_VERSION(9, 4, 3)) {
			BUILD_BUG_ON(sizeof(cwsr_trap_gfx9_4_3_hex)
					     > KFD_CWSR_TMA_OFFSET);
			kfd->cwsr_isa = cwsr_trap_gfx9_4_3_hex;
			kfd->cwsr_isa_size = sizeof(cwsr_trap_gfx9_4_3_hex);
		} else if (KFD_GC_VERSION(kfd) < IP_VERSION(10, 1, 1)) {
			BUILD_BUG_ON(sizeof(cwsr_trap_gfx9_hex)
					     > KFD_CWSR_TMA_OFFSET);
			kfd->cwsr_isa = cwsr_trap_gfx9_hex;
			kfd->cwsr_isa_size = sizeof(cwsr_trap_gfx9_hex);
		} else if (KFD_GC_VERSION(kfd) < IP_VERSION(10, 3, 0)) {
			BUILD_BUG_ON(sizeof(cwsr_trap_nv1x_hex)
					     > KFD_CWSR_TMA_OFFSET);
			kfd->cwsr_isa = cwsr_trap_nv1x_hex;
			kfd->cwsr_isa_size = sizeof(cwsr_trap_nv1x_hex);
		} else if (KFD_GC_VERSION(kfd) < IP_VERSION(11, 0, 0)) {
			BUILD_BUG_ON(sizeof(cwsr_trap_gfx10_hex)
					     > KFD_CWSR_TMA_OFFSET);
			kfd->cwsr_isa = cwsr_trap_gfx10_hex;
			kfd->cwsr_isa_size = sizeof(cwsr_trap_gfx10_hex);
		} else {
			/* The gfx11 cwsr trap handler must fit inside a single
			   page. */
			BUILD_BUG_ON(sizeof(cwsr_trap_gfx11_hex) > PAGE_SIZE);
			kfd->cwsr_isa = cwsr_trap_gfx11_hex;
			kfd->cwsr_isa_size = sizeof(cwsr_trap_gfx11_hex);
		}

		kfd->cwsr_enabled = true;
	}
}

static int kfd_gws_init(struct kfd_node *node)
{
	int ret = 0;
	struct kfd_dev *kfd = node->kfd;
	uint32_t mes_rev = node->adev->mes.sched_version & AMDGPU_MES_VERSION_MASK;

	if (node->dqm->sched_policy == KFD_SCHED_POLICY_NO_HWS)
		return 0;

	if (hws_gws_support || (KFD_IS_SOC15(node) &&
		((KFD_GC_VERSION(node) == IP_VERSION(9, 0, 1)
			&& kfd->mec2_fw_version >= 0x81b3) ||
		(KFD_GC_VERSION(node) <= IP_VERSION(9, 4, 0)
			&& kfd->mec2_fw_version >= 0x1b3)  ||
		(KFD_GC_VERSION(node) == IP_VERSION(9, 4, 1)
			&& kfd->mec2_fw_version >= 0x30)   ||
		(KFD_GC_VERSION(node) == IP_VERSION(9, 4, 2)
			&& kfd->mec2_fw_version >= 0x28) ||
		(KFD_GC_VERSION(node) == IP_VERSION(9, 4, 3)) ||
		(KFD_GC_VERSION(node) >= IP_VERSION(10, 3, 0)
			&& KFD_GC_VERSION(node) < IP_VERSION(11, 0, 0)
			&& kfd->mec2_fw_version >= 0x6b) ||
		(KFD_GC_VERSION(node) >= IP_VERSION(11, 0, 0)
			&& KFD_GC_VERSION(node) < IP_VERSION(12, 0, 0)
			&& mes_rev >= 68))))
		ret = amdgpu_amdkfd_alloc_gws(node->adev,
				node->adev->gds.gws_size, &node->gws);

	return ret;
}

static void kfd_smi_init(struct kfd_node *dev)
{
	INIT_LIST_HEAD(&dev->smi_clients);
	spin_lock_init(&dev->smi_lock);
}

static int kfd_init_node(struct kfd_node *node)
{
	int err = -1;

	if (kfd_interrupt_init(node)) {
		dev_err(kfd_device, "Error initializing interrupts\n");
		goto kfd_interrupt_error;
	}

	node->dqm = device_queue_manager_init(node);
	if (!node->dqm) {
		dev_err(kfd_device, "Error initializing queue manager\n");
		goto device_queue_manager_error;
	}

	if (kfd_gws_init(node)) {
		dev_err(kfd_device, "Could not allocate %d gws\n",
			node->adev->gds.gws_size);
		goto gws_error;
	}

	if (kfd_resume(node))
		goto kfd_resume_error;

	if (kfd_topology_add_device(node)) {
		dev_err(kfd_device, "Error adding device to topology\n");
		goto kfd_topology_add_device_error;
	}

	kfd_smi_init(node);

	return 0;

kfd_topology_add_device_error:
kfd_resume_error:
gws_error:
	device_queue_manager_uninit(node->dqm);
device_queue_manager_error:
	kfd_interrupt_exit(node);
kfd_interrupt_error:
	if (node->gws)
		amdgpu_amdkfd_free_gws(node->adev, node->gws);

	/* Cleanup the node memory here */
	kfree(node);
	return err;
}

static void kfd_cleanup_nodes(struct kfd_dev *kfd, unsigned int num_nodes)
{
	struct kfd_node *knode;
	unsigned int i;

	for (i = 0; i < num_nodes; i++) {
		knode = kfd->nodes[i];
		device_queue_manager_uninit(knode->dqm);
		kfd_interrupt_exit(knode);
		kfd_topology_remove_device(knode);
		if (knode->gws)
			amdgpu_amdkfd_free_gws(knode->adev, knode->gws);
		kfree(knode);
		kfd->nodes[i] = NULL;
	}
}

static void kfd_setup_interrupt_bitmap(struct kfd_node *node,
				       unsigned int kfd_node_idx)
{
	struct amdgpu_device *adev = node->adev;
	uint32_t xcc_mask = node->xcc_mask;
	uint32_t xcc, mapped_xcc;
	/*
	 * Interrupt bitmap is setup for processing interrupts from
	 * different XCDs and AIDs.
	 * Interrupt bitmap is defined as follows:
	 * 1. Bits 0-15 - correspond to the NodeId field.
	 *    Each bit corresponds to NodeId number. For example, if
	 *    a KFD node has interrupt bitmap set to 0x7, then this
	 *    KFD node will process interrupts with NodeId = 0, 1 and 2
	 *    in the IH cookie.
	 * 2. Bits 16-31 - unused.
	 *
	 * Please note that the kfd_node_idx argument passed to this
	 * function is not related to NodeId field received in the
	 * IH cookie.
	 *
	 * In CPX mode, a KFD node will process an interrupt if:
	 * - the Node Id matches the corresponding bit set in
	 *   Bits 0-15.
	 * - AND VMID reported in the interrupt lies within the
	 *   VMID range of the node.
	 */
	for_each_inst(xcc, xcc_mask) {
		mapped_xcc = GET_INST(GC, xcc);
		node->interrupt_bitmap |= (mapped_xcc % 2 ? 5 : 3) << (4 * (mapped_xcc / 2));
	}
	dev_info(kfd_device, "Node: %d, interrupt_bitmap: %x\n", kfd_node_idx,
							node->interrupt_bitmap);
}

bool kgd2kfd_device_init(struct kfd_dev *kfd,
			 const struct kgd2kfd_shared_resources *gpu_resources)
{
	unsigned int size, map_process_packet_size, i;
	struct kfd_node *node;
	uint32_t first_vmid_kfd, last_vmid_kfd, vmid_num_kfd;
	unsigned int max_proc_per_quantum;
	int partition_mode;
	int xcp_idx;

	kfd->mec_fw_version = amdgpu_amdkfd_get_fw_version(kfd->adev,
			KGD_ENGINE_MEC1);
	kfd->mec2_fw_version = amdgpu_amdkfd_get_fw_version(kfd->adev,
			KGD_ENGINE_MEC2);
	kfd->sdma_fw_version = amdgpu_amdkfd_get_fw_version(kfd->adev,
			KGD_ENGINE_SDMA1);
	kfd->shared_resources = *gpu_resources;

	kfd->num_nodes = amdgpu_xcp_get_num_xcp(kfd->adev->xcp_mgr);

	if (kfd->num_nodes == 0) {
		dev_err(kfd_device,
			"KFD num nodes cannot be 0, num_xcc_in_node: %d\n",
			kfd->adev->gfx.num_xcc_per_xcp);
		goto out;
	}

	/* Allow BIF to recode atomics to PCIe 3.0 AtomicOps.
	 * 32 and 64-bit requests are possible and must be
	 * supported.
	 */
	kfd->pci_atomic_requested = amdgpu_amdkfd_have_atomics_support(kfd->adev);
	if (!kfd->pci_atomic_requested &&
	    kfd->device_info.needs_pci_atomics &&
	    (!kfd->device_info.no_atomic_fw_version ||
	     kfd->mec_fw_version < kfd->device_info.no_atomic_fw_version)) {
		dev_info(kfd_device,
			 "skipped device %x:%x, PCI rejects atomics %d<%d\n",
			 kfd->adev->pdev->vendor, kfd->adev->pdev->device,
			 kfd->mec_fw_version,
			 kfd->device_info.no_atomic_fw_version);
		return false;
	}

	first_vmid_kfd = ffs(gpu_resources->compute_vmid_bitmap)-1;
	last_vmid_kfd = fls(gpu_resources->compute_vmid_bitmap)-1;
	vmid_num_kfd = last_vmid_kfd - first_vmid_kfd + 1;

	/* For GFX9.4.3, we need special handling for VMIDs depending on
	 * partition mode.
	 * In CPX mode, the VMID range needs to be shared between XCDs.
	 * Additionally, there are 13 VMIDs (3-15) available for KFD. To
	 * divide them equally, we change starting VMID to 4 and not use
	 * VMID 3.
	 * If the VMID range changes for GFX9.4.3, then this code MUST be
	 * revisited.
	 */
	if (kfd->adev->xcp_mgr) {
		partition_mode = amdgpu_xcp_query_partition_mode(kfd->adev->xcp_mgr,
								 AMDGPU_XCP_FL_LOCKED);
		if (partition_mode == AMDGPU_CPX_PARTITION_MODE &&
		    kfd->num_nodes != 1) {
			vmid_num_kfd /= 2;
			first_vmid_kfd = last_vmid_kfd + 1 - vmid_num_kfd*2;
		}
	}

	/* Verify module parameters regarding mapped process number*/
	if (hws_max_conc_proc >= 0)
		max_proc_per_quantum = min((u32)hws_max_conc_proc, vmid_num_kfd);
	else
		max_proc_per_quantum = vmid_num_kfd;

	/* calculate max size of mqds needed for queues */
	size = max_num_of_queues_per_device *
			kfd->device_info.mqd_size_aligned;

	/*
	 * calculate max size of runlist packet.
	 * There can be only 2 packets at once
	 */
	map_process_packet_size = KFD_GC_VERSION(kfd) == IP_VERSION(9, 4, 2) ?
				sizeof(struct pm4_mes_map_process_aldebaran) :
				sizeof(struct pm4_mes_map_process);
	size += (KFD_MAX_NUM_OF_PROCESSES * map_process_packet_size +
		max_num_of_queues_per_device * sizeof(struct pm4_mes_map_queues)
		+ sizeof(struct pm4_mes_runlist)) * 2;

	/* Add size of HIQ & DIQ */
	size += KFD_KERNEL_QUEUE_SIZE * 2;

	/* add another 512KB for all other allocations on gart (HPD, fences) */
	size += 512 * 1024;

	if (amdgpu_amdkfd_alloc_gtt_mem(
			kfd->adev, size, &kfd->gtt_mem,
			&kfd->gtt_start_gpu_addr, &kfd->gtt_start_cpu_ptr,
			false)) {
		dev_err(kfd_device, "Could not allocate %d bytes\n", size);
		goto alloc_gtt_mem_failure;
	}

	dev_info(kfd_device, "Allocated %d bytes on gart\n", size);

	/* Initialize GTT sa with 512 byte chunk size */
	if (kfd_gtt_sa_init(kfd, size, 512) != 0) {
		dev_err(kfd_device, "Error initializing gtt sub-allocator\n");
		goto kfd_gtt_sa_init_error;
	}

	if (kfd_doorbell_init(kfd)) {
		dev_err(kfd_device,
			"Error initializing doorbell aperture\n");
		goto kfd_doorbell_error;
	}

	if (amdgpu_use_xgmi_p2p)
		kfd->hive_id = kfd->adev->gmc.xgmi.hive_id;

	/*
	 * For GFX9.4.3, the KFD abstracts all partitions within a socket as
	 * xGMI connected in the topology so assign a unique hive id per
	 * device based on the pci device location if device is in PCIe mode.
	 */
	if (!kfd->hive_id && (KFD_GC_VERSION(kfd) == IP_VERSION(9, 4, 3)) && kfd->num_nodes > 1)
		kfd->hive_id = pci_dev_id(kfd->adev->pdev);

	kfd->noretry = kfd->adev->gmc.noretry;

	kfd_cwsr_init(kfd);

	dev_info(kfd_device, "Total number of KFD nodes to be created: %d\n",
				kfd->num_nodes);

	/* Allocate the KFD nodes */
	for (i = 0, xcp_idx = 0; i < kfd->num_nodes; i++) {
		node = kzalloc(sizeof(struct kfd_node), GFP_KERNEL);
		if (!node)
			goto node_alloc_error;

		node->node_id = i;
		node->adev = kfd->adev;
		node->kfd = kfd;
		node->kfd2kgd = kfd->kfd2kgd;
		node->vm_info.vmid_num_kfd = vmid_num_kfd;
		node->xcp = amdgpu_get_next_xcp(kfd->adev->xcp_mgr, &xcp_idx);
		/* TODO : Check if error handling is needed */
		if (node->xcp) {
			amdgpu_xcp_get_inst_details(node->xcp, AMDGPU_XCP_GFX,
						    &node->xcc_mask);
			++xcp_idx;
		} else {
			node->xcc_mask =
				(1U << NUM_XCC(kfd->adev->gfx.xcc_mask)) - 1;
		}

		if (node->xcp) {
			dev_info(kfd_device, "KFD node %d partition %d size %lldM\n",
				node->node_id, node->xcp->mem_id,
				KFD_XCP_MEMORY_SIZE(node->adev, node->node_id) >> 20);
		}

		if (KFD_GC_VERSION(kfd) == IP_VERSION(9, 4, 3) &&
		    partition_mode == AMDGPU_CPX_PARTITION_MODE &&
		    kfd->num_nodes != 1) {
			/* For GFX9.4.3 and CPX mode, first XCD gets VMID range
			 * 4-9 and second XCD gets VMID range 10-15.
			 */

			node->vm_info.first_vmid_kfd = (i%2 == 0) ?
						first_vmid_kfd :
						first_vmid_kfd+vmid_num_kfd;
			node->vm_info.last_vmid_kfd = (i%2 == 0) ?
						last_vmid_kfd-vmid_num_kfd :
						last_vmid_kfd;
			node->compute_vmid_bitmap =
				((0x1 << (node->vm_info.last_vmid_kfd + 1)) - 1) -
				((0x1 << (node->vm_info.first_vmid_kfd)) - 1);
		} else {
			node->vm_info.first_vmid_kfd = first_vmid_kfd;
			node->vm_info.last_vmid_kfd = last_vmid_kfd;
			node->compute_vmid_bitmap =
				gpu_resources->compute_vmid_bitmap;
		}
		node->max_proc_per_quantum = max_proc_per_quantum;
		atomic_set(&node->sram_ecc_flag, 0);

		amdgpu_amdkfd_get_local_mem_info(kfd->adev,
					&node->local_mem_info, node->xcp);

		if (KFD_GC_VERSION(kfd) == IP_VERSION(9, 4, 3))
			kfd_setup_interrupt_bitmap(node, i);

		/* Initialize the KFD node */
		if (kfd_init_node(node)) {
			dev_err(kfd_device, "Error initializing KFD node\n");
			goto node_init_error;
		}
		kfd->nodes[i] = node;
	}

	svm_range_set_max_pages(kfd->adev);

	spin_lock_init(&kfd->watch_points_lock);

	kfd->init_complete = true;
	dev_info(kfd_device, "added device %x:%x\n", kfd->adev->pdev->vendor,
		 kfd->adev->pdev->device);

	pr_debug("Starting kfd with the following scheduling policy %d\n",
		node->dqm->sched_policy);

	goto out;

node_init_error:
node_alloc_error:
	kfd_cleanup_nodes(kfd, i);
	kfd_doorbell_fini(kfd);
kfd_doorbell_error:
	kfd_gtt_sa_fini(kfd);
kfd_gtt_sa_init_error:
	amdgpu_amdkfd_free_gtt_mem(kfd->adev, kfd->gtt_mem);
alloc_gtt_mem_failure:
	dev_err(kfd_device,
		"device %x:%x NOT added due to errors\n",
		kfd->adev->pdev->vendor, kfd->adev->pdev->device);
out:
	return kfd->init_complete;
}

void kgd2kfd_device_exit(struct kfd_dev *kfd)
{
	if (kfd->init_complete) {
		/* Cleanup KFD nodes */
		kfd_cleanup_nodes(kfd, kfd->num_nodes);
		/* Cleanup common/shared resources */
		kfd_doorbell_fini(kfd);
		ida_destroy(&kfd->doorbell_ida);
		kfd_gtt_sa_fini(kfd);
		amdgpu_amdkfd_free_gtt_mem(kfd->adev, kfd->gtt_mem);
	}

	kfree(kfd);
}

int kgd2kfd_pre_reset(struct kfd_dev *kfd)
{
	struct kfd_node *node;
	int i;

	if (!kfd->init_complete)
		return 0;

	for (i = 0; i < kfd->num_nodes; i++) {
		node = kfd->nodes[i];
		kfd_smi_event_update_gpu_reset(node, false);
		node->dqm->ops.pre_reset(node->dqm);
	}

	kgd2kfd_suspend(kfd, false);

	for (i = 0; i < kfd->num_nodes; i++)
		kfd_signal_reset_event(kfd->nodes[i]);

	return 0;
}

/*
 * Fix me. KFD won't be able to resume existing process for now.
 * We will keep all existing process in a evicted state and
 * wait the process to be terminated.
 */

int kgd2kfd_post_reset(struct kfd_dev *kfd)
{
	int ret;
	struct kfd_node *node;
	int i;

	if (!kfd->init_complete)
		return 0;

	for (i = 0; i < kfd->num_nodes; i++) {
		ret = kfd_resume(kfd->nodes[i]);
		if (ret)
			return ret;
	}

	mutex_lock(&kfd_processes_mutex);
	--kfd_locked;
	mutex_unlock(&kfd_processes_mutex);

	for (i = 0; i < kfd->num_nodes; i++) {
		node = kfd->nodes[i];
		atomic_set(&node->sram_ecc_flag, 0);
		kfd_smi_event_update_gpu_reset(node, true);
	}

	return 0;
}

bool kfd_is_locked(void)
{
	lockdep_assert_held(&kfd_processes_mutex);
	return  (kfd_locked > 0);
}

void kgd2kfd_suspend(struct kfd_dev *kfd, bool run_pm)
{
	struct kfd_node *node;
	int i;

	if (!kfd->init_complete)
		return;

	/* for runtime suspend, skip locking kfd */
	if (!run_pm) {
		mutex_lock(&kfd_processes_mutex);
		/* For first KFD device suspend all the KFD processes */
		if (++kfd_locked == 1)
			kfd_suspend_all_processes();
		mutex_unlock(&kfd_processes_mutex);
	}

	for (i = 0; i < kfd->num_nodes; i++) {
		node = kfd->nodes[i];
		node->dqm->ops.stop(node->dqm);
	}
}

int kgd2kfd_resume(struct kfd_dev *kfd, bool run_pm)
{
	int ret, i;

	if (!kfd->init_complete)
		return 0;

	for (i = 0; i < kfd->num_nodes; i++) {
		ret = kfd_resume(kfd->nodes[i]);
		if (ret)
			return ret;
	}

	/* for runtime resume, skip unlocking kfd */
	if (!run_pm) {
		mutex_lock(&kfd_processes_mutex);
		if (--kfd_locked == 0)
			ret = kfd_resume_all_processes();
		WARN_ONCE(kfd_locked < 0, "KFD suspend / resume ref. error");
		mutex_unlock(&kfd_processes_mutex);
	}

	return ret;
}

static int kfd_resume(struct kfd_node *node)
{
	int err = 0;

	err = node->dqm->ops.start(node->dqm);
	if (err)
		dev_err(kfd_device,
			"Error starting queue manager for device %x:%x\n",
			node->adev->pdev->vendor, node->adev->pdev->device);

	return err;
}

static inline void kfd_queue_work(struct workqueue_struct *wq,
				  struct work_struct *work)
{
	int cpu, new_cpu;

	cpu = new_cpu = smp_processor_id();
	do {
		new_cpu = cpumask_next(new_cpu, cpu_online_mask) % nr_cpu_ids;
		if (cpu_to_node(new_cpu) == numa_node_id())
			break;
	} while (cpu != new_cpu);

	queue_work_on(new_cpu, wq, work);
}

/* This is called directly from KGD at ISR. */
void kgd2kfd_interrupt(struct kfd_dev *kfd, const void *ih_ring_entry)
{
	uint32_t patched_ihre[KFD_MAX_RING_ENTRY_SIZE], i;
	bool is_patched = false;
	unsigned long flags;
	struct kfd_node *node;

	if (!kfd->init_complete)
		return;

	if (kfd->device_info.ih_ring_entry_size > sizeof(patched_ihre)) {
		dev_err_once(kfd_device, "Ring entry too small\n");
		return;
	}

	for (i = 0; i < kfd->num_nodes; i++) {
		node = kfd->nodes[i];
		spin_lock_irqsave(&node->interrupt_lock, flags);

		if (node->interrupts_active
		    && interrupt_is_wanted(node, ih_ring_entry,
			    	patched_ihre, &is_patched)
		    && enqueue_ih_ring_entry(node,
			    	is_patched ? patched_ihre : ih_ring_entry)) {
			kfd_queue_work(node->ih_wq, &node->interrupt_work);
			spin_unlock_irqrestore(&node->interrupt_lock, flags);
			return;
		}
		spin_unlock_irqrestore(&node->interrupt_lock, flags);
	}

}

int kgd2kfd_quiesce_mm(struct mm_struct *mm, uint32_t trigger)
{
	struct kfd_process *p;
	int r;

	/* Because we are called from arbitrary context (workqueue) as opposed
	 * to process context, kfd_process could attempt to exit while we are
	 * running so the lookup function increments the process ref count.
	 */
	p = kfd_lookup_process_by_mm(mm);
	if (!p)
		return -ESRCH;

	WARN(debug_evictions, "Evicting pid %d", p->lead_thread->pid);
	r = kfd_process_evict_queues(p, trigger);

	kfd_unref_process(p);
	return r;
}

int kgd2kfd_resume_mm(struct mm_struct *mm)
{
	struct kfd_process *p;
	int r;

	/* Because we are called from arbitrary context (workqueue) as opposed
	 * to process context, kfd_process could attempt to exit while we are
	 * running so the lookup function increments the process ref count.
	 */
	p = kfd_lookup_process_by_mm(mm);
	if (!p)
		return -ESRCH;

	r = kfd_process_restore_queues(p);

	kfd_unref_process(p);
	return r;
}

/** kgd2kfd_schedule_evict_and_restore_process - Schedules work queue that will
 *   prepare for safe eviction of KFD BOs that belong to the specified
 *   process.
 *
 * @mm: mm_struct that identifies the specified KFD process
 * @fence: eviction fence attached to KFD process BOs
 *
 */
int kgd2kfd_schedule_evict_and_restore_process(struct mm_struct *mm,
					       struct dma_fence *fence)
{
	struct kfd_process *p;
	unsigned long active_time;
	unsigned long delay_jiffies = msecs_to_jiffies(PROCESS_ACTIVE_TIME_MS);

	if (!fence)
		return -EINVAL;

	if (dma_fence_is_signaled(fence))
		return 0;

	p = kfd_lookup_process_by_mm(mm);
	if (!p)
		return -ENODEV;

	if (fence->seqno == p->last_eviction_seqno)
		goto out;

	p->last_eviction_seqno = fence->seqno;

	/* Avoid KFD process starvation. Wait for at least
	 * PROCESS_ACTIVE_TIME_MS before evicting the process again
	 */
	active_time = get_jiffies_64() - p->last_restore_timestamp;
	if (delay_jiffies > active_time)
		delay_jiffies -= active_time;
	else
		delay_jiffies = 0;

	/* During process initialization eviction_work.dwork is initialized
	 * to kfd_evict_bo_worker
	 */
	WARN(debug_evictions, "Scheduling eviction of pid %d in %ld jiffies",
	     p->lead_thread->pid, delay_jiffies);
	schedule_delayed_work(&p->eviction_work, delay_jiffies);
out:
	kfd_unref_process(p);
	return 0;
}

static int kfd_gtt_sa_init(struct kfd_dev *kfd, unsigned int buf_size,
				unsigned int chunk_size)
{
	if (WARN_ON(buf_size < chunk_size))
		return -EINVAL;
	if (WARN_ON(buf_size == 0))
		return -EINVAL;
	if (WARN_ON(chunk_size == 0))
		return -EINVAL;

	kfd->gtt_sa_chunk_size = chunk_size;
	kfd->gtt_sa_num_of_chunks = buf_size / chunk_size;

	kfd->gtt_sa_bitmap = bitmap_zalloc(kfd->gtt_sa_num_of_chunks,
					   GFP_KERNEL);
	if (!kfd->gtt_sa_bitmap)
		return -ENOMEM;

	pr_debug("gtt_sa_num_of_chunks = %d, gtt_sa_bitmap = %p\n",
			kfd->gtt_sa_num_of_chunks, kfd->gtt_sa_bitmap);

	mutex_init(&kfd->gtt_sa_lock);

	return 0;
}

static void kfd_gtt_sa_fini(struct kfd_dev *kfd)
{
	mutex_destroy(&kfd->gtt_sa_lock);
	bitmap_free(kfd->gtt_sa_bitmap);
}

static inline uint64_t kfd_gtt_sa_calc_gpu_addr(uint64_t start_addr,
						unsigned int bit_num,
						unsigned int chunk_size)
{
	return start_addr + bit_num * chunk_size;
}

static inline uint32_t *kfd_gtt_sa_calc_cpu_addr(void *start_addr,
						unsigned int bit_num,
						unsigned int chunk_size)
{
	return (uint32_t *) ((uint64_t) start_addr + bit_num * chunk_size);
}

int kfd_gtt_sa_allocate(struct kfd_node *node, unsigned int size,
			struct kfd_mem_obj **mem_obj)
{
	unsigned int found, start_search, cur_size;
	struct kfd_dev *kfd = node->kfd;

	if (size == 0)
		return -EINVAL;

	if (size > kfd->gtt_sa_num_of_chunks * kfd->gtt_sa_chunk_size)
		return -ENOMEM;

	*mem_obj = kzalloc(sizeof(struct kfd_mem_obj), GFP_KERNEL);
	if (!(*mem_obj))
		return -ENOMEM;

	pr_debug("Allocated mem_obj = %p for size = %d\n", *mem_obj, size);

	start_search = 0;

	mutex_lock(&kfd->gtt_sa_lock);

kfd_gtt_restart_search:
	/* Find the first chunk that is free */
	found = find_next_zero_bit(kfd->gtt_sa_bitmap,
					kfd->gtt_sa_num_of_chunks,
					start_search);

	pr_debug("Found = %d\n", found);

	/* If there wasn't any free chunk, bail out */
	if (found == kfd->gtt_sa_num_of_chunks)
		goto kfd_gtt_no_free_chunk;

	/* Update fields of mem_obj */
	(*mem_obj)->range_start = found;
	(*mem_obj)->range_end = found;
	(*mem_obj)->gpu_addr = kfd_gtt_sa_calc_gpu_addr(
					kfd->gtt_start_gpu_addr,
					found,
					kfd->gtt_sa_chunk_size);
	(*mem_obj)->cpu_ptr = kfd_gtt_sa_calc_cpu_addr(
					kfd->gtt_start_cpu_ptr,
					found,
					kfd->gtt_sa_chunk_size);

	pr_debug("gpu_addr = %p, cpu_addr = %p\n",
			(uint64_t *) (*mem_obj)->gpu_addr, (*mem_obj)->cpu_ptr);

	/* If we need only one chunk, mark it as allocated and get out */
	if (size <= kfd->gtt_sa_chunk_size) {
		pr_debug("Single bit\n");
		__set_bit(found, kfd->gtt_sa_bitmap);
		goto kfd_gtt_out;
	}

	/* Otherwise, try to see if we have enough contiguous chunks */
	cur_size = size - kfd->gtt_sa_chunk_size;
	do {
		(*mem_obj)->range_end =
			find_next_zero_bit(kfd->gtt_sa_bitmap,
					kfd->gtt_sa_num_of_chunks, ++found);
		/*
		 * If next free chunk is not contiguous than we need to
		 * restart our search from the last free chunk we found (which
		 * wasn't contiguous to the previous ones
		 */
		if ((*mem_obj)->range_end != found) {
			start_search = found;
			goto kfd_gtt_restart_search;
		}

		/*
		 * If we reached end of buffer, bail out with error
		 */
		if (found == kfd->gtt_sa_num_of_chunks)
			goto kfd_gtt_no_free_chunk;

		/* Check if we don't need another chunk */
		if (cur_size <= kfd->gtt_sa_chunk_size)
			cur_size = 0;
		else
			cur_size -= kfd->gtt_sa_chunk_size;

	} while (cur_size > 0);

	pr_debug("range_start = %d, range_end = %d\n",
		(*mem_obj)->range_start, (*mem_obj)->range_end);

	/* Mark the chunks as allocated */
	bitmap_set(kfd->gtt_sa_bitmap, (*mem_obj)->range_start,
		   (*mem_obj)->range_end - (*mem_obj)->range_start + 1);

kfd_gtt_out:
	mutex_unlock(&kfd->gtt_sa_lock);
	return 0;

kfd_gtt_no_free_chunk:
	pr_debug("Allocation failed with mem_obj = %p\n", *mem_obj);
	mutex_unlock(&kfd->gtt_sa_lock);
	kfree(*mem_obj);
	return -ENOMEM;
}

int kfd_gtt_sa_free(struct kfd_node *node, struct kfd_mem_obj *mem_obj)
{
	struct kfd_dev *kfd = node->kfd;

	/* Act like kfree when trying to free a NULL object */
	if (!mem_obj)
		return 0;

	pr_debug("Free mem_obj = %p, range_start = %d, range_end = %d\n",
			mem_obj, mem_obj->range_start, mem_obj->range_end);

	mutex_lock(&kfd->gtt_sa_lock);

	/* Mark the chunks as free */
	bitmap_clear(kfd->gtt_sa_bitmap, mem_obj->range_start,
		     mem_obj->range_end - mem_obj->range_start + 1);

	mutex_unlock(&kfd->gtt_sa_lock);

	kfree(mem_obj);
	return 0;
}

void kgd2kfd_set_sram_ecc_flag(struct kfd_dev *kfd)
{
	/*
	 * TODO: Currently update SRAM ECC flag for first node.
	 * This needs to be updated later when we can
	 * identify SRAM ECC error on other nodes also.
	 */
	if (kfd)
		atomic_inc(&kfd->nodes[0]->sram_ecc_flag);
}

void kfd_inc_compute_active(struct kfd_node *node)
{
	if (atomic_inc_return(&node->kfd->compute_profile) == 1)
		amdgpu_amdkfd_set_compute_idle(node->adev, false);
}

void kfd_dec_compute_active(struct kfd_node *node)
{
	int count = atomic_dec_return(&node->kfd->compute_profile);

	if (count == 0)
		amdgpu_amdkfd_set_compute_idle(node->adev, true);
	WARN_ONCE(count < 0, "Compute profile ref. count error");
}

void kgd2kfd_smi_event_throttle(struct kfd_dev *kfd, uint64_t throttle_bitmask)
{
	/*
	 * TODO: For now, raise the throttling event only on first node.
	 * This will need to change after we are able to determine
	 * which node raised the throttling event.
	 */
	if (kfd && kfd->init_complete)
		kfd_smi_event_update_thermal_throttling(kfd->nodes[0],
							throttle_bitmask);
}

/* kfd_get_num_sdma_engines returns the number of PCIe optimized SDMA and
 * kfd_get_num_xgmi_sdma_engines returns the number of XGMI SDMA.
 * When the device has more than two engines, we reserve two for PCIe to enable
 * full-duplex and the rest are used as XGMI.
 */
unsigned int kfd_get_num_sdma_engines(struct kfd_node *node)
{
	/* If XGMI is not supported, all SDMA engines are PCIe */
	if (!node->adev->gmc.xgmi.supported)
		return node->adev->sdma.num_instances/(int)node->kfd->num_nodes;

	return min(node->adev->sdma.num_instances/(int)node->kfd->num_nodes, 2);
}

unsigned int kfd_get_num_xgmi_sdma_engines(struct kfd_node *node)
{
	/* After reserved for PCIe, the rest of engines are XGMI */
	return node->adev->sdma.num_instances/(int)node->kfd->num_nodes -
		kfd_get_num_sdma_engines(node);
}

int kgd2kfd_check_and_lock_kfd(void)
{
	mutex_lock(&kfd_processes_mutex);
	if (!hash_empty(kfd_processes_table) || kfd_is_locked()) {
		mutex_unlock(&kfd_processes_mutex);
		return -EBUSY;
	}

	++kfd_locked;
	mutex_unlock(&kfd_processes_mutex);

	return 0;
}

void kgd2kfd_unlock_kfd(void)
{
	mutex_lock(&kfd_processes_mutex);
	--kfd_locked;
	mutex_unlock(&kfd_processes_mutex);
}

#if defined(CONFIG_DEBUG_FS)

/* This function will send a package to HIQ to hang the HWS
 * which will trigger a GPU reset and bring the HWS back to normal state
 */
int kfd_debugfs_hang_hws(struct kfd_node *dev)
{
	if (dev->dqm->sched_policy != KFD_SCHED_POLICY_HWS) {
		pr_err("HWS is not enabled");
		return -EINVAL;
	}

	return dqm_debugfs_hang_hws(dev->dqm);
}

#endif<|MERGE_RESOLUTION|>--- conflicted
+++ resolved
@@ -420,14 +420,6 @@
 			gfx_target_version = 110501;
 			f2g = &gfx_v11_kfd2kgd;
 			break;
-		case IP_VERSION(11, 5, 0):
-			gfx_target_version = 110500;
-			f2g = &gfx_v11_kfd2kgd;
-			break;
-		case IP_VERSION(11, 5, 1):
-			gfx_target_version = 110501;
-			f2g = &gfx_v11_kfd2kgd;
-			break;
 		default:
 			break;
 		}
@@ -436,11 +428,7 @@
 
 	if (!f2g) {
 		if (amdgpu_ip_version(adev, GC_HWIP, 0))
-<<<<<<< HEAD
-			dev_err(kfd_device,
-=======
 			dev_info(kfd_device,
->>>>>>> 0c383648
 				"GC IP %06x %s not supported in kfd\n",
 				amdgpu_ip_version(adev, GC_HWIP, 0),
 				vf ? "VF" : "");
