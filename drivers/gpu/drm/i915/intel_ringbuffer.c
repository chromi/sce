/*
 * Copyright © 2008-2010 Intel Corporation
 *
 * Permission is hereby granted, free of charge, to any person obtaining a
 * copy of this software and associated documentation files (the "Software"),
 * to deal in the Software without restriction, including without limitation
 * the rights to use, copy, modify, merge, publish, distribute, sublicense,
 * and/or sell copies of the Software, and to permit persons to whom the
 * Software is furnished to do so, subject to the following conditions:
 *
 * The above copyright notice and this permission notice (including the next
 * paragraph) shall be included in all copies or substantial portions of the
 * Software.
 *
 * THE SOFTWARE IS PROVIDED "AS IS", WITHOUT WARRANTY OF ANY KIND, EXPRESS OR
 * IMPLIED, INCLUDING BUT NOT LIMITED TO THE WARRANTIES OF MERCHANTABILITY,
 * FITNESS FOR A PARTICULAR PURPOSE AND NONINFRINGEMENT.  IN NO EVENT SHALL
 * THE AUTHORS OR COPYRIGHT HOLDERS BE LIABLE FOR ANY CLAIM, DAMAGES OR OTHER
 * LIABILITY, WHETHER IN AN ACTION OF CONTRACT, TORT OR OTHERWISE, ARISING
 * FROM, OUT OF OR IN CONNECTION WITH THE SOFTWARE OR THE USE OR OTHER DEALINGS
 * IN THE SOFTWARE.
 *
 * Authors:
 *    Eric Anholt <eric@anholt.net>
 *    Zou Nan hai <nanhai.zou@intel.com>
 *    Xiang Hai hao<haihao.xiang@intel.com>
 *
 */

#include "drmP.h"
#include "drm.h"
#include "i915_drv.h"
#include "i915_drm.h"
#include "i915_trace.h"
#include "intel_drv.h"

static u32 i915_gem_get_seqno(struct drm_device *dev)
{
	drm_i915_private_t *dev_priv = dev->dev_private;
	u32 seqno;

	seqno = dev_priv->next_seqno;

	/* reserve 0 for non-seqno */
	if (++dev_priv->next_seqno == 0)
		dev_priv->next_seqno = 1;

	return seqno;
}

static int
render_ring_flush(struct intel_ring_buffer *ring,
		  u32	invalidate_domains,
		  u32	flush_domains)
{
	struct drm_device *dev = ring->dev;
	drm_i915_private_t *dev_priv = dev->dev_private;
	u32 cmd;
	int ret;

#if WATCH_EXEC
	DRM_INFO("%s: invalidate %08x flush %08x\n", __func__,
		  invalidate_domains, flush_domains);
#endif

	trace_i915_gem_request_flush(dev, dev_priv->next_seqno,
				     invalidate_domains, flush_domains);

	if ((invalidate_domains | flush_domains) & I915_GEM_GPU_DOMAINS) {
		/*
		 * read/write caches:
		 *
		 * I915_GEM_DOMAIN_RENDER is always invalidated, but is
		 * only flushed if MI_NO_WRITE_FLUSH is unset.  On 965, it is
		 * also flushed at 2d versus 3d pipeline switches.
		 *
		 * read-only caches:
		 *
		 * I915_GEM_DOMAIN_SAMPLER is flushed on pre-965 if
		 * MI_READ_FLUSH is set, and is always flushed on 965.
		 *
		 * I915_GEM_DOMAIN_COMMAND may not exist?
		 *
		 * I915_GEM_DOMAIN_INSTRUCTION, which exists on 965, is
		 * invalidated when MI_EXE_FLUSH is set.
		 *
		 * I915_GEM_DOMAIN_VERTEX, which exists on 965, is
		 * invalidated with every MI_FLUSH.
		 *
		 * TLBs:
		 *
		 * On 965, TLBs associated with I915_GEM_DOMAIN_COMMAND
		 * and I915_GEM_DOMAIN_CPU in are invalidated at PTE write and
		 * I915_GEM_DOMAIN_RENDER and I915_GEM_DOMAIN_SAMPLER
		 * are flushed at any MI_FLUSH.
		 */

		cmd = MI_FLUSH | MI_NO_WRITE_FLUSH;
		if ((invalidate_domains|flush_domains) &
		    I915_GEM_DOMAIN_RENDER)
			cmd &= ~MI_NO_WRITE_FLUSH;
		if (INTEL_INFO(dev)->gen < 4) {
			/*
			 * On the 965, the sampler cache always gets flushed
			 * and this bit is reserved.
			 */
			if (invalidate_domains & I915_GEM_DOMAIN_SAMPLER)
				cmd |= MI_READ_FLUSH;
		}
		if (invalidate_domains & I915_GEM_DOMAIN_INSTRUCTION)
			cmd |= MI_EXE_FLUSH;

		if (invalidate_domains & I915_GEM_DOMAIN_COMMAND &&
		    (IS_G4X(dev) || IS_GEN5(dev)))
			cmd |= MI_INVALIDATE_ISP;

#if WATCH_EXEC
		DRM_INFO("%s: queue flush %08x to ring\n", __func__, cmd);
#endif
		ret = intel_ring_begin(ring, 2);
		if (ret)
			return ret;

		intel_ring_emit(ring, cmd);
		intel_ring_emit(ring, MI_NOOP);
		intel_ring_advance(ring);
	}

	return 0;
}

static void ring_write_tail(struct intel_ring_buffer *ring,
			    u32 value)
{
	drm_i915_private_t *dev_priv = ring->dev->dev_private;
	I915_WRITE_TAIL(ring, value);
}

u32 intel_ring_get_active_head(struct intel_ring_buffer *ring)
{
	drm_i915_private_t *dev_priv = ring->dev->dev_private;
	u32 acthd_reg = INTEL_INFO(ring->dev)->gen >= 4 ?
			RING_ACTHD(ring->mmio_base) : ACTHD;

	return I915_READ(acthd_reg);
}

static int init_ring_common(struct intel_ring_buffer *ring)
{
	drm_i915_private_t *dev_priv = ring->dev->dev_private;
	struct drm_i915_gem_object *obj = ring->obj;
	u32 head;

	/* Stop the ring if it's running. */
	I915_WRITE_CTL(ring, 0);
	I915_WRITE_HEAD(ring, 0);
	ring->write_tail(ring, 0);

	/* Initialize the ring. */
	I915_WRITE_START(ring, obj->gtt_offset);
	head = I915_READ_HEAD(ring) & HEAD_ADDR;

	/* G45 ring initialization fails to reset head to zero */
	if (head != 0) {
		DRM_DEBUG_KMS("%s head not reset to zero "
			      "ctl %08x head %08x tail %08x start %08x\n",
			      ring->name,
			      I915_READ_CTL(ring),
			      I915_READ_HEAD(ring),
			      I915_READ_TAIL(ring),
			      I915_READ_START(ring));

		I915_WRITE_HEAD(ring, 0);

		if (I915_READ_HEAD(ring) & HEAD_ADDR) {
			DRM_ERROR("failed to set %s head to zero "
				  "ctl %08x head %08x tail %08x start %08x\n",
				  ring->name,
				  I915_READ_CTL(ring),
				  I915_READ_HEAD(ring),
				  I915_READ_TAIL(ring),
				  I915_READ_START(ring));
		}
	}

	I915_WRITE_CTL(ring,
			((ring->size - PAGE_SIZE) & RING_NR_PAGES)
			| RING_REPORT_64K | RING_VALID);

	/* If the head is still not zero, the ring is dead */
	if ((I915_READ_CTL(ring) & RING_VALID) == 0 ||
	    I915_READ_START(ring) != obj->gtt_offset ||
	    (I915_READ_HEAD(ring) & HEAD_ADDR) != 0) {
		DRM_ERROR("%s initialization failed "
				"ctl %08x head %08x tail %08x start %08x\n",
				ring->name,
				I915_READ_CTL(ring),
				I915_READ_HEAD(ring),
				I915_READ_TAIL(ring),
				I915_READ_START(ring));
		return -EIO;
	}

	if (!drm_core_check_feature(ring->dev, DRIVER_MODESET))
		i915_kernel_lost_context(ring->dev);
	else {
		ring->head = I915_READ_HEAD(ring) & HEAD_ADDR;
		ring->tail = I915_READ_TAIL(ring) & TAIL_ADDR;
		ring->space = ring->head - (ring->tail + 8);
		if (ring->space < 0)
			ring->space += ring->size;
	}

	return 0;
}

/*
 * 965+ support PIPE_CONTROL commands, which provide finer grained control
 * over cache flushing.
 */
struct pipe_control {
	struct drm_i915_gem_object *obj;
	volatile u32 *cpu_page;
	u32 gtt_offset;
};

static int
init_pipe_control(struct intel_ring_buffer *ring)
{
	struct pipe_control *pc;
	struct drm_i915_gem_object *obj;
	int ret;

	if (ring->private)
		return 0;

	pc = kmalloc(sizeof(*pc), GFP_KERNEL);
	if (!pc)
		return -ENOMEM;

	obj = i915_gem_alloc_object(ring->dev, 4096);
	if (obj == NULL) {
		DRM_ERROR("Failed to allocate seqno page\n");
		ret = -ENOMEM;
		goto err;
	}
	obj->agp_type = AGP_USER_CACHED_MEMORY;

	ret = i915_gem_object_pin(obj, 4096, true);
	if (ret)
		goto err_unref;

	pc->gtt_offset = obj->gtt_offset;
	pc->cpu_page =  kmap(obj->pages[0]);
	if (pc->cpu_page == NULL)
		goto err_unpin;

	pc->obj = obj;
	ring->private = pc;
	return 0;

err_unpin:
	i915_gem_object_unpin(obj);
err_unref:
	drm_gem_object_unreference(&obj->base);
err:
	kfree(pc);
	return ret;
}

static void
cleanup_pipe_control(struct intel_ring_buffer *ring)
{
	struct pipe_control *pc = ring->private;
	struct drm_i915_gem_object *obj;

	if (!ring->private)
		return;

	obj = pc->obj;
	kunmap(obj->pages[0]);
	i915_gem_object_unpin(obj);
	drm_gem_object_unreference(&obj->base);

	kfree(pc);
	ring->private = NULL;
}

static int init_render_ring(struct intel_ring_buffer *ring)
{
	struct drm_device *dev = ring->dev;
	struct drm_i915_private *dev_priv = dev->dev_private;
	int ret = init_ring_common(ring);

	if (INTEL_INFO(dev)->gen > 3) {
		int mode = VS_TIMER_DISPATCH << 16 | VS_TIMER_DISPATCH;
		if (IS_GEN6(dev))
			mode |= MI_FLUSH_ENABLE << 16 | MI_FLUSH_ENABLE;
		I915_WRITE(MI_MODE, mode);
	}

	if (INTEL_INFO(dev)->gen >= 6) {
	} else if (IS_GEN5(dev)) {
		ret = init_pipe_control(ring);
		if (ret)
			return ret;
	}

	return ret;
}

static void render_ring_cleanup(struct intel_ring_buffer *ring)
{
	if (!ring->private)
		return;

	cleanup_pipe_control(ring);
}

static void
update_semaphore(struct intel_ring_buffer *ring, int i, u32 seqno)
{
	struct drm_device *dev = ring->dev;
	struct drm_i915_private *dev_priv = dev->dev_private;
	int id;

	/*
	 * cs -> 1 = vcs, 0 = bcs
	 * vcs -> 1 = bcs, 0 = cs,
	 * bcs -> 1 = cs, 0 = vcs.
	 */
	id = ring - dev_priv->ring;
	id += 2 - i;
	id %= 3;

	intel_ring_emit(ring,
			MI_SEMAPHORE_MBOX |
			MI_SEMAPHORE_REGISTER |
			MI_SEMAPHORE_UPDATE);
	intel_ring_emit(ring, seqno);
	intel_ring_emit(ring,
			RING_SYNC_0(dev_priv->ring[id].mmio_base) + 4*i);
}

static int
gen6_add_request(struct intel_ring_buffer *ring,
		 u32 *result)
{
	u32 seqno;
	int ret;

	ret = intel_ring_begin(ring, 10);
	if (ret)
		return ret;

	seqno = i915_gem_get_seqno(ring->dev);
	update_semaphore(ring, 0, seqno);
	update_semaphore(ring, 1, seqno);

	intel_ring_emit(ring, MI_STORE_DWORD_INDEX);
	intel_ring_emit(ring, I915_GEM_HWS_INDEX << MI_STORE_DWORD_INDEX_SHIFT);
	intel_ring_emit(ring, seqno);
	intel_ring_emit(ring, MI_USER_INTERRUPT);
	intel_ring_advance(ring);

	*result = seqno;
	return 0;
}

int
intel_ring_sync(struct intel_ring_buffer *ring,
		struct intel_ring_buffer *to,
		u32 seqno)
{
	int ret;

	ret = intel_ring_begin(ring, 4);
	if (ret)
		return ret;

	intel_ring_emit(ring,
			MI_SEMAPHORE_MBOX |
			MI_SEMAPHORE_REGISTER |
			intel_ring_sync_index(ring, to) << 17 |
			MI_SEMAPHORE_COMPARE);
	intel_ring_emit(ring, seqno);
	intel_ring_emit(ring, 0);
	intel_ring_emit(ring, MI_NOOP);
	intel_ring_advance(ring);

	return 0;
}

#define PIPE_CONTROL_FLUSH(ring__, addr__)					\
do {									\
	intel_ring_emit(ring__, GFX_OP_PIPE_CONTROL | PIPE_CONTROL_QW_WRITE |		\
		 PIPE_CONTROL_DEPTH_STALL | 2);				\
	intel_ring_emit(ring__, (addr__) | PIPE_CONTROL_GLOBAL_GTT);			\
	intel_ring_emit(ring__, 0);							\
	intel_ring_emit(ring__, 0);							\
} while (0)

static int
pc_render_add_request(struct intel_ring_buffer *ring,
		      u32 *result)
{
	struct drm_device *dev = ring->dev;
	u32 seqno = i915_gem_get_seqno(dev);
	struct pipe_control *pc = ring->private;
	u32 scratch_addr = pc->gtt_offset + 128;
	int ret;

	/* For Ironlake, MI_USER_INTERRUPT was deprecated and apparently
	 * incoherent with writes to memory, i.e. completely fubar,
	 * so we need to use PIPE_NOTIFY instead.
	 *
	 * However, we also need to workaround the qword write
	 * incoherence by flushing the 6 PIPE_NOTIFY buffers out to
	 * memory before requesting an interrupt.
	 */
	ret = intel_ring_begin(ring, 32);
	if (ret)
		return ret;

	intel_ring_emit(ring, GFX_OP_PIPE_CONTROL | PIPE_CONTROL_QW_WRITE |
			PIPE_CONTROL_WC_FLUSH | PIPE_CONTROL_TC_FLUSH);
	intel_ring_emit(ring, pc->gtt_offset | PIPE_CONTROL_GLOBAL_GTT);
	intel_ring_emit(ring, seqno);
	intel_ring_emit(ring, 0);
	PIPE_CONTROL_FLUSH(ring, scratch_addr);
	scratch_addr += 128; /* write to separate cachelines */
	PIPE_CONTROL_FLUSH(ring, scratch_addr);
	scratch_addr += 128;
	PIPE_CONTROL_FLUSH(ring, scratch_addr);
	scratch_addr += 128;
	PIPE_CONTROL_FLUSH(ring, scratch_addr);
	scratch_addr += 128;
	PIPE_CONTROL_FLUSH(ring, scratch_addr);
	scratch_addr += 128;
	PIPE_CONTROL_FLUSH(ring, scratch_addr);
	intel_ring_emit(ring, GFX_OP_PIPE_CONTROL | PIPE_CONTROL_QW_WRITE |
			PIPE_CONTROL_WC_FLUSH | PIPE_CONTROL_TC_FLUSH |
			PIPE_CONTROL_NOTIFY);
	intel_ring_emit(ring, pc->gtt_offset | PIPE_CONTROL_GLOBAL_GTT);
	intel_ring_emit(ring, seqno);
	intel_ring_emit(ring, 0);
	intel_ring_advance(ring);

	*result = seqno;
	return 0;
}

static int
render_ring_add_request(struct intel_ring_buffer *ring,
			u32 *result)
{
	struct drm_device *dev = ring->dev;
	u32 seqno = i915_gem_get_seqno(dev);
	int ret;

	ret = intel_ring_begin(ring, 4);
	if (ret)
		return ret;

	intel_ring_emit(ring, MI_STORE_DWORD_INDEX);
	intel_ring_emit(ring, I915_GEM_HWS_INDEX << MI_STORE_DWORD_INDEX_SHIFT);
	intel_ring_emit(ring, seqno);
	intel_ring_emit(ring, MI_USER_INTERRUPT);
	intel_ring_advance(ring);

	*result = seqno;
	return 0;
}

static u32
ring_get_seqno(struct intel_ring_buffer *ring)
{
	return intel_read_status_page(ring, I915_GEM_HWS_INDEX);
}

static u32
pc_render_get_seqno(struct intel_ring_buffer *ring)
{
	struct pipe_control *pc = ring->private;
	return pc->cpu_page[0];
}

static void
ironlake_enable_irq(drm_i915_private_t *dev_priv, u32 mask)
{
	dev_priv->gt_irq_mask &= ~mask;
	I915_WRITE(GTIMR, dev_priv->gt_irq_mask);
	POSTING_READ(GTIMR);
}

static void
ironlake_disable_irq(drm_i915_private_t *dev_priv, u32 mask)
{
	dev_priv->gt_irq_mask |= mask;
	I915_WRITE(GTIMR, dev_priv->gt_irq_mask);
	POSTING_READ(GTIMR);
}

static void
i915_enable_irq(drm_i915_private_t *dev_priv, u32 mask)
{
	dev_priv->irq_mask &= ~mask;
	I915_WRITE(IMR, dev_priv->irq_mask);
	POSTING_READ(IMR);
}

static void
i915_disable_irq(drm_i915_private_t *dev_priv, u32 mask)
{
	dev_priv->irq_mask |= mask;
	I915_WRITE(IMR, dev_priv->irq_mask);
	POSTING_READ(IMR);
}

static bool
render_ring_get_irq(struct intel_ring_buffer *ring)
{
	struct drm_device *dev = ring->dev;
	drm_i915_private_t *dev_priv = dev->dev_private;

	if (!dev->irq_enabled)
		return false;

	spin_lock(&ring->irq_lock);
	if (ring->irq_refcount++ == 0) {
		if (HAS_PCH_SPLIT(dev))
			ironlake_enable_irq(dev_priv,
					    GT_PIPE_NOTIFY | GT_USER_INTERRUPT);
		else
			i915_enable_irq(dev_priv, I915_USER_INTERRUPT);
	}
	spin_unlock(&ring->irq_lock);

	return true;
}

static void
render_ring_put_irq(struct intel_ring_buffer *ring)
{
	struct drm_device *dev = ring->dev;
	drm_i915_private_t *dev_priv = dev->dev_private;

	spin_lock(&ring->irq_lock);
	if (--ring->irq_refcount == 0) {
		if (HAS_PCH_SPLIT(dev))
			ironlake_disable_irq(dev_priv,
					     GT_USER_INTERRUPT |
					     GT_PIPE_NOTIFY);
		else
			i915_disable_irq(dev_priv, I915_USER_INTERRUPT);
	}
	spin_unlock(&ring->irq_lock);
}

void intel_ring_setup_status_page(struct intel_ring_buffer *ring)
{
	drm_i915_private_t *dev_priv = ring->dev->dev_private;
	u32 mmio = IS_GEN6(ring->dev) ?
		RING_HWS_PGA_GEN6(ring->mmio_base) :
		RING_HWS_PGA(ring->mmio_base);
	I915_WRITE(mmio, (u32)ring->status_page.gfx_addr);
	POSTING_READ(mmio);
}

static int
bsd_ring_flush(struct intel_ring_buffer *ring,
	       u32     invalidate_domains,
	       u32     flush_domains)
{
	int ret;

	if ((flush_domains & I915_GEM_DOMAIN_RENDER) == 0)
		return 0;

	ret = intel_ring_begin(ring, 2);
	if (ret)
		return ret;

	intel_ring_emit(ring, MI_FLUSH);
	intel_ring_emit(ring, MI_NOOP);
	intel_ring_advance(ring);
	return 0;
}

static int
ring_add_request(struct intel_ring_buffer *ring,
		 u32 *result)
{
	u32 seqno;
	int ret;

	ret = intel_ring_begin(ring, 4);
	if (ret)
		return ret;

	seqno = i915_gem_get_seqno(ring->dev);

	intel_ring_emit(ring, MI_STORE_DWORD_INDEX);
	intel_ring_emit(ring, I915_GEM_HWS_INDEX << MI_STORE_DWORD_INDEX_SHIFT);
	intel_ring_emit(ring, seqno);
	intel_ring_emit(ring, MI_USER_INTERRUPT);
	intel_ring_advance(ring);

	DRM_DEBUG_DRIVER("%s %d\n", ring->name, seqno);
	*result = seqno;
	return 0;
}

static bool
ring_get_irq(struct intel_ring_buffer *ring, u32 flag)
{
	struct drm_device *dev = ring->dev;
	drm_i915_private_t *dev_priv = dev->dev_private;

	if (!dev->irq_enabled)
	       return false;

	spin_lock(&ring->irq_lock);
	if (ring->irq_refcount++ == 0)
		ironlake_enable_irq(dev_priv, flag);
	spin_unlock(&ring->irq_lock);

	return true;
}

static void
ring_put_irq(struct intel_ring_buffer *ring, u32 flag)
{
	struct drm_device *dev = ring->dev;
	drm_i915_private_t *dev_priv = dev->dev_private;

	spin_lock(&ring->irq_lock);
	if (--ring->irq_refcount == 0)
		ironlake_disable_irq(dev_priv, flag);
	spin_unlock(&ring->irq_lock);
}

static bool
gen6_ring_get_irq(struct intel_ring_buffer *ring, u32 gflag, u32 rflag)
{
	struct drm_device *dev = ring->dev;
	drm_i915_private_t *dev_priv = dev->dev_private;

	if (!dev->irq_enabled)
	       return false;

	spin_lock(&ring->irq_lock);
	if (ring->irq_refcount++ == 0) {
		ring->irq_mask &= ~rflag;
		I915_WRITE_IMR(ring, ring->irq_mask);
		ironlake_enable_irq(dev_priv, gflag);
	}
	spin_unlock(&ring->irq_lock);

	return true;
}

static void
gen6_ring_put_irq(struct intel_ring_buffer *ring, u32 gflag, u32 rflag)
{
	struct drm_device *dev = ring->dev;
	drm_i915_private_t *dev_priv = dev->dev_private;

	spin_lock(&ring->irq_lock);
	if (--ring->irq_refcount == 0) {
		ring->irq_mask |= rflag;
		I915_WRITE_IMR(ring, ring->irq_mask);
		ironlake_disable_irq(dev_priv, gflag);
	}
	spin_unlock(&ring->irq_lock);
}

static bool
bsd_ring_get_irq(struct intel_ring_buffer *ring)
{
	return ring_get_irq(ring, GT_BSD_USER_INTERRUPT);
}
static void
bsd_ring_put_irq(struct intel_ring_buffer *ring)
{
	ring_put_irq(ring, GT_BSD_USER_INTERRUPT);
}

static int
ring_dispatch_execbuffer(struct intel_ring_buffer *ring, u32 offset, u32 length)
{
	int ret;

	ret = intel_ring_begin(ring, 2);
	if (ret)
		return ret;

	intel_ring_emit(ring,
			MI_BATCH_BUFFER_START | (2 << 6) |
			MI_BATCH_NON_SECURE_I965);
	intel_ring_emit(ring, offset);
	intel_ring_advance(ring);

	return 0;
}

static int
render_ring_dispatch_execbuffer(struct intel_ring_buffer *ring,
				u32 offset, u32 len)
{
	struct drm_device *dev = ring->dev;
	drm_i915_private_t *dev_priv = dev->dev_private;
	int ret;

	trace_i915_gem_request_submit(dev, dev_priv->next_seqno + 1);

	if (IS_I830(dev) || IS_845G(dev)) {
		ret = intel_ring_begin(ring, 4);
		if (ret)
			return ret;

		intel_ring_emit(ring, MI_BATCH_BUFFER);
		intel_ring_emit(ring, offset | MI_BATCH_NON_SECURE);
		intel_ring_emit(ring, offset + len - 8);
		intel_ring_emit(ring, 0);
	} else {
		ret = intel_ring_begin(ring, 2);
		if (ret)
			return ret;

		if (INTEL_INFO(dev)->gen >= 4) {
			intel_ring_emit(ring,
					MI_BATCH_BUFFER_START | (2 << 6) |
					MI_BATCH_NON_SECURE_I965);
			intel_ring_emit(ring, offset);
		} else {
			intel_ring_emit(ring,
					MI_BATCH_BUFFER_START | (2 << 6));
			intel_ring_emit(ring, offset | MI_BATCH_NON_SECURE);
		}
	}
	intel_ring_advance(ring);

	return 0;
}

static void cleanup_status_page(struct intel_ring_buffer *ring)
{
	drm_i915_private_t *dev_priv = ring->dev->dev_private;
	struct drm_i915_gem_object *obj;

	obj = ring->status_page.obj;
	if (obj == NULL)
		return;

	kunmap(obj->pages[0]);
	i915_gem_object_unpin(obj);
	drm_gem_object_unreference(&obj->base);
	ring->status_page.obj = NULL;

	memset(&dev_priv->hws_map, 0, sizeof(dev_priv->hws_map));
}

static int init_status_page(struct intel_ring_buffer *ring)
{
	struct drm_device *dev = ring->dev;
	drm_i915_private_t *dev_priv = dev->dev_private;
	struct drm_i915_gem_object *obj;
	int ret;

	obj = i915_gem_alloc_object(dev, 4096);
	if (obj == NULL) {
		DRM_ERROR("Failed to allocate status page\n");
		ret = -ENOMEM;
		goto err;
	}
	obj->agp_type = AGP_USER_CACHED_MEMORY;

	ret = i915_gem_object_pin(obj, 4096, true);
	if (ret != 0) {
		goto err_unref;
	}

	ring->status_page.gfx_addr = obj->gtt_offset;
	ring->status_page.page_addr = kmap(obj->pages[0]);
	if (ring->status_page.page_addr == NULL) {
		memset(&dev_priv->hws_map, 0, sizeof(dev_priv->hws_map));
		goto err_unpin;
	}
	ring->status_page.obj = obj;
	memset(ring->status_page.page_addr, 0, PAGE_SIZE);

	intel_ring_setup_status_page(ring);
	DRM_DEBUG_DRIVER("%s hws offset: 0x%08x\n",
			ring->name, ring->status_page.gfx_addr);

	return 0;

err_unpin:
	i915_gem_object_unpin(obj);
err_unref:
	drm_gem_object_unreference(&obj->base);
err:
	return ret;
}

int intel_init_ring_buffer(struct drm_device *dev,
			   struct intel_ring_buffer *ring)
{
	struct drm_i915_gem_object *obj;
	int ret;

	ring->dev = dev;
	INIT_LIST_HEAD(&ring->active_list);
	INIT_LIST_HEAD(&ring->request_list);
	INIT_LIST_HEAD(&ring->gpu_write_list);

	spin_lock_init(&ring->irq_lock);
	ring->irq_mask = ~0;

	if (I915_NEED_GFX_HWS(dev)) {
		ret = init_status_page(ring);
		if (ret)
			return ret;
	}

	obj = i915_gem_alloc_object(dev, ring->size);
	if (obj == NULL) {
		DRM_ERROR("Failed to allocate ringbuffer\n");
		ret = -ENOMEM;
		goto err_hws;
	}

	ring->obj = obj;

	ret = i915_gem_object_pin(obj, PAGE_SIZE, true);
	if (ret)
		goto err_unref;

	ring->map.size = ring->size;
	ring->map.offset = dev->agp->base + obj->gtt_offset;
	ring->map.type = 0;
	ring->map.flags = 0;
	ring->map.mtrr = 0;

	drm_core_ioremap_wc(&ring->map, dev);
	if (ring->map.handle == NULL) {
		DRM_ERROR("Failed to map ringbuffer.\n");
		ret = -EINVAL;
		goto err_unpin;
	}

	ring->virtual_start = ring->map.handle;
	ret = ring->init(ring);
	if (ret)
		goto err_unmap;

	/* Workaround an erratum on the i830 which causes a hang if
	 * the TAIL pointer points to within the last 2 cachelines
	 * of the buffer.
	 */
	ring->effective_size = ring->size;
	if (IS_I830(ring->dev))
		ring->effective_size -= 128;

	return 0;

err_unmap:
	drm_core_ioremapfree(&ring->map, dev);
err_unpin:
	i915_gem_object_unpin(obj);
err_unref:
	drm_gem_object_unreference(&obj->base);
	ring->obj = NULL;
err_hws:
	cleanup_status_page(ring);
	return ret;
}

void intel_cleanup_ring_buffer(struct intel_ring_buffer *ring)
{
	struct drm_i915_private *dev_priv;
	int ret;

	if (ring->obj == NULL)
		return;

	/* Disable the ring buffer. The ring must be idle at this point */
	dev_priv = ring->dev->dev_private;
	ret = intel_wait_ring_buffer(ring, ring->size - 8);
	I915_WRITE_CTL(ring, 0);

	drm_core_ioremapfree(&ring->map, ring->dev);

	i915_gem_object_unpin(ring->obj);
	drm_gem_object_unreference(&ring->obj->base);
	ring->obj = NULL;

	if (ring->cleanup)
		ring->cleanup(ring);

	cleanup_status_page(ring);
}

static int intel_wrap_ring_buffer(struct intel_ring_buffer *ring)
{
	unsigned int *virt;
	int rem = ring->size - ring->tail;

	if (ring->space < rem) {
		int ret = intel_wait_ring_buffer(ring, rem);
		if (ret)
			return ret;
	}

	virt = (unsigned int *)(ring->virtual_start + ring->tail);
	rem /= 8;
	while (rem--) {
		*virt++ = MI_NOOP;
		*virt++ = MI_NOOP;
	}

	ring->tail = 0;
	ring->space = ring->head - 8;

	return 0;
}

int intel_wait_ring_buffer(struct intel_ring_buffer *ring, int n)
{
<<<<<<< HEAD
=======
	int reread = 0;
>>>>>>> e92427b2
	struct drm_device *dev = ring->dev;
	struct drm_i915_private *dev_priv = dev->dev_private;
	unsigned long end;
	u32 head;

	trace_i915_ring_wait_begin (dev);
	end = jiffies + 3 * HZ;
	do {
		/* If the reported head position has wrapped or hasn't advanced,
		 * fallback to the slow and accurate path.
		 */
		head = intel_read_status_page(ring, 4);
		if (reread)
			head = I915_READ_HEAD(ring);
		ring->head = head & HEAD_ADDR;
		ring->space = ring->head - (ring->tail + 8);
		if (ring->space < 0)
			ring->space += ring->size;
		if (ring->space >= n) {
			trace_i915_ring_wait_end(dev);
			return 0;
		}

		if (dev->primary->master) {
			struct drm_i915_master_private *master_priv = dev->primary->master->driver_priv;
			if (master_priv->sarea_priv)
				master_priv->sarea_priv->perf_boxes |= I915_BOX_WAIT;
		}

		msleep(1);
		if (atomic_read(&dev_priv->mm.wedged))
			return -EAGAIN;
<<<<<<< HEAD
=======
		reread = 1;
>>>>>>> e92427b2
	} while (!time_after(jiffies, end));
	trace_i915_ring_wait_end (dev);
	return -EBUSY;
}

int intel_ring_begin(struct intel_ring_buffer *ring,
		     int num_dwords)
{
	int n = 4*num_dwords;
	int ret;

	if (unlikely(ring->tail + n > ring->effective_size)) {
		ret = intel_wrap_ring_buffer(ring);
		if (unlikely(ret))
			return ret;
	}

	if (unlikely(ring->space < n)) {
		ret = intel_wait_ring_buffer(ring, n);
		if (unlikely(ret))
			return ret;
	}

	ring->space -= n;
	return 0;
}

void intel_ring_advance(struct intel_ring_buffer *ring)
{
	ring->tail &= ring->size - 1;
	ring->write_tail(ring, ring->tail);
}

static const struct intel_ring_buffer render_ring = {
	.name			= "render ring",
	.id			= RING_RENDER,
	.mmio_base		= RENDER_RING_BASE,
	.size			= 32 * PAGE_SIZE,
	.init			= init_render_ring,
	.write_tail		= ring_write_tail,
	.flush			= render_ring_flush,
	.add_request		= render_ring_add_request,
	.get_seqno		= ring_get_seqno,
	.irq_get		= render_ring_get_irq,
	.irq_put		= render_ring_put_irq,
	.dispatch_execbuffer	= render_ring_dispatch_execbuffer,
       .cleanup			= render_ring_cleanup,
};

/* ring buffer for bit-stream decoder */

static const struct intel_ring_buffer bsd_ring = {
	.name                   = "bsd ring",
	.id			= RING_BSD,
	.mmio_base		= BSD_RING_BASE,
	.size			= 32 * PAGE_SIZE,
	.init			= init_ring_common,
	.write_tail		= ring_write_tail,
	.flush			= bsd_ring_flush,
	.add_request		= ring_add_request,
	.get_seqno		= ring_get_seqno,
	.irq_get		= bsd_ring_get_irq,
	.irq_put		= bsd_ring_put_irq,
	.dispatch_execbuffer	= ring_dispatch_execbuffer,
};


static void gen6_bsd_ring_write_tail(struct intel_ring_buffer *ring,
				     u32 value)
{
       drm_i915_private_t *dev_priv = ring->dev->dev_private;

       /* Every tail move must follow the sequence below */
       I915_WRITE(GEN6_BSD_SLEEP_PSMI_CONTROL,
	       GEN6_BSD_SLEEP_PSMI_CONTROL_RC_ILDL_MESSAGE_MODIFY_MASK |
	       GEN6_BSD_SLEEP_PSMI_CONTROL_RC_ILDL_MESSAGE_DISABLE);
       I915_WRITE(GEN6_BSD_RNCID, 0x0);

       if (wait_for((I915_READ(GEN6_BSD_SLEEP_PSMI_CONTROL) &
                               GEN6_BSD_SLEEP_PSMI_CONTROL_IDLE_INDICATOR) == 0,
                       50))
               DRM_ERROR("timed out waiting for IDLE Indicator\n");

       I915_WRITE_TAIL(ring, value);
       I915_WRITE(GEN6_BSD_SLEEP_PSMI_CONTROL,
	       GEN6_BSD_SLEEP_PSMI_CONTROL_RC_ILDL_MESSAGE_MODIFY_MASK |
	       GEN6_BSD_SLEEP_PSMI_CONTROL_RC_ILDL_MESSAGE_ENABLE);
}

static int gen6_ring_flush(struct intel_ring_buffer *ring,
			   u32 invalidate_domains,
			   u32 flush_domains)
{
	int ret;

	if ((flush_domains & I915_GEM_DOMAIN_RENDER) == 0)
		return 0;

	ret = intel_ring_begin(ring, 4);
	if (ret)
		return ret;

	intel_ring_emit(ring, MI_FLUSH_DW);
	intel_ring_emit(ring, 0);
	intel_ring_emit(ring, 0);
	intel_ring_emit(ring, 0);
	intel_ring_advance(ring);
	return 0;
}

static int
gen6_ring_dispatch_execbuffer(struct intel_ring_buffer *ring,
			      u32 offset, u32 len)
{
       int ret;

       ret = intel_ring_begin(ring, 2);
       if (ret)
	       return ret;

       intel_ring_emit(ring, MI_BATCH_BUFFER_START | MI_BATCH_NON_SECURE_I965);
       /* bit0-7 is the length on GEN6+ */
       intel_ring_emit(ring, offset);
       intel_ring_advance(ring);

       return 0;
}

static bool
gen6_render_ring_get_irq(struct intel_ring_buffer *ring)
{
	return gen6_ring_get_irq(ring,
				 GT_USER_INTERRUPT,
				 GEN6_RENDER_USER_INTERRUPT);
}

static void
gen6_render_ring_put_irq(struct intel_ring_buffer *ring)
{
	return gen6_ring_put_irq(ring,
				 GT_USER_INTERRUPT,
				 GEN6_RENDER_USER_INTERRUPT);
}

static bool
gen6_bsd_ring_get_irq(struct intel_ring_buffer *ring)
{
	return gen6_ring_get_irq(ring,
				 GT_GEN6_BSD_USER_INTERRUPT,
				 GEN6_BSD_USER_INTERRUPT);
}

static void
gen6_bsd_ring_put_irq(struct intel_ring_buffer *ring)
{
	return gen6_ring_put_irq(ring,
				 GT_GEN6_BSD_USER_INTERRUPT,
				 GEN6_BSD_USER_INTERRUPT);
}

/* ring buffer for Video Codec for Gen6+ */
static const struct intel_ring_buffer gen6_bsd_ring = {
	.name			= "gen6 bsd ring",
	.id			= RING_BSD,
	.mmio_base		= GEN6_BSD_RING_BASE,
	.size			= 32 * PAGE_SIZE,
	.init			= init_ring_common,
	.write_tail		= gen6_bsd_ring_write_tail,
	.flush			= gen6_ring_flush,
	.add_request		= gen6_add_request,
	.get_seqno		= ring_get_seqno,
	.irq_get		= gen6_bsd_ring_get_irq,
	.irq_put		= gen6_bsd_ring_put_irq,
	.dispatch_execbuffer	= gen6_ring_dispatch_execbuffer,
};

/* Blitter support (SandyBridge+) */

static bool
blt_ring_get_irq(struct intel_ring_buffer *ring)
{
	return gen6_ring_get_irq(ring,
				 GT_BLT_USER_INTERRUPT,
				 GEN6_BLITTER_USER_INTERRUPT);
}

static void
blt_ring_put_irq(struct intel_ring_buffer *ring)
{
	gen6_ring_put_irq(ring,
			  GT_BLT_USER_INTERRUPT,
			  GEN6_BLITTER_USER_INTERRUPT);
}


/* Workaround for some stepping of SNB,
 * each time when BLT engine ring tail moved,
 * the first command in the ring to be parsed
 * should be MI_BATCH_BUFFER_START
 */
#define NEED_BLT_WORKAROUND(dev) \
	(IS_GEN6(dev) && (dev->pdev->revision < 8))

static inline struct drm_i915_gem_object *
to_blt_workaround(struct intel_ring_buffer *ring)
{
	return ring->private;
}

static int blt_ring_init(struct intel_ring_buffer *ring)
{
	if (NEED_BLT_WORKAROUND(ring->dev)) {
		struct drm_i915_gem_object *obj;
		u32 *ptr;
		int ret;

		obj = i915_gem_alloc_object(ring->dev, 4096);
		if (obj == NULL)
			return -ENOMEM;

		ret = i915_gem_object_pin(obj, 4096, true);
		if (ret) {
			drm_gem_object_unreference(&obj->base);
			return ret;
		}

		ptr = kmap(obj->pages[0]);
		*ptr++ = MI_BATCH_BUFFER_END;
		*ptr++ = MI_NOOP;
		kunmap(obj->pages[0]);

		ret = i915_gem_object_set_to_gtt_domain(obj, false);
		if (ret) {
			i915_gem_object_unpin(obj);
			drm_gem_object_unreference(&obj->base);
			return ret;
		}

		ring->private = obj;
	}

	return init_ring_common(ring);
}

static int blt_ring_begin(struct intel_ring_buffer *ring,
			  int num_dwords)
{
	if (ring->private) {
		int ret = intel_ring_begin(ring, num_dwords+2);
		if (ret)
			return ret;

		intel_ring_emit(ring, MI_BATCH_BUFFER_START);
		intel_ring_emit(ring, to_blt_workaround(ring)->gtt_offset);

		return 0;
	} else
		return intel_ring_begin(ring, 4);
}

static int blt_ring_flush(struct intel_ring_buffer *ring,
			   u32 invalidate_domains,
			   u32 flush_domains)
{
	int ret;

	if ((flush_domains & I915_GEM_DOMAIN_RENDER) == 0)
		return 0;

	ret = blt_ring_begin(ring, 4);
	if (ret)
		return ret;

	intel_ring_emit(ring, MI_FLUSH_DW);
	intel_ring_emit(ring, 0);
	intel_ring_emit(ring, 0);
	intel_ring_emit(ring, 0);
	intel_ring_advance(ring);
	return 0;
}

static void blt_ring_cleanup(struct intel_ring_buffer *ring)
{
	if (!ring->private)
		return;

	i915_gem_object_unpin(ring->private);
	drm_gem_object_unreference(ring->private);
	ring->private = NULL;
}

static const struct intel_ring_buffer gen6_blt_ring = {
       .name			= "blt ring",
       .id			= RING_BLT,
       .mmio_base		= BLT_RING_BASE,
       .size			= 32 * PAGE_SIZE,
       .init			= blt_ring_init,
       .write_tail		= ring_write_tail,
       .flush			= blt_ring_flush,
       .add_request		= gen6_add_request,
       .get_seqno		= ring_get_seqno,
       .irq_get			= blt_ring_get_irq,
       .irq_put			= blt_ring_put_irq,
       .dispatch_execbuffer	= gen6_ring_dispatch_execbuffer,
       .cleanup			= blt_ring_cleanup,
};

int intel_init_render_ring_buffer(struct drm_device *dev)
{
	drm_i915_private_t *dev_priv = dev->dev_private;
	struct intel_ring_buffer *ring = &dev_priv->ring[RCS];

	*ring = render_ring;
	if (INTEL_INFO(dev)->gen >= 6) {
		ring->add_request = gen6_add_request;
		ring->irq_get = gen6_render_ring_get_irq;
		ring->irq_put = gen6_render_ring_put_irq;
	} else if (IS_GEN5(dev)) {
		ring->add_request = pc_render_add_request;
		ring->get_seqno = pc_render_get_seqno;
	}

	if (!I915_NEED_GFX_HWS(dev)) {
		ring->status_page.page_addr = dev_priv->status_page_dmah->vaddr;
		memset(ring->status_page.page_addr, 0, PAGE_SIZE);
	}

	return intel_init_ring_buffer(dev, ring);
}

int intel_init_bsd_ring_buffer(struct drm_device *dev)
{
	drm_i915_private_t *dev_priv = dev->dev_private;
	struct intel_ring_buffer *ring = &dev_priv->ring[VCS];

	if (IS_GEN6(dev))
		*ring = gen6_bsd_ring;
	else
		*ring = bsd_ring;

	return intel_init_ring_buffer(dev, ring);
}

int intel_init_blt_ring_buffer(struct drm_device *dev)
{
	drm_i915_private_t *dev_priv = dev->dev_private;
	struct intel_ring_buffer *ring = &dev_priv->ring[BCS];

	*ring = gen6_blt_ring;

	return intel_init_ring_buffer(dev, ring);
}<|MERGE_RESOLUTION|>--- conflicted
+++ resolved
@@ -928,10 +928,7 @@
 
 int intel_wait_ring_buffer(struct intel_ring_buffer *ring, int n)
 {
-<<<<<<< HEAD
-=======
 	int reread = 0;
->>>>>>> e92427b2
 	struct drm_device *dev = ring->dev;
 	struct drm_i915_private *dev_priv = dev->dev_private;
 	unsigned long end;
@@ -964,10 +961,7 @@
 		msleep(1);
 		if (atomic_read(&dev_priv->mm.wedged))
 			return -EAGAIN;
-<<<<<<< HEAD
-=======
 		reread = 1;
->>>>>>> e92427b2
 	} while (!time_after(jiffies, end));
 	trace_i915_ring_wait_end (dev);
 	return -EBUSY;
