// SPDX-License-Identifier: GPL-2.0-only
/*
 * INT3400 thermal driver
 *
 * Copyright (C) 2014, Intel Corporation
 * Authors: Zhang Rui <rui.zhang@intel.com>
 */

#include <linux/module.h>
#include <linux/platform_device.h>
#include <linux/acpi.h>
#include <linux/thermal.h>
#include "acpi_thermal_rel.h"

#define INT3400_THERMAL_TABLE_CHANGED 0x83
#define INT3400_ODVP_CHANGED 0x88
#define INT3400_KEEP_ALIVE 0xA0

enum int3400_thermal_uuid {
	INT3400_THERMAL_ACTIVE = 0,
	INT3400_THERMAL_PASSIVE_1,
	INT3400_THERMAL_CRITICAL,
	INT3400_THERMAL_ADAPTIVE_PERFORMANCE,
	INT3400_THERMAL_EMERGENCY_CALL_MODE,
	INT3400_THERMAL_PASSIVE_2,
	INT3400_THERMAL_POWER_BOSS,
	INT3400_THERMAL_VIRTUAL_SENSOR,
	INT3400_THERMAL_COOLING_MODE,
	INT3400_THERMAL_HARDWARE_DUTY_CYCLING,
	INT3400_THERMAL_MAXIMUM_UUID,
};

static char *int3400_thermal_uuids[INT3400_THERMAL_MAXIMUM_UUID] = {
	"3A95C389-E4B8-4629-A526-C52C88626BAE",
	"42A441D6-AE6A-462b-A84B-4A8CE79027D3",
	"97C68AE7-15FA-499c-B8C9-5DA81D606E0A",
	"63BE270F-1C11-48FD-A6F7-3AF253FF3E2D",
	"5349962F-71E6-431D-9AE8-0A635B710AEE",
	"9E04115A-AE87-4D1C-9500-0F3E340BFE75",
	"F5A35014-C209-46A4-993A-EB56DE7530A1",
	"6ED722A7-9240-48A5-B479-31EEF723D7CF",
	"16CAF1B7-DD38-40ED-B1C1-1B8A1913D531",
	"BE84BABF-C4D4-403D-B495-3128FD44dAC1",
};

struct odvp_attr;

struct int3400_thermal_priv {
	struct acpi_device *adev;
	struct platform_device *pdev;
	struct thermal_zone_device *thermal;
	int art_count;
	struct art *arts;
	int trt_count;
	struct trt *trts;
	u32 uuid_bitmap;
	int rel_misc_dev_res;
	int current_uuid_index;
	char *data_vault;
	int odvp_count;
	int *odvp;
	u32 os_uuid_mask;
	struct odvp_attr *odvp_attrs;
};

static int evaluate_odvp(struct int3400_thermal_priv *priv);

struct odvp_attr {
	int odvp;
	struct int3400_thermal_priv *priv;
	struct device_attribute attr;
};

static ssize_t data_vault_read(struct file *file, struct kobject *kobj,
	     struct bin_attribute *attr, char *buf, loff_t off, size_t count)
{
	memcpy(buf, attr->private + off, count);
	return count;
}

static BIN_ATTR_RO(data_vault, 0);

static struct bin_attribute *data_attributes[] = {
	&bin_attr_data_vault,
	NULL,
};

static ssize_t imok_store(struct device *dev, struct device_attribute *attr,
			  const char *buf, size_t count)
{
	struct int3400_thermal_priv *priv = dev_get_drvdata(dev);
	acpi_status status;
	int input, ret;

	ret = kstrtouint(buf, 10, &input);
	if (ret)
		return ret;
	status = acpi_execute_simple_method(priv->adev->handle, "IMOK", input);
	if (ACPI_FAILURE(status))
		return -EIO;

	return count;
}

static DEVICE_ATTR_WO(imok);

static struct attribute *imok_attr[] = {
	&dev_attr_imok.attr,
	NULL
};

static const struct attribute_group imok_attribute_group = {
	.attrs = imok_attr,
};

static const struct attribute_group data_attribute_group = {
	.bin_attrs = data_attributes,
};

static ssize_t available_uuids_show(struct device *dev,
				    struct device_attribute *attr,
				    char *buf)
{
	struct int3400_thermal_priv *priv = dev_get_drvdata(dev);
	int i;
	int length = 0;

	if (!priv->uuid_bitmap)
		return sprintf(buf, "UNKNOWN\n");

	for (i = 0; i < INT3400_THERMAL_MAXIMUM_UUID; i++) {
		if (priv->uuid_bitmap & (1 << i))
			length += scnprintf(&buf[length],
					    PAGE_SIZE - length,
					    "%s\n",
					    int3400_thermal_uuids[i]);
	}

	return length;
}

static ssize_t current_uuid_show(struct device *dev,
				 struct device_attribute *devattr, char *buf)
{
	struct int3400_thermal_priv *priv = dev_get_drvdata(dev);
	int i, length = 0;
<<<<<<< HEAD

	if (priv->current_uuid_index > 0)
		return sprintf(buf, "%s\n",
			       int3400_thermal_uuids[priv->current_uuid_index]);

	for (i = 0; i <= INT3400_THERMAL_CRITICAL; i++) {
		if (priv->os_uuid_mask & BIT(i))
			length += scnprintf(&buf[length],
					    PAGE_SIZE - length,
					    "%s\n",
					    int3400_thermal_uuids[i]);
	}

	if (length)
		return length;

=======

	if (priv->current_uuid_index > 0)
		return sprintf(buf, "%s\n",
			       int3400_thermal_uuids[priv->current_uuid_index]);

	for (i = 0; i <= INT3400_THERMAL_CRITICAL; i++) {
		if (priv->os_uuid_mask & BIT(i))
			length += scnprintf(&buf[length],
					    PAGE_SIZE - length,
					    "%s\n",
					    int3400_thermal_uuids[i]);
	}

	if (length)
		return length;

>>>>>>> 88084a3d
	return sprintf(buf, "INVALID\n");
}

static int int3400_thermal_run_osc(acpi_handle handle, char *uuid_str, int *enable)
{
	u32 ret, buf[2];
	acpi_status status;
	int result = 0;
	struct acpi_osc_context context = {
<<<<<<< HEAD
		.uuid_str = NULL,
		.rev = 1,
		.cap.length = 8,
	};

	context.uuid_str = uuid_str;

	buf[OSC_QUERY_DWORD] = 0;
	buf[OSC_SUPPORT_DWORD] = *enable;

	context.cap.pointer = buf;

=======
		.uuid_str = uuid_str,
		.rev = 1,
		.cap.length = 8,
		.cap.pointer = buf,
	};

	buf[OSC_QUERY_DWORD] = 0;
	buf[OSC_SUPPORT_DWORD] = *enable;

>>>>>>> 88084a3d
	status = acpi_run_osc(handle, &context);
	if (ACPI_SUCCESS(status)) {
		ret = *((u32 *)(context.ret.pointer + 4));
		if (ret != *enable)
			result = -EPERM;
<<<<<<< HEAD
	} else
		result = -EPERM;

	kfree(context.ret.pointer);

=======

		kfree(context.ret.pointer);
	} else
		result = -EPERM;

>>>>>>> 88084a3d
	return result;
}

static int set_os_uuid_mask(struct int3400_thermal_priv *priv, u32 mask)
{
	int cap = 0;

	/*
	 * Capability bits:
	 * Bit 0: set to 1 to indicate DPTF is active
	 * Bi1 1: set to 1 to active cooling is supported by user space daemon
	 * Bit 2: set to 1 to passive cooling is supported by user space daemon
	 * Bit 3: set to 1 to critical trip is handled by user space daemon
	 */
	if (mask)
		cap = (priv->os_uuid_mask << 1) | 0x01;

	return int3400_thermal_run_osc(priv->adev->handle,
				       "b23ba85d-c8b7-3542-88de-8de2ffcfd698",
				       &cap);
}

static ssize_t current_uuid_store(struct device *dev,
				  struct device_attribute *attr,
				  const char *buf, size_t count)
{
	struct int3400_thermal_priv *priv = dev_get_drvdata(dev);
	int ret, i;

	for (i = 0; i < INT3400_THERMAL_MAXIMUM_UUID; ++i) {
		if (!strncmp(buf, int3400_thermal_uuids[i],
			     sizeof(int3400_thermal_uuids[i]) - 1)) {
			/*
			 * If we have a list of supported UUIDs, make sure
			 * this one is supported.
			 */
			if (priv->uuid_bitmap & BIT(i)) {
				priv->current_uuid_index = i;
				return count;
			}

			/*
			 * There is support of only 3 policies via the new
			 * _OSC to inform OS capability:
			 * INT3400_THERMAL_ACTIVE
			 * INT3400_THERMAL_PASSIVE_1
			 * INT3400_THERMAL_CRITICAL
			 */

			if (i > INT3400_THERMAL_CRITICAL)
				return -EINVAL;

			priv->os_uuid_mask |= BIT(i);

			break;
		}
	}

	if (priv->os_uuid_mask) {
		ret = set_os_uuid_mask(priv, priv->os_uuid_mask);
		if (ret)
			return ret;
	}

	return count;
}

static DEVICE_ATTR_RW(current_uuid);
static DEVICE_ATTR_RO(available_uuids);
static struct attribute *uuid_attrs[] = {
	&dev_attr_available_uuids.attr,
	&dev_attr_current_uuid.attr,
	NULL
};

static const struct attribute_group uuid_attribute_group = {
	.attrs = uuid_attrs,
	.name = "uuids"
};

static int int3400_thermal_get_uuids(struct int3400_thermal_priv *priv)
{
	struct acpi_buffer buf = { ACPI_ALLOCATE_BUFFER, NULL};
	union acpi_object *obja, *objb;
	int i, j;
	int result = 0;
	acpi_status status;

	status = acpi_evaluate_object(priv->adev->handle, "IDSP", NULL, &buf);
	if (ACPI_FAILURE(status))
		return -ENODEV;

	obja = (union acpi_object *)buf.pointer;
	if (obja->type != ACPI_TYPE_PACKAGE) {
		result = -EINVAL;
		goto end;
	}

	for (i = 0; i < obja->package.count; i++) {
		objb = &obja->package.elements[i];
		if (objb->type != ACPI_TYPE_BUFFER) {
			result = -EINVAL;
			goto end;
		}

		/* UUID must be 16 bytes */
		if (objb->buffer.length != 16) {
			result = -EINVAL;
			goto end;
		}

		for (j = 0; j < INT3400_THERMAL_MAXIMUM_UUID; j++) {
			guid_t guid;

			guid_parse(int3400_thermal_uuids[j], &guid);
			if (guid_equal((guid_t *)objb->buffer.pointer, &guid)) {
				priv->uuid_bitmap |= (1 << j);
				break;
			}
		}
	}

end:
	kfree(buf.pointer);
	return result;
}

static ssize_t odvp_show(struct device *dev, struct device_attribute *attr,
			 char *buf)
{
	struct odvp_attr *odvp_attr;

	odvp_attr = container_of(attr, struct odvp_attr, attr);

	return sprintf(buf, "%d\n", odvp_attr->priv->odvp[odvp_attr->odvp]);
}

static void cleanup_odvp(struct int3400_thermal_priv *priv)
{
	int i;

	if (priv->odvp_attrs) {
		for (i = 0; i < priv->odvp_count; i++) {
			sysfs_remove_file(&priv->pdev->dev.kobj,
					  &priv->odvp_attrs[i].attr.attr);
			kfree(priv->odvp_attrs[i].attr.attr.name);
		}
		kfree(priv->odvp_attrs);
	}
	kfree(priv->odvp);
	priv->odvp_count = 0;
}

static int evaluate_odvp(struct int3400_thermal_priv *priv)
{
	struct acpi_buffer odvp = { ACPI_ALLOCATE_BUFFER, NULL };
	union acpi_object *obj = NULL;
	acpi_status status;
	int i, ret;

	status = acpi_evaluate_object(priv->adev->handle, "ODVP", NULL, &odvp);
	if (ACPI_FAILURE(status)) {
		ret = -EINVAL;
		goto out_err;
	}

	obj = odvp.pointer;
	if (obj->type != ACPI_TYPE_PACKAGE) {
		ret = -EINVAL;
		goto out_err;
	}

	if (priv->odvp == NULL) {
		priv->odvp_count = obj->package.count;
		priv->odvp = kmalloc_array(priv->odvp_count, sizeof(int),
				     GFP_KERNEL);
		if (!priv->odvp) {
			ret = -ENOMEM;
			goto out_err;
		}
	}

	if (priv->odvp_attrs == NULL) {
		priv->odvp_attrs = kcalloc(priv->odvp_count,
					   sizeof(struct odvp_attr),
					   GFP_KERNEL);
		if (!priv->odvp_attrs) {
			ret = -ENOMEM;
			goto out_err;
		}
		for (i = 0; i < priv->odvp_count; i++) {
			struct odvp_attr *odvp = &priv->odvp_attrs[i];

			sysfs_attr_init(&odvp->attr.attr);
			odvp->priv = priv;
			odvp->odvp = i;
			odvp->attr.attr.name = kasprintf(GFP_KERNEL,
							 "odvp%d", i);

			if (!odvp->attr.attr.name) {
				ret = -ENOMEM;
				goto out_err;
			}
			odvp->attr.attr.mode = 0444;
			odvp->attr.show = odvp_show;
			odvp->attr.store = NULL;
			ret = sysfs_create_file(&priv->pdev->dev.kobj,
						&odvp->attr.attr);
			if (ret)
				goto out_err;
		}
	}

	for (i = 0; i < obj->package.count; i++) {
		if (obj->package.elements[i].type == ACPI_TYPE_INTEGER)
			priv->odvp[i] = obj->package.elements[i].integer.value;
	}

	kfree(obj);
	return 0;

out_err:
	cleanup_odvp(priv);
	kfree(obj);
	return ret;
}

static void int3400_notify(acpi_handle handle,
			u32 event,
			void *data)
{
	struct int3400_thermal_priv *priv = data;
	char *thermal_prop[5];
	int therm_event;

	if (!priv)
		return;

	switch (event) {
	case INT3400_THERMAL_TABLE_CHANGED:
		therm_event = THERMAL_TABLE_CHANGED;
		break;
	case INT3400_KEEP_ALIVE:
		therm_event = THERMAL_EVENT_KEEP_ALIVE;
		break;
	case INT3400_ODVP_CHANGED:
		evaluate_odvp(priv);
		therm_event = THERMAL_DEVICE_POWER_CAPABILITY_CHANGED;
		break;
	default:
		/* Ignore unknown notification codes sent to INT3400 device */
		return;
	}

	thermal_prop[0] = kasprintf(GFP_KERNEL, "NAME=%s", priv->thermal->type);
	thermal_prop[1] = kasprintf(GFP_KERNEL, "TEMP=%d", priv->thermal->temperature);
	thermal_prop[2] = kasprintf(GFP_KERNEL, "TRIP=");
	thermal_prop[3] = kasprintf(GFP_KERNEL, "EVENT=%d", therm_event);
	thermal_prop[4] = NULL;
	kobject_uevent_env(&priv->thermal->device.kobj, KOBJ_CHANGE, thermal_prop);
	kfree(thermal_prop[0]);
	kfree(thermal_prop[1]);
	kfree(thermal_prop[2]);
	kfree(thermal_prop[3]);
}

static int int3400_thermal_get_temp(struct thermal_zone_device *thermal,
			int *temp)
{
	*temp = 20 * 1000; /* faked temp sensor with 20C */
	return 0;
}

static int int3400_thermal_change_mode(struct thermal_zone_device *thermal,
				       enum thermal_device_mode mode)
{
	struct int3400_thermal_priv *priv = thermal->devdata;
	int result = 0;

	if (!priv)
		return -EINVAL;

	if (mode != thermal->mode) {
		int enabled;

		enabled = mode == THERMAL_DEVICE_ENABLED;

		if (priv->os_uuid_mask) {
			if (!enabled) {
				priv->os_uuid_mask = 0;
				result = set_os_uuid_mask(priv, priv->os_uuid_mask);
			}
			goto eval_odvp;
		}

		if (priv->current_uuid_index < 0 ||
		    priv->current_uuid_index >= INT3400_THERMAL_MAXIMUM_UUID)
			return -EINVAL;

		result = int3400_thermal_run_osc(priv->adev->handle,
						 int3400_thermal_uuids[priv->current_uuid_index],
						 &enabled);
	}

eval_odvp:
	evaluate_odvp(priv);

	return result;
}

static struct thermal_zone_device_ops int3400_thermal_ops = {
	.get_temp = int3400_thermal_get_temp,
	.change_mode = int3400_thermal_change_mode,
};

static struct thermal_zone_params int3400_thermal_params = {
	.governor_name = "user_space",
	.no_hwmon = true,
};

static void int3400_setup_gddv(struct int3400_thermal_priv *priv)
{
	struct acpi_buffer buffer = { ACPI_ALLOCATE_BUFFER, NULL };
	union acpi_object *obj;
	acpi_status status;

	status = acpi_evaluate_object(priv->adev->handle, "GDDV", NULL,
				      &buffer);
	if (ACPI_FAILURE(status) || !buffer.length)
		return;

	obj = buffer.pointer;
	if (obj->type != ACPI_TYPE_PACKAGE || obj->package.count != 1
	    || obj->package.elements[0].type != ACPI_TYPE_BUFFER)
		goto out_free;

	priv->data_vault = kmemdup(obj->package.elements[0].buffer.pointer,
				   obj->package.elements[0].buffer.length,
				   GFP_KERNEL);
<<<<<<< HEAD
	if (!priv->data_vault) {
		kfree(buffer.pointer);
		return;
	}
=======
	if (!priv->data_vault)
		goto out_free;
>>>>>>> 88084a3d

	bin_attr_data_vault.private = priv->data_vault;
	bin_attr_data_vault.size = obj->package.elements[0].buffer.length;
out_free:
	kfree(buffer.pointer);
}

static int int3400_thermal_probe(struct platform_device *pdev)
{
	struct acpi_device *adev = ACPI_COMPANION(&pdev->dev);
	struct int3400_thermal_priv *priv;
	int result;

	if (!adev)
		return -ENODEV;

	priv = kzalloc(sizeof(struct int3400_thermal_priv), GFP_KERNEL);
	if (!priv)
		return -ENOMEM;

	priv->pdev = pdev;
	priv->adev = adev;

	result = int3400_thermal_get_uuids(priv);

	/* Missing IDSP isn't fatal */
	if (result && result != -ENODEV)
		goto free_priv;

	priv->current_uuid_index = -1;

	result = acpi_parse_art(priv->adev->handle, &priv->art_count,
				&priv->arts, true);
	if (result)
		dev_dbg(&pdev->dev, "_ART table parsing error\n");

	result = acpi_parse_trt(priv->adev->handle, &priv->trt_count,
				&priv->trts, true);
	if (result)
		dev_dbg(&pdev->dev, "_TRT table parsing error\n");

	platform_set_drvdata(pdev, priv);

	int3400_setup_gddv(priv);

	evaluate_odvp(priv);

	priv->thermal = thermal_zone_device_register("INT3400 Thermal", 0, 0,
						priv, &int3400_thermal_ops,
						&int3400_thermal_params, 0, 0);
	if (IS_ERR(priv->thermal)) {
		result = PTR_ERR(priv->thermal);
		goto free_art_trt;
	}

	priv->rel_misc_dev_res = acpi_thermal_rel_misc_device_add(
							priv->adev->handle);

	result = sysfs_create_group(&pdev->dev.kobj, &uuid_attribute_group);
	if (result)
		goto free_rel_misc;

	if (acpi_has_method(priv->adev->handle, "IMOK")) {
		result = sysfs_create_group(&pdev->dev.kobj, &imok_attribute_group);
		if (result)
			goto free_imok;
	}

	if (priv->data_vault) {
		result = sysfs_create_group(&pdev->dev.kobj,
					    &data_attribute_group);
		if (result)
			goto free_uuid;
	}

	result = acpi_install_notify_handler(
			priv->adev->handle, ACPI_DEVICE_NOTIFY, int3400_notify,
			(void *)priv);
	if (result)
		goto free_sysfs;

	return 0;

free_sysfs:
	cleanup_odvp(priv);
	if (priv->data_vault) {
		sysfs_remove_group(&pdev->dev.kobj, &data_attribute_group);
		kfree(priv->data_vault);
	}
free_uuid:
	sysfs_remove_group(&pdev->dev.kobj, &uuid_attribute_group);
free_imok:
	sysfs_remove_group(&pdev->dev.kobj, &imok_attribute_group);
free_rel_misc:
	if (!priv->rel_misc_dev_res)
		acpi_thermal_rel_misc_device_remove(priv->adev->handle);
	thermal_zone_device_unregister(priv->thermal);
free_art_trt:
	kfree(priv->trts);
	kfree(priv->arts);
free_priv:
	kfree(priv);
	return result;
}

static int int3400_thermal_remove(struct platform_device *pdev)
{
	struct int3400_thermal_priv *priv = platform_get_drvdata(pdev);

	acpi_remove_notify_handler(
			priv->adev->handle, ACPI_DEVICE_NOTIFY,
			int3400_notify);

	cleanup_odvp(priv);

	if (!priv->rel_misc_dev_res)
		acpi_thermal_rel_misc_device_remove(priv->adev->handle);

	if (priv->data_vault)
		sysfs_remove_group(&pdev->dev.kobj, &data_attribute_group);
	sysfs_remove_group(&pdev->dev.kobj, &uuid_attribute_group);
	sysfs_remove_group(&pdev->dev.kobj, &imok_attribute_group);
	thermal_zone_device_unregister(priv->thermal);
	kfree(priv->data_vault);
	kfree(priv->trts);
	kfree(priv->arts);
	kfree(priv);
	return 0;
}

static const struct acpi_device_id int3400_thermal_match[] = {
	{"INT3400", 0},
	{"INTC1040", 0},
	{"INTC1041", 0},
	{"INTC1042", 0},
	{"INTC10A0", 0},
	{}
};

MODULE_DEVICE_TABLE(acpi, int3400_thermal_match);

static struct platform_driver int3400_thermal_driver = {
	.probe = int3400_thermal_probe,
	.remove = int3400_thermal_remove,
	.driver = {
		   .name = "int3400 thermal",
		   .acpi_match_table = ACPI_PTR(int3400_thermal_match),
		   },
};

module_platform_driver(int3400_thermal_driver);

MODULE_DESCRIPTION("INT3400 Thermal driver");
MODULE_AUTHOR("Zhang Rui <rui.zhang@intel.com>");
MODULE_LICENSE("GPL");<|MERGE_RESOLUTION|>--- conflicted
+++ resolved
@@ -144,7 +144,6 @@
 {
 	struct int3400_thermal_priv *priv = dev_get_drvdata(dev);
 	int i, length = 0;
-<<<<<<< HEAD
 
 	if (priv->current_uuid_index > 0)
 		return sprintf(buf, "%s\n",
@@ -161,24 +160,6 @@
 	if (length)
 		return length;
 
-=======
-
-	if (priv->current_uuid_index > 0)
-		return sprintf(buf, "%s\n",
-			       int3400_thermal_uuids[priv->current_uuid_index]);
-
-	for (i = 0; i <= INT3400_THERMAL_CRITICAL; i++) {
-		if (priv->os_uuid_mask & BIT(i))
-			length += scnprintf(&buf[length],
-					    PAGE_SIZE - length,
-					    "%s\n",
-					    int3400_thermal_uuids[i]);
-	}
-
-	if (length)
-		return length;
-
->>>>>>> 88084a3d
 	return sprintf(buf, "INVALID\n");
 }
 
@@ -188,20 +169,6 @@
 	acpi_status status;
 	int result = 0;
 	struct acpi_osc_context context = {
-<<<<<<< HEAD
-		.uuid_str = NULL,
-		.rev = 1,
-		.cap.length = 8,
-	};
-
-	context.uuid_str = uuid_str;
-
-	buf[OSC_QUERY_DWORD] = 0;
-	buf[OSC_SUPPORT_DWORD] = *enable;
-
-	context.cap.pointer = buf;
-
-=======
 		.uuid_str = uuid_str,
 		.rev = 1,
 		.cap.length = 8,
@@ -211,25 +178,16 @@
 	buf[OSC_QUERY_DWORD] = 0;
 	buf[OSC_SUPPORT_DWORD] = *enable;
 
->>>>>>> 88084a3d
 	status = acpi_run_osc(handle, &context);
 	if (ACPI_SUCCESS(status)) {
 		ret = *((u32 *)(context.ret.pointer + 4));
 		if (ret != *enable)
 			result = -EPERM;
-<<<<<<< HEAD
-	} else
-		result = -EPERM;
-
-	kfree(context.ret.pointer);
-
-=======
 
 		kfree(context.ret.pointer);
 	} else
 		result = -EPERM;
 
->>>>>>> 88084a3d
 	return result;
 }
 
@@ -569,15 +527,8 @@
 	priv->data_vault = kmemdup(obj->package.elements[0].buffer.pointer,
 				   obj->package.elements[0].buffer.length,
 				   GFP_KERNEL);
-<<<<<<< HEAD
-	if (!priv->data_vault) {
-		kfree(buffer.pointer);
-		return;
-	}
-=======
 	if (!priv->data_vault)
 		goto out_free;
->>>>>>> 88084a3d
 
 	bin_attr_data_vault.private = priv->data_vault;
 	bin_attr_data_vault.size = obj->package.elements[0].buffer.length;
